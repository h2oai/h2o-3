--- conflicted
+++ resolved
@@ -14,7 +14,6 @@
 ARG DEFAULT_USER_UID=2117
 ARG PYTHON_VERSIONS='2.7,3.6'
 ARG JAVA_VERSIONS='8'
-<<<<<<< HEAD
 ARG HIVE_VERSION
 RUN \
     if [ -z $HIVE_VERSION ]; then \
@@ -23,9 +22,6 @@
     fi
 ARG AWS_ACCESS_KEY
 ARG AWS_SECRET_ACCESS_KEY
-=======
-ARG HIVE_VERSION='2.2.0'
->>>>>>> 7927fb00
 
 ENV DISTRIBUTION='cdh' \
     HADOOP_HOME=/usr/lib/hadoop \
