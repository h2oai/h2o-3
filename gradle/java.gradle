--- conflicted
+++ resolved
@@ -1,5 +1,3 @@
-import org.gradle.api.plugins.internal.JvmPluginsHelper
-
 // Gradle file for java-based project
 //
 apply plugin: 'java'
@@ -12,34 +10,15 @@
   options.encoding = "UTF-8"
 }
 
+java {
+    withJavadocJar()
+}
+
 task testJar(type: Jar, dependsOn: testClasses, group: "build") {
     classifier = 'test'
     from sourceSets.test.output
 }
 
-<<<<<<< HEAD
-=======
-java {
-    withJavadocJar()
-    // add test jar to publish configuration
-    JvmPluginsHelper.configureDocumentationVariantWithArtifact(
-            "testElements", (String) null, "test", [], "testJar", tasks.named("testJar"),
-            JvmPluginsHelper.findJavaComponent(this.components), 
-            configurations, tasks, project.getObjects()
-    )
-}
-
-// Create a configuration containing only for test artifacts
-configurations {
-    testArchives
-}
-
-// Explicitly 
-artifacts {
-    testArchives testJar
-}
-
->>>>>>> f92859a9
 // Enable support for multi-node testing
 apply from: "$rootDir/gradle/multiNodeTesting.gradle"
 
@@ -50,10 +29,6 @@
     }
 }
 
-<<<<<<< HEAD
-
-=======
->>>>>>> f92859a9
 clean {
     doLast {
         def sandboxes = projectDir.list()
