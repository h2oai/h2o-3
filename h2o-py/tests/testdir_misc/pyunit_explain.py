--- conflicted
+++ resolved
@@ -868,7 +868,6 @@
     assert_row_value(gbm.pd_plot(train, "sex", row_index=i).figure(), train[i, "sex"], "sex")
 
 
-<<<<<<< HEAD
 def test_shap_plots_with_background_frame():
     data = h2o.upload_file(pyunit_utils.locate("smalldata/admissibleml_test/taiwan_credit_card_uci.csv"))
 
@@ -940,7 +939,8 @@
     assert any("GLM" in k or "StackedEnsemble" in k or "DeepLearning" in k for k in exb_shap_plots.keys())
     ex, exb, ex_shap_plots, exb_shap_plots = None, None, None, None
     matplotlib.pyplot.close("all")
-=======
+
+    
 def test_include_exclude_validation():
     from h2o.exceptions import H2OValueError
     train = h2o.upload_file(pyunit_utils.locate("smalldata/titanic/titanic_expanded.csv"))
@@ -965,7 +965,6 @@
     assert isinstance(gbm.explain(train, include_explanations=["varimp"]), H2OExplanation)
 
     assert isinstance(gbm.explain(train, exclude_explanations=["pdp", "shap_summary", "ice", "residual_analysis"]), H2OExplanation)
->>>>>>> 8ce883e7
 
 
 pyunit_utils.run_tests([
@@ -988,9 +987,6 @@
     test_pareto_front_corner_cases,
     test_pd_plot_row_value,
     test_fairness_plots,
-<<<<<<< HEAD
     test_shap_plots_with_background_frame,
-=======
     test_include_exclude_validation,
->>>>>>> 8ce883e7
     ])