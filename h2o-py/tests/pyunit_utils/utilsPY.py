from __future__ import print_function
from future import standard_library
standard_library.install_aliases()
from builtins import range
from past.builtins import basestring
from functools import reduce
from scipy.sparse import csr_matrix
import sys, os, gc
import pandas as pd

try:        # works with python 2.7 not 3
    from StringIO import StringIO
except:     # works with python 3
    from io import StringIO

sys.path.insert(1, "../../")
import h2o
import imp
import random
import re
import subprocess
from subprocess import STDOUT,PIPE
from h2o.utils.shared_utils import temp_ctr
from h2o.model.binomial import H2OBinomialModel
from h2o.model.clustering import H2OClusteringModel
from h2o.model.multinomial import H2OMultinomialModel
from h2o.model.ordinal import H2OOrdinalModel
from h2o.model.regression import H2ORegressionModel
from h2o.estimators.gbm import H2OGradientBoostingEstimator
from h2o.estimators.deeplearning import H2ODeepLearningEstimator
from h2o.estimators.random_forest import H2ORandomForestEstimator
from h2o.estimators.glm import H2OGeneralizedLinearEstimator
from h2o.estimators.kmeans import H2OKMeansEstimator
from h2o.estimators.naive_bayes import H2ONaiveBayesEstimator
from h2o.transforms.decomposition import H2OPCA
from h2o.estimators.random_forest import H2ORandomForestEstimator
from decimal import *
import urllib.request, urllib.error, urllib.parse
import numpy as np
import shutil
import string
import copy
import json
import math
from random import shuffle
import scipy.special
from h2o.utils.typechecks import is_type
import datetime
import time # needed to randomly generate time
import uuid # call uuid.uuid4() to generate unique uuid numbers


class Namespace:
    """
    simplistic namespace class allowing to create bag/namespace objects that are easily extendable in a functional way
    """
<<<<<<< HEAD
    @staticmethod
    def add(namespace, **kwargs):
        namespace.__dict__.update(kwargs)
        return namespace

=======
>>>>>>> a3ec528c
    def __init__(self, **kwargs):
        self.__dict__.update(**kwargs)

    def __str__(self):
        return str(self.__dict__)

    def __repr__(self):
        return repr(self.__dict__)

    def extend(self, **kwargs):
        """
        :param kwargs: attributes extending the current namespace
        :return: a new namespace containing same attributes as the original + the extended ones
        """
        clone = Namespace(**self.__dict__)
        clone.__dict__.update(**kwargs)
        return clone


def ns(**kwargs):
    return Namespace(**kwargs)


def gen_random_uuid(numberUUID):
    uuidVec = numberUUID*[None]

    for uindex in range(numberUUID):
        uuidVec[uindex] = uuid.uuid4()
    return uuidVec

def gen_random_time(numberTimes, maxtime= datetime.datetime(2080, 8,6,8,14,59), mintime=datetime.datetime(1980, 8,6,6,14,59)):
    '''
    Simple method that I shameless copied from the internet.
    :param numberTimes:
    :param maxtime:
    :param mintime:
    :return:
    '''
    mintime_ts = int(time.mktime(mintime.timetuple()))
    maxtime_ts = int(time.mktime(maxtime.timetuple()))
    randomTimes = numberTimes*[None]
    for tindex in range(numberTimes):
        temptime = random.randint(mintime_ts, maxtime_ts)
        randomTimes[tindex] = datetime.datetime.fromtimestamp(temptimes)
    return randomTimes


def check_models(model1, model2, use_cross_validation=False, op='e'):
    """
    Check that the given models are equivalent.

    :param model1:
    :param model2:
    :param use_cross_validation: boolean. if True, use validation metrics to determine model equality. Otherwise, use
    training metrics.
    :param op: comparison operator to use. 'e':==, 'g':>, 'ge':>=
    :return: None. Throw meaningful error messages if the check fails
    """
    # 1. Check model types
    model1_type = model1.__class__.__name__
    model2_type = model1.__class__.__name__
    assert model1_type is model2_type, "The model types differ. The first model is of type {0} and the second " \
                                       "models is of type {1}.".format(model1_type, model2_type)

    # 2. Check model metrics
    if isinstance(model1,H2OBinomialModel): #   2a. Binomial
        # F1
        f1_1 = model1.F1(xval=use_cross_validation)
        f1_2 = model2.F1(xval=use_cross_validation)
        if op == 'e': assert f1_1[0][1] == f1_2[0][1], "The first model has an F1 of {0} and the second model has an F1 of " \
                                                       "{1}. Expected the first to be == to the second.".format(f1_1[0][1], f1_2[0][1])
        elif op == 'g': assert f1_1[0][1] > f1_2[0][1], "The first model has an F1 of {0} and the second model has an F1 of " \
                                                        "{1}. Expected the first to be > than the second.".format(f1_1[0][1], f1_2[0][1])
        elif op == 'ge': assert f1_1[0][1] >= f1_2[0][1], "The first model has an F1 of {0} and the second model has an F1 of " \
                                                          "{1}. Expected the first to be >= than the second.".format(f1_1[0][1], f1_2[0][1])
    elif isinstance(model1,H2ORegressionModel): #   2b. Regression
        # MSE
        mse1 = model1.mse(xval=use_cross_validation)
        mse2 = model2.mse(xval=use_cross_validation)
        if op == 'e': assert mse1 == mse2, "The first model has an MSE of {0} and the second model has an MSE of " \
                                           "{1}. Expected the first to be == to the second.".format(mse1, mse2)
        elif op == 'g': assert mse1 > mse2, "The first model has an MSE of {0} and the second model has an MSE of " \
                                            "{1}. Expected the first to be > than the second.".format(mse1, mse2)
        elif op == 'ge': assert mse1 >= mse2, "The first model has an MSE of {0} and the second model has an MSE of " \
                                              "{1}. Expected the first to be >= than the second.".format(mse1, mse2)
    elif isinstance(model1,H2OMultinomialModel) or isinstance(model1,H2OOrdinalModel): #   2c. Multinomial
        # hit-ratio
        pass
    elif isinstance(model1,H2OClusteringModel): #   2d. Clustering
        # totss
        totss1 = model1.totss(xval=use_cross_validation)
        totss2 = model2.totss(xval=use_cross_validation)
        if op == 'e': assert totss1 == totss2, "The first model has an TOTSS of {0} and the second model has an " \
                                               "TOTSS of {1}. Expected the first to be == to the second.".format(totss1,
                                                                                                                 totss2)
        elif op == 'g': assert totss1 > totss2, "The first model has an TOTSS of {0} and the second model has an " \
                                                "TOTSS of {1}. Expected the first to be > than the second.".format(totss1,
                                                                                                                   totss2)
        elif op == 'ge': assert totss1 >= totss2, "The first model has an TOTSS of {0} and the second model has an " \
                                                  "TOTSS of {1}. Expected the first to be >= than the second." \
                                                  "".format(totss1, totss2)

def check_dims_values(python_obj, h2o_frame, rows, cols, dim_only=False):
    """
    Check that the dimensions and values of the python object and H2OFrame are equivalent. Assumes that the python
    object conforms to the rules specified in the h2o frame documentation.

    :param python_obj: a (nested) list, tuple, dictionary, numpy.ndarray, ,or pandas.DataFrame
    :param h2o_frame: an H2OFrame
    :param rows: number of rows
    :param cols: number of columns
    :param dim_only: check the dimensions only
    :return: None
    """
    h2o_rows, h2o_cols = h2o_frame.dim
    assert h2o_rows == rows and h2o_cols == cols, "failed dim check! h2o_rows:{0} rows:{1} h2o_cols:{2} cols:{3}" \
                                                  "".format(h2o_rows, rows, h2o_cols, cols)
    if not dim_only:
        if isinstance(python_obj, (list, tuple)):
            for c in range(cols):
                for r in range(rows):
                    pval = python_obj[r]
                    if isinstance(pval, (list, tuple)): pval = pval[c]
                    hval = h2o_frame[r, c]
                    assert pval == hval or abs(pval - hval) < 1e-10, \
                        "expected H2OFrame to have the same values as the python object for row {0} " \
                        "and column {1}, but h2o got {2} and python got {3}.".format(r, c, hval, pval)
        elif isinstance(python_obj, dict):
            for r in range(rows):
                for k in list(python_obj.keys()):
                    pval = python_obj[k][r] if hasattr(python_obj[k],'__iter__') else python_obj[k]
                    hval = h2o_frame[r,k]
                    assert pval == hval, "expected H2OFrame to have the same values as the python object for row {0} " \
                                         "and column {1}, but h2o got {2} and python got {3}.".format(r, k, hval, pval)

def np_comparison_check(h2o_data, np_data, num_elements):
    """
    Check values achieved by h2o against values achieved by numpy

    :param h2o_data: an H2OFrame or H2OVec
    :param np_data: a numpy array
    :param num_elements: number of elements to compare
    :return: None
    """
    # Check for numpy
    try:
        imp.find_module('numpy')
    except ImportError:
        assert False, "failed comparison check because unable to import numpy"

    import numpy as np
    rows, cols = h2o_data.dim
    for i in range(num_elements):
        r = random.randint(0,rows-1)
        c = random.randint(0,cols-1)
        h2o_val = h2o_data[r,c]
        np_val = np_data[r,c] if len(np_data.shape) > 1 else np_data[r]
        if isinstance(np_val, np.bool_): np_val = bool(np_val)  # numpy haz special bool type :(
        assert np.absolute(h2o_val - np_val) < 1e-5, \
            "failed comparison check! h2o computed {0} and numpy computed {1}".format(h2o_val, np_val)

 # perform h2o predict and mojo predict.  Frames containing h2o prediction is returned and mojo predict are
# returned.

def mojo_predict(model, tmpdir, mojoname, glrmReconstruct=False, get_leaf_node_assignment=False, glrmIterNumber=-1, zipFilePath=None):
    
    """
    perform h2o predict and mojo predict.  Frames containing h2o prediction is returned and mojo predict are returned.
    It is assumed that the input data set is saved as in.csv in tmpdir directory.

    :param model: h2o model where you want to use to perform prediction
    :param tmpdir: directory where your mojo zip files are stired
    :param mojoname: name of your mojo zip file.
    :param glrmReconstruct: True to return reconstructed dataset, else return the x factor.
    :return: the h2o prediction frame and the mojo prediction frame
    """
    newTest = h2o.import_file(os.path.join(tmpdir, 'in.csv'), header=1)   # Make sure h2o and mojo use same in.csv
    predict_h2o = model.predict(newTest)

    # load mojo and have it do predict
    outFileName = os.path.join(tmpdir, 'out_mojo.csv')
    mojoZip = os.path.join(tmpdir, mojoname) + ".zip"
    if not(zipFilePath==None):
        mojoZip = zipFilePath
    genJarDir = str.split(str(tmpdir),'/')
    genJarDir = '/'.join(genJarDir[0:genJarDir.index('h2o-py')])    # locate directory of genmodel.jar

    java_cmd = ["java", "-ea", "-cp", os.path.join(genJarDir, "h2o-assemblies/genmodel/build/libs/genmodel.jar"),
                "-Xmx12g", "-XX:MaxPermSize=2g", "-XX:ReservedCodeCacheSize=256m", "hex.genmodel.tools.PredictCsv",
                "--input", os.path.join(tmpdir, 'in.csv'), "--output",
                outFileName, "--mojo", mojoZip, "--decimal"]
    if get_leaf_node_assignment:
        java_cmd.append("--leafNodeAssignment")
        predict_h2o = model.predict_leaf_node_assignment(newTest)

    if glrmReconstruct:  # used for GLRM to grab the x coefficients (factors) instead of the predicted values
        java_cmd.append("--glrmReconstruct")
    
    if glrmIterNumber > 0:
        java_cmd.append("--glrmIterNumber")
        java_cmd.append(str(glrmIterNumber))

    p = subprocess.Popen(java_cmd, stdout=PIPE, stderr=STDOUT)
    o, e = p.communicate()
    pred_mojo = h2o.import_file(os.path.join(tmpdir, 'out_mojo.csv'), header=1)  # load mojo prediction into a frame and compare
    if glrmReconstruct or ('glrm' not in model.algo):
        return predict_h2o, pred_mojo
    else:
        return newTest.frame_id, pred_mojo

# perform pojo predict.  Frame containing pojo predict is returned.
def pojo_predict(model, tmpdir, pojoname):
    h2o.download_pojo(model, path=tmpdir)
    h2o_genmodel_jar = os.path.join(tmpdir, "h2o-genmodel.jar")
    java_file = os.path.join(tmpdir, pojoname + ".java")

    in_csv = (os.path.join(tmpdir, 'in.csv'))   # import the test dataset
    print("Compiling Java Pojo")
    javac_cmd = ["javac", "-cp", h2o_genmodel_jar, "-J-Xmx12g", java_file]
    subprocess.check_call(javac_cmd)

    out_pojo_csv = os.path.join(tmpdir, "out_pojo.csv")
    cp_sep = ";" if sys.platform == "win32" else ":"
    java_cmd = ["java", "-ea", "-cp", h2o_genmodel_jar + cp_sep + tmpdir, "-Xmx12g",
            "-XX:ReservedCodeCacheSize=256m", "hex.genmodel.tools.PredictCsv",
            "--pojo", pojoname, "--input", in_csv, "--output", out_pojo_csv, "--decimal"]

    p = subprocess.Popen(java_cmd, stdout=PIPE, stderr=STDOUT)
    o, e = p.communicate()
    print("Java output: {0}".format(o))
    assert os.path.exists(out_pojo_csv), "Expected file {0} to exist, but it does not.".format(out_pojo_csv)
    predict_pojo = h2o.import_file(out_pojo_csv, header=1)
    return predict_pojo

def javapredict(algo, equality, train, test, x, y, compile_only=False, separator=",", setInvNumNA=False,**kwargs):
    print("Creating model in H2O")
    if algo == "gbm": model = H2OGradientBoostingEstimator(**kwargs)
    elif algo == "random_forest": model = H2ORandomForestEstimator(**kwargs)
    elif algo == "deeplearning": model = H2ODeepLearningEstimator(**kwargs)
    elif algo == "glm": model = H2OGeneralizedLinearEstimator(**kwargs)
    elif algo == "naive_bayes": model = H2ONaiveBayesEstimator(**kwargs)
    elif algo == "kmeans": model = H2OKMeansEstimator(**kwargs)
    elif algo == "pca": model = H2OPCA(**kwargs)
    else: raise ValueError
    if algo == "kmeans" or algo == "pca": model.train(x=x, training_frame=train)
    else: model.train(x=x, y=y, training_frame=train)
    print(model)

    # HACK: munge model._id so that it conforms to Java class name. For example, change K-means to K_means.
    # TODO: clients should extract Java class name from header.
    regex = re.compile("[+\\-* !@#$%^&()={}\\[\\]|;:'\"<>,.?/]")
    pojoname = regex.sub("_", model._id)

    print("Downloading Java prediction model code from H2O")
    tmpdir = os.path.normpath(os.path.join(os.path.dirname(os.path.realpath(__file__)), "..", "results", pojoname))
    os.makedirs(tmpdir)
    h2o.download_pojo(model, path=tmpdir)
    h2o_genmodel_jar = os.path.join(tmpdir, "h2o-genmodel.jar")
    assert os.path.exists(h2o_genmodel_jar), "Expected file {0} to exist, but it does not.".format(h2o_genmodel_jar)
    print("h2o-genmodel.jar saved in {0}".format(h2o_genmodel_jar))
    java_file = os.path.join(tmpdir, pojoname + ".java")
    assert os.path.exists(java_file), "Expected file {0} to exist, but it does not.".format(java_file)
    print("java code saved in {0}".format(java_file))

    print("Compiling Java Pojo")
    javac_cmd = ["javac", "-cp", h2o_genmodel_jar, "-J-Xmx12g", "-J-XX:MaxPermSize=256m", java_file]
    subprocess.check_call(javac_cmd)

    if not compile_only:
        print("Predicting in H2O")
        predictions = model.predict(test)
        predictions.summary()
        predictions.head()
        out_h2o_csv = os.path.join(tmpdir, "out_h2o.csv")
        h2o.download_csv(predictions, out_h2o_csv)
        assert os.path.exists(out_h2o_csv), "Expected file {0} to exist, but it does not.".format(out_h2o_csv)
        print("H2O Predictions saved in {0}".format(out_h2o_csv))

        print("Setting up for Java POJO")
        in_csv = os.path.join(tmpdir, "in.csv")
        h2o.download_csv(test[x], in_csv)

        # hack: the PredictCsv driver can't handle quoted strings, so remove them
        f = open(in_csv, "r+")
        csv = f.read()
        csv = re.sub('\"', "", csv)
        csv = re.sub(",", separator, csv)       # replace with arbitrary separator for input dataset
        f.seek(0)
        f.write(csv)
        f.truncate()
        f.close()
        assert os.path.exists(in_csv), "Expected file {0} to exist, but it does not.".format(in_csv)
        print("Input CSV to PredictCsv saved in {0}".format(in_csv))

        print("Running PredictCsv Java Program")
        out_pojo_csv = os.path.join(tmpdir, "out_pojo.csv")
        cp_sep = ";" if sys.platform == "win32" else ":"
        java_cmd = ["java", "-ea", "-cp", h2o_genmodel_jar + cp_sep + tmpdir, "-Xmx12g", "-XX:MaxPermSize=2g",
                    "-XX:ReservedCodeCacheSize=256m", "hex.genmodel.tools.PredictCsv",
                    "--pojo", pojoname, "--input", in_csv, "--output", out_pojo_csv, "--separator", separator]
        if setInvNumNA:
            java_cmd.append("--setConvertInvalidNum")
        p = subprocess.Popen(java_cmd, stdout=PIPE, stderr=STDOUT)
        o, e = p.communicate()
        print("Java output: {0}".format(o))
        assert os.path.exists(out_pojo_csv), "Expected file {0} to exist, but it does not.".format(out_pojo_csv)
        predictions2 = h2o.upload_file(path=out_pojo_csv)
        print("Pojo predictions saved in {0}".format(out_pojo_csv))

        print("Comparing predictions between H2O and Java POJO")
        # Dimensions
        hr, hc = predictions.dim
        pr, pc = predictions2.dim
        assert hr == pr, "Expected the same number of rows, but got {0} and {1}".format(hr, pr)
        assert hc == pc, "Expected the same number of cols, but got {0} and {1}".format(hc, pc)

        # Value
        for r in range(hr):
            hp = predictions[r, 0]
            if equality == "numeric":
                pp = float.fromhex(predictions2[r, 0])
                assert abs(hp - pp) < 1e-4, \
                    "Expected predictions to be the same (within 1e-4) for row %d, but got %r and %r" % (r, hp, pp)
            elif equality == "class":
                pp = predictions2[r, 0]
                assert hp == pp, "Expected predictions to be the same for row %d, but got %r and %r" % (r, hp, pp)
            else:
                raise ValueError

def javamunge(assembly, pojoname, test, compile_only=False):
    """
    Here's how to use:
      assembly is an already fit H2OAssembly;
      The test set should be used to compare the output here and the output of the POJO.
    """
    print("Downloading munging POJO code from H2O")
    tmpdir = os.path.normpath(os.path.join(os.path.dirname(os.path.realpath(__file__)), "..", "results", pojoname))
    os.makedirs(tmpdir)
    assembly.to_pojo(pojoname, path=tmpdir, get_jar=True)
    h2o_genmodel_jar = os.path.join(tmpdir, "h2o-genmodel.jar")
    assert os.path.exists(h2o_genmodel_jar), "Expected file {0} to exist, but it does not.".format(h2o_genmodel_jar)
    print("h2o-genmodel.jar saved in {0}".format(h2o_genmodel_jar))
    java_file = os.path.join(tmpdir, pojoname + ".java")
    assert os.path.exists(java_file), "Expected file {0} to exist, but it does not.".format(java_file)
    print("java code saved in {0}".format(java_file))

    print("Compiling Java Pojo")
    javac_cmd = ["javac", "-cp", h2o_genmodel_jar, "-J-Xmx12g", "-J-XX:MaxPermSize=256m", java_file]
    subprocess.check_call(javac_cmd)

    if not compile_only:

        print("Setting up for Java POJO")
        in_csv = os.path.join(tmpdir, "in.csv")
        h2o.download_csv(test, in_csv)
        assert os.path.exists(in_csv), "Expected file {0} to exist, but it does not.".format(in_csv)
        print("Input CSV to mungedCSV saved in {0}".format(in_csv))

        print("Predicting in H2O")
        munged = assembly.fit(test)
        munged.head()
        out_h2o_csv = os.path.join(tmpdir, "out_h2o.csv")
        h2o.download_csv(munged, out_h2o_csv)
        assert os.path.exists(out_h2o_csv), "Expected file {0} to exist, but it does not.".format(out_h2o_csv)
        print("Munged frame saved in {0}".format(out_h2o_csv))

        print("Running PredictCsv Java Program")
        out_pojo_csv = os.path.join(tmpdir, "out_pojo.csv")
        cp_sep = ";" if sys.platform == "win32" else ":"
        java_cmd = ["java", "-ea", "-cp", h2o_genmodel_jar + cp_sep + tmpdir, "-Xmx12g", "-XX:MaxPermSize=2g",
                    "-XX:ReservedCodeCacheSize=256m", "hex.genmodel.tools.MungeCsv", "--header", "--munger", pojoname,
                    "--input", in_csv, "--output", out_pojo_csv]
        print("JAVA COMMAND: " + " ".join(java_cmd))
        p = subprocess.Popen(java_cmd, stdout=PIPE, stderr=STDOUT)
        o, e = p.communicate()
        print("Java output: {0}".format(o))
        assert os.path.exists(out_pojo_csv), "Expected file {0} to exist, but it does not.".format(out_pojo_csv)
        munged2 = h2o.upload_file(path=out_pojo_csv, col_types=test.types)
        print("Pojo predictions saved in {0}".format(out_pojo_csv))

        print("Comparing predictions between H2O and Java POJO")
        # Dimensions
        hr, hc = munged.dim
        pr, pc = munged2.dim
        assert hr == pr, "Expected the same number of rows, but got {0} and {1}".format(hr, pr)
        assert hc == pc, "Expected the same number of cols, but got {0} and {1}".format(hc, pc)

        # Value
        import math
        import numbers
        munged.show()
        munged2.show()
        for r in range(hr):
          for c in range(hc):
              hp = munged[r,c]
              pp = munged2[r,c]
              if isinstance(hp, numbers.Number):
                assert isinstance(pp, numbers.Number)
                assert (math.fabs(hp-pp) < 1e-8) or (math.isnan(hp) and math.isnan(pp)), "Expected munged rows to be the same for row {0}, but got {1}, and {2}".format(r, hp, pp)
              else:
                assert hp==pp, "Expected munged rows to be the same for row {0}, but got {1}, and {2}".format(r, hp, pp)

def locate(path):
    """
    Search for a relative path and turn it into an absolute path.
    This is handy when hunting for data files to be passed into h2o and used by import file.
    Note: This function is for unit testing purposes only.

    Parameters
    ----------
    path : str
      Path to search for

    :return: Absolute path if it is found.  None otherwise.
    """
    if (test_is_on_hadoop()):
        # Jenkins jobs create symbolic links to smalldata and bigdata on the machine that starts the test. However,
        # in an h2o multinode hadoop cluster scenario, the clustered machines don't know about the symbolic link.
        # Consequently, `locate` needs to return the actual path to the data on the clustered machines. ALL jenkins
        # machines store smalldata and bigdata in /home/0xdiag/. If ON.HADOOP is set by the run.py, the path arg MUST
        # be an immediate subdirectory of /home/0xdiag/. Moreover, the only guaranteed subdirectories of /home/0xdiag/
        # are smalldata and bigdata.
        p = os.path.realpath(os.path.join("/home/0xdiag/", path))
        if not os.path.exists(p): raise ValueError("File not found: " + path)
        return p
    else:
        tmp_dir = os.path.realpath(os.getcwd())
        possible_result = os.path.join(tmp_dir, path)
        while (True):
            if (os.path.exists(possible_result)):
                return possible_result

            next_tmp_dir = os.path.dirname(tmp_dir)
            if (next_tmp_dir == tmp_dir):
                raise ValueError("File not found: " + path)

            tmp_dir = next_tmp_dir
            possible_result = os.path.join(tmp_dir, path)

def hadoop_namenode_is_accessible():
    url = "http://{0}:50070".format(hadoop_namenode())
    try:
        urllib.urlopen(url)
        internal = True
    except:
        internal = False
    return internal

def test_is_on_hadoop():
    if hasattr(sys.modules["tests.pyunit_utils"], '__on_hadoop__'):
        return sys.modules["tests.pyunit_utils"].__on_hadoop__
    return False

def hadoop_namenode():
    if os.getenv("NAME_NODE"):
        return os.getenv("NAME_NODE").split(".")[0]
    elif hasattr(sys.modules["tests.pyunit_utils"], '__hadoop_namenode__'):
        return sys.modules["tests.pyunit_utils"].__hadoop_namenode__
    return None

def pyunit_exec(test_name):
    with open(test_name, "r") as t: pyunit = t.read()
    pyunit_c = compile(pyunit, os.path.abspath(test_name), 'exec')
    exec(pyunit_c, {})

def standalone_test(test):
    if not h2o.connection() or not h2o.connection().connected:
        print("Creating connection for test %s" % test.__name__)
        h2o.init(strict_version_check=False)
        print("New session: %s" % h2o.connection().session_id)

    h2o.remove_all()

    h2o.log_and_echo("------------------------------------------------------------")
    h2o.log_and_echo("")
    h2o.log_and_echo("STARTING TEST "+test.__name__)
    h2o.log_and_echo("")
    h2o.log_and_echo("------------------------------------------------------------")
    test()

def run_tests(tests, run_in_isolation=True):
    #flatten in case of nested tests/test suites
    all_tests = reduce(lambda l, r: (l.extend(r) if isinstance(r, (list, tuple)) else l.append(r)) or l, tests, [])
    for test in all_tests:
        header = "Running {}{}".format(test.__name__, "" if not hasattr(test, 'tag') else " [{}]".format(test.tag))
        print("\n"+('='*len(header))+"\n"+header)
        if run_in_isolation:
            standalone_test(test)
        else:
            test()
            
def tag_test(test, tag):
    if tag is not None:
        test.tag = tag
    return test

def assert_warn(predicate, message):
    try:
        assert predicate, message
    except AssertionError as e:
        print("WARN: {}".format(str(e)))

def make_random_grid_space(algo, ncols=None, nrows=None):
    """
    Construct a dictionary of the form {gbm_parameter:list_of_values, ...}, which will eventually be passed to
    H2OGridSearch to build a grid object. The gbm parameters, and their associated values, are randomly selected.
    :param algo: a string {"gbm", "rf", "dl", "km", "glm"} representing the algo dimension of the grid space
    :param ncols: Used for mtries selection or k (pca)
    :param nrows: Used for k (pca)
    :return: a dictionary of parameter_name:list_of_values
    """
    grid_space = {}
    if algo in ["gbm", "rf"]:
        if random.randint(0,1): grid_space['ntrees'] = random.sample(list(range(1,6)),random.randint(2,3))
        if random.randint(0,1): grid_space['max_depth'] = random.sample(list(range(1,6)),random.randint(2,3))
        if random.randint(0,1): grid_space['min_rows'] = random.sample(list(range(1,11)),random.randint(2,3))
        if random.randint(0,1): grid_space['nbins'] = random.sample(list(range(2,21)),random.randint(2,3))
        if random.randint(0,1): grid_space['nbins_cats'] = random.sample(list(range(2,1025)),random.randint(2,3))

        if algo == "gbm":
            if random.randint(0,1): grid_space['learn_rate'] = [random.random() for _ in range(random.randint(2,3))]
            grid_space['distribution'] = random.sample(['bernoulli', 'multinomial', 'gaussian', 'poisson', 'tweedie', 'gamma'], 1)
        if algo == "rf":
            if random.randint(0,1): grid_space['mtries'] = random.sample(list(range(1,ncols+1)),random.randint(2,3))
            if random.randint(0,1): grid_space['sample_rate'] = [random.random() for r in range(random.randint(2,3))]
    elif algo == "km":
        grid_space['k'] = random.sample(list(range(1,10)),random.randint(2,3))
        if random.randint(0,1): grid_space['max_iterations'] = random.sample(list(range(1,1000)),random.randint(2,3))
        if random.randint(0,1): grid_space['standardize'] = [True, False]
        if random.randint(0,1): grid_space['seed'] = random.sample(list(range(1,1000)),random.randint(2,3))
        if random.randint(0,1): grid_space['init'] = random.sample(['Random','PlusPlus','Furthest'],random.randint(2,3))
    elif algo == "glm":
        if random.randint(0,1): grid_space['alpha'] = [random.random() for r in range(random.randint(2,3))]
        grid_space['family'] = random.sample(['binomial','gaussian','poisson','tweedie','gamma'], 1)
        if grid_space['family'] == "tweedie":
            if random.randint(0,1):
                grid_space['tweedie_variance_power'] = [round(random.random()+1,6) for r in range(random.randint(2,3))]
                grid_space['tweedie_link_power'] = 1 - grid_space['tweedie_variance_power']
    elif algo == "dl":
        if random.randint(0,1): grid_space['activation'] = \
            random.sample(["Rectifier", "Tanh", "TanhWithDropout", "RectifierWithDropout", "MaxoutWithDropout"],
                          random.randint(2,3))
        if random.randint(0,1): grid_space['l2'] = [0.001*random.random() for r in range(random.randint(2,3))]
        grid_space['distribution'] = random.sample(['bernoulli','multinomial','gaussian','poisson','tweedie','gamma'],1)
        return grid_space
    elif algo == "naiveBayes":
        grid_space['laplace'] = 0
        if random.randint(0,1): grid_space['laplace'] = [round(random.random() + r, 6) for r in random.sample(list(range(0,11)), random.randint(2,3))]
        if random.randint(0,1): grid_space['min_sdev'] = [round(random.random(),6) for r in range(random.randint(2,3))]
        if random.randint(0,1): grid_space['eps_sdev'] = [round(random.random(),6) for r in range(random.randint(2,3))]
    elif algo == "pca":
        if random.randint(0,1): grid_space['max_iterations'] = random.sample(list(range(1,1000)),random.randint(2,3))
        if random.randint(0,1): grid_space['transform'] = random.sample(["NONE","STANDARDIZE","NORMALIZE","DEMEAN","DESCALE"], random.randint(2,3))
        grid_space['k'] = random.sample(list(range(1,min(ncols,nrows))),random.randint(2,3))
    else:
        raise ValueError
    return grid_space

# Validate given models' parameters against expected values
def expect_model_param(models, attribute_name, expected_values):
    print("param: {0}".format(attribute_name))
    actual_values = list(set([m.params[attribute_name]['actual'] \
                                  if type(m.params[attribute_name]['actual']) != list
                                  else m.params[attribute_name]['actual'][0] for m in models.models]))
                                  # possible for actual to be a list (GLM)
    if type(expected_values) != list:
        expected_values = [expected_values]
    # limit precision. Rounding happens in some models like RF
    actual_values = [x if isinstance(x,basestring) else round(float(x),5) for x in actual_values]
    expected_values = [x if isinstance(x,basestring) else round(float(x),5) for x in expected_values]
    print("actual values: {0}".format(actual_values))
    print("expected values: {0}".format(expected_values))
    actual_values_len = len(actual_values)
    expected_values_len = len(expected_values)
    assert actual_values_len == expected_values_len, "Expected values len: {0}. Actual values len: " \
                                                     "{1}".format(expected_values_len, actual_values_len)
    actual_values = sorted(actual_values)
    expected_values = sorted(expected_values)
    for i in range(len(actual_values)):
        if isinstance(actual_values[i], float):
            assert abs(actual_values[i]-expected_values[i]) < 1.1e-5, "Too large of a difference betewen actual and " \
                                                                "expected value. Actual value: {}. Expected value: {}"\
                                                                .format(actual_values[i], expected_values[i])
        else:
            assert actual_values[i] == expected_values[i], "Expected: {}. Actual: {}"\
                                                            .format(expected_values[i], actual_values[i])


def rest_ctr():
    return h2o.connection().requests_count


def write_syn_floating_point_dataset_glm(csv_training_data_filename, csv_validation_data_filename,
                                         csv_test_data_filename, csv_weight_name, row_count, col_count, data_type,
                                         max_p_value, min_p_value, max_w_value, min_w_value, noise_std, family_type,
                                         valid_row_count, test_row_count, class_number=2,
                                         class_method=('probability', 'probability', 'probability'),
                                         class_margin=[0.0, 0.0, 0.0]):
    """
    Generate random data sets to test the GLM algo using the following steps:
    1. randomly generate the intercept and weight vector;
    2. generate a set of predictors X;
    3. generate the corresponding response y using the formula: y = w^T x+b+e where T is transpose, e is a random
     Gaussian noise added.  For the Binomial family, the relationship between the response Y and predictor vector X
     is assumed to be Prob(Y = 1|X) = exp(W^T * X + e)/(1+exp(W^T * X + e)).  For the Multinomial family, the
     relationship between the response Y (K possible classes) and predictor vector X is assumed to be
     Prob(Y = c|X) = exp(Wc^T * X + e)/(sum k=0 to K-1 (ep(Wk^T *X+e))

    :param csv_training_data_filename: string representing full path filename to store training data set.  Set to
    null string if no training data set is to be generated.
    :param csv_validation_data_filename: string representing full path filename to store validation data set.  Set to
    null string if no validation data set is to be generated.
    :param csv_test_data_filename: string representing full path filename to store test data set.  Set to null string if
        no test data set is to be generated.
    :param csv_weight_name: string representing full path filename to store intercept and weight used to generate
    all data sets.
    :param row_count: integer representing number of samples (predictor, response) in training data set
    :param col_count: integer representing the number of predictors in the data set
    :param data_type: integer representing the type of predictors or weights (1: integers, 2: real)
    :param max_p_value: integer representing maximum predictor values
    :param min_p_value: integer representing minimum predictor values
    :param max_w_value: integer representing maximum intercept/weight values
    :param min_w_value: integer representing minimum intercept/weight values
    :param noise_std: Gaussian noise standard deviation used to generate noise e to add to response
    :param family_type: string represents the various distribution families (gaussian, multinomial, binomial) supported
    by our GLM algo
    :param valid_row_count: integer representing number of samples (predictor, response) in validation data set
    :param test_row_count: integer representing number of samples (predictor, response) in test data set
    :param class_number: integer, optional, representing number of classes for binomial and multinomial
    :param class_method: string tuple, optional, describing how we derive the final response from the class
    probabilities generated for binomial and multinomial family_type for training/validation/test data set respectively.
    If set to 'probability', response y is generated randomly according to the class probabilities calculated.  If set
    to 'threshold', response y is set to the class with the maximum class probability if the maximum class probability
    exceeds the second highest class probability by the value set in margin.  If the maximum class probability fails
    to be greater by the margin than the second highest class probability, the data sample is discarded.
    :param class_margin: float tuple, optional, denotes the threshold by how much the maximum class probability has to
     exceed the second highest class probability in order for us to keep the data sample for
     training/validation/test data set respectively.  This field is only meaningful if class_method is set to
    'threshold'

    :return: None
    """
    # generate bias b and weight as a column vector
    weights = generate_weights_glm(csv_weight_name, col_count, data_type, min_w_value, max_w_value,
                                   family_type=family_type, class_number=class_number)

    # generate training data set
    if len(csv_training_data_filename) > 0:
        generate_training_set_glm(csv_training_data_filename, row_count, col_count, min_p_value, max_p_value, data_type,
                                  family_type, noise_std, weights,
                                  class_method=class_method[0], class_margin=class_margin[0], weightChange=True)

    # generate validation data set
    if len(csv_validation_data_filename) > 0:
        generate_training_set_glm(csv_validation_data_filename, valid_row_count, col_count, min_p_value, max_p_value,
                                  data_type, family_type, noise_std, weights,
                                  class_method=class_method[1], class_margin=class_margin[1])
    # generate test data set
    if len(csv_test_data_filename) > 0:
        generate_training_set_glm(csv_test_data_filename, test_row_count, col_count, min_p_value, max_p_value,
                                  data_type, family_type, noise_std, weights,
                                  class_method=class_method[2], class_margin=class_margin[2])


def write_syn_mixed_dataset_glm(csv_training_data_filename, csv_training_data_filename_true_one_hot,
                                csv_validation_data_filename, csv_validation_filename_true_one_hot,
                                csv_test_data_filename, csv_test_filename_true_one_hot, csv_weight_filename, row_count,
                                col_count, max_p_value, min_p_value, max_w_value, min_w_value, noise_std, family_type,
                                valid_row_count, test_row_count, enum_col, enum_level_vec, class_number=2,
                                class_method=['probability', 'probability', 'probability'],
                                class_margin=[0.0, 0.0, 0.0]):
    """
    This function differs from write_syn_floating_point_dataset_glm in one small point.  The predictors in this case
    contains categorical data as well as real data.

    Generate random data sets to test the GLM algo using the following steps:
    1. randomly generate the intercept and weight vector;
    2. generate a set of predictors X;
    3. generate the corresponding response y using the formula: y = w^T x+b+e where T is transpose, e is a random
     Gaussian noise added.  For the Binomial family, the relationship between the response Y and predictor vector X
     is assumed to be Prob(Y = 1|X) = exp(W^T * X + e)/(1+exp(W^T * X + e)).  For the Multinomial family, the
     relationship between the response Y (K possible classes) and predictor vector X is assumed to be
     Prob(Y = c|X) = exp(Wc^T * X + e)/(sum k=0 to K-1 (ep(Wk^T *X+e))


    :param csv_training_data_filename: string representing full path filename to store training data set.  Set to null
     string if no training data set is to be generated.
    :param csv_training_data_filename_true_one_hot: string representing full path filename to store training data set
    with true one-hot encoding.  Set to null string if no training data set is to be generated.
    :param csv_validation_data_filename: string representing full path filename to store validation data set.  Set to
     null string if no validation data set is to be generated.
    :param csv_validation_filename_true_one_hot: string representing full path filename to store validation data set
     with true one-hot.  Set to null string if no validation data set is to be generated.
    :param csv_test_data_filename: string representing full path filename to store test data set.  Set to null
    string if no test data set is to be generated.
    :param csv_test_filename_true_one_hot: string representing full path filename to store test data set with true
     one-hot encoding.  Set to null string if no test data set is to be generated.
    :param csv_weight_filename: string representing full path filename to store intercept and weight used to generate
     all data sets.
    :param row_count: integer representing number of samples (predictor, response) in training data set
    :param col_count: integer representing the number of predictors in the data set
    :param max_p_value: integer representing maximum predictor values
    :param min_p_value: integer representing minimum predictor values
    :param max_w_value: integer representing maximum intercept/weight values
    :param min_w_value: integer representing minimum intercept/weight values
    :param noise_std: Gaussian noise standard deviation used to generate noise e to add to response
    :param family_type: string represents the various distribution families (gaussian, multinomial, binomial) supported
     by our GLM algo
    :param valid_row_count: integer representing number of samples (predictor, response) in validation data set
    :param test_row_count: integer representing number of samples (predictor, response) in test data set
    :param enum_col: integer representing actual number of categorical columns in data set
    :param enum_level_vec: vector containing maximum integer value for each categorical column
    :param class_number: integer, optional, representing number classes for binomial and multinomial
    :param class_method: string tuple, optional, describing how we derive the final response from the class
    probabilities generated for binomial and multinomial family_type for training/validation/test data set respectively.
    If set to 'probability', response y is generated randomly according to the class probabilities calculated.  If set
    to 'threshold', response y is set to the class with the maximum class probability if the maximum class probability
    exceeds the second highest class probability by the value set in margin.  If the maximum class probability fails
    to be greater by margin than the second highest class probability, the data sample is discarded.
    :param class_margin: float tuple, optional, denotes the threshold by how much the maximum class probability has to
     exceed the second highest class probability by in order for us to keep the data sample for
     training/validation/test data set respectively.  This field is only meaningful if class_method is set to
    'threshold'

    :return: None
    """
    # add column count of encoded categorical predictors, if maximum value for enum is 3, it has 4 levels.
    # hence 4 bits are used to encode it with true one hot encoding.  That is why we are adding 1 bit per
    # categorical columns added to our predictors
    new_col_count = col_count - enum_col + sum(enum_level_vec) + enum_level_vec.shape[0]

    # generate the weights to be applied to the training/validation/test data sets
    # this is for true one hot encoding.  For reference+one hot encoding, will skip
    # few extra weights
    weights = generate_weights_glm(csv_weight_filename, new_col_count, 2, min_w_value, max_w_value,
                                   family_type=family_type, class_number=class_number)

    # generate training data set
    if len(csv_training_data_filename) > 0:
        generate_training_set_mixed_glm(csv_training_data_filename, csv_training_data_filename_true_one_hot, row_count,
                                        col_count, min_p_value, max_p_value, family_type, noise_std, weights, enum_col,
                                        enum_level_vec, class_number=class_number,
                                        class_method=class_method[0], class_margin=class_margin[0], weightChange=True)

    # generate validation data set
    if len(csv_validation_data_filename) > 0:
        generate_training_set_mixed_glm(csv_validation_data_filename, csv_validation_filename_true_one_hot,
                                        valid_row_count, col_count, min_p_value, max_p_value, family_type, noise_std,
                                        weights, enum_col, enum_level_vec, class_number=class_number,
                                        class_method=class_method[1], class_margin=class_margin[1])
    # generate test data set
    if len(csv_test_data_filename) > 0:
        generate_training_set_mixed_glm(csv_test_data_filename, csv_test_filename_true_one_hot, test_row_count,
                                        col_count, min_p_value, max_p_value, family_type, noise_std, weights, enum_col,
                                        enum_level_vec, class_number=class_number,
                                        class_method=class_method[2], class_margin=class_margin[2])


def generate_weights_glm(csv_weight_filename, col_count, data_type, min_w_value, max_w_value, family_type='gaussian',
                         class_number=2):
    """
    Generate random intercept and weight vectors (integer or real) for GLM algo and save
    the values in a file specified by csv_weight_filename.

    :param csv_weight_filename: string representing full path filename to store intercept and weight used to generate
    all data set
    :param col_count: integer representing the number of predictors in the data set
    :param data_type: integer representing the type of predictors or weights (1: integers, 2: real)
    :param max_w_value: integer representing maximum intercept/weight values
    :param min_w_value: integer representing minimum intercept/weight values
    :param family_type: string ,optional, represents the various distribution families (gaussian, multinomial, binomial)
        supported by our GLM algo
    :param class_number: integer, optional, representing number classes for binomial and multinomial

    :return: column vector of size 1+colCount representing intercept and weight or matrix of size
        1+colCount by class_number
    """

    # first generate random intercept and weight
    if 'gaussian' in family_type.lower():
        if data_type == 1:     # generate random integer intercept/weight
            weight = np.random.random_integers(min_w_value, max_w_value, [col_count+1, 1])
        elif data_type == 2:   # generate real intercept/weights
            weight = np.random.uniform(min_w_value, max_w_value, [col_count+1, 1])
        else:
            assert False, "dataType must be 1 or 2 for now."
    elif ('binomial' in family_type.lower()) or ('multinomial' in family_type.lower()
                                                 or ('ordinal' in family_type.lower())):
        if 'binomial' in family_type.lower():  # for binomial, only need 1 set of weight
            class_number -= 1

        if class_number <= 0:
            assert False, "class_number must be >= 2!"

        if isinstance(col_count, np.ndarray):
            temp_col_count = col_count[0]
        else:
            temp_col_count = col_count

        if data_type == 1:     # generate random integer intercept/weight
            weight = np.random.random_integers(min_w_value, max_w_value, [temp_col_count+1, class_number])
        elif data_type == 2:   # generate real intercept/weights
            weight = np.random.uniform(min_w_value, max_w_value, [temp_col_count+1, class_number])
        else:
            assert False, "dataType must be 1 or 2 for now."

    # special treatment for ordinal weights
    if 'ordinal' in family_type.lower():
        num_pred = len(weight)
        for index in range(class_number):
            weight[0,index] = 0
            for indP in range(1,num_pred):
                weight[indP,index] = weight[indP,0] # make sure betas for all classes are the same

    np.savetxt(csv_weight_filename, weight.transpose(), delimiter=",")
    return weight


def generate_training_set_glm(csv_filename, row_count, col_count, min_p_value, max_p_value, data_type, family_type,
                              noise_std, weight, class_method='probability', class_margin=0.0, weightChange=False):
    """
    Generate supervised data set given weights for the GLM algo.  First randomly generate the predictors, then
    call function generate_response_glm to generate the corresponding response y using the formula: y = w^T x+b+e
    where T is transpose, e is a random Gaussian noise added.  For the Binomial family, the relationship between
    the response Y and predictor vector X is assumed to be Prob(Y = 1|X) = exp(W^T * X + e)/(1+exp(W^T * X + e)).
    For the Multinomial family, the relationship between the response Y (K possible classes) and predictor vector
    X is assumed to be Prob(Y = c|X) = exp(Wc^T * X + e)/(sum k=0 to K-1 (ep(Wk^T *X+e)).  The predictors and
    responses are saved in a file specified by csv_filename.

    :param csv_filename: string representing full path filename to store supervised data set
    :param row_count: integer representing the number of training samples in the data set
    :param col_count: integer representing the number of predictors in the data set
    :param max_p_value: integer representing maximum predictor values
    :param min_p_value: integer representing minimum predictor values
    :param data_type: integer representing the type of predictors or weights (1: integers, 2: real)
    :param family_type: string represents the various distribution families (gaussian, multinomial, binomial) supported
    by our GLM algo
    :param noise_std: Gaussian noise standard deviation used to generate noise e to add to response
    :param weight: vector representing w in our formula to generate the response.
    :param class_method: string tuple, optional, describing how we derive the final response from the class
    probabilities generated for binomial and multinomial family-type for training/validation/test data set respectively.
    If set to 'probability', response y is generated randomly according to the class probabilities calculated.  If set
    to 'threshold', response y is set to the class with the maximum class probability if the maximum class probability
    exceeds the second highest class probability by the value set in the margin.  If the maximum class probability fails
    to be greater by the margin than the second highest class probability, the data sample is discarded.
    :param class_margin: float tuple, optional, denotes the threshold by how much the maximum class probability has to
     exceed the second highest class probability in order for us to keep the data sample for
     training/validation/test data set respectively.  This field is only meaningful if class_method is set to
    'threshold'

    :return: None
    """

    if data_type == 1:      # generate random integers
        x_mat = np.random.random_integers(min_p_value, max_p_value, [row_count, col_count])
    elif data_type == 2:   # generate random real numbers
        x_mat = np.random.uniform(min_p_value, max_p_value, [row_count, col_count])
    else:
        assert False, "dataType must be 1 or 2 for now. "

    # generate the response vector to the input predictors
    response_y = generate_response_glm(weight, x_mat, noise_std, family_type,
                                       class_method=class_method, class_margin=class_margin, weightChange=weightChange)

    # for family_type = 'multinomial' or 'binomial', response_y can be -ve to indicate bad sample data.
    # need to delete this data sample before proceeding
    # if ('multinomial' in family_type.lower()) or ('binomial' in family_type.lower()) or ('ordinal' in family_type.lower()):
    #     if 'threshold' in class_method.lower():
    #         if np.any(response_y < 0):  # remove negative entries out of data set
    #             (x_mat, response_y) = remove_negative_response(x_mat, response_y)

    # write to file in csv format
    np.savetxt(csv_filename, np.concatenate((x_mat, response_y), axis=1), delimiter=",")


def generate_clusters(cluster_center_list, cluster_pt_number_list, cluster_radius_list):
    """
    This function is used to generate clusters of points around cluster_centers listed in
    cluster_center_list.  The radius of the cluster of points are specified by cluster_pt_number_list.
    The size of each cluster could be different and it is specified in cluster_radius_list.

    :param cluster_center_list: list of coordinates of cluster centers
    :param cluster_pt_number_list: number of points to generate for each cluster center
    :param cluster_radius_list: list of size of each cluster
    :return: list of sample points that belong to various clusters
    """

    k = len(cluster_pt_number_list)     # number of clusters to generate clusters for

    if (not(k == len(cluster_center_list))) or (not(k == len(cluster_radius_list))):
        assert False, "Length of list cluster_center_list, cluster_pt_number_list, cluster_radius_list must be the same!"

    training_sets = []
    for k_ind in range(k):
        new_cluster_data = generate_one_cluster(cluster_center_list[k_ind], cluster_pt_number_list[k_ind],
                                                cluster_radius_list[k_ind])
        if k_ind > 0:
            training_sets = np.concatenate((training_sets, new_cluster_data), axis=0)
        else:
            training_sets = new_cluster_data

    # want to shuffle the data samples so that the clusters are all mixed up
    map(np.random.shuffle, training_sets)

    return training_sets


def generate_one_cluster(cluster_center, cluster_number, cluster_size):
    """
    This function will generate a full cluster wither cluster_number points centered on cluster_center
    with maximum radius cluster_size

    :param cluster_center: python list denoting coordinates of cluster center
    :param cluster_number: integer denoting number of points to generate for this cluster
    :param cluster_size: float denoting radius of cluster
    :return: np matrix denoting a cluster
    """

    pt_dists = np.random.uniform(0, cluster_size, [cluster_number, 1])
    coord_pts = len(cluster_center)     # dimension of each cluster point
    one_cluster_data = np.zeros((cluster_number, coord_pts), dtype=np.float)

    for p_ind in range(cluster_number):
        coord_indices = list(range(coord_pts))
        random.shuffle(coord_indices)  # randomly determine which coordinate to generate
        left_radius = pt_dists[p_ind]

        for c_ind in range(coord_pts):
            coord_index = coord_indices[c_ind]
            one_cluster_data[p_ind, coord_index] = random.uniform(-1*left_radius+cluster_center[coord_index],
                                                                  left_radius+cluster_center[coord_index])
            left_radius = math.sqrt(pow(left_radius, 2)-pow((one_cluster_data[p_ind, coord_index]-
                                                             cluster_center[coord_index]), 2))

    return one_cluster_data


def remove_negative_response(x_mat, response_y):
    """
    Recall that when the user chooses to generate a data set for multinomial or binomial using the 'threshold' method,
    response y is set to the class with the maximum class probability if the maximum class probability
    exceeds the second highest class probability by the value set in margin.  If the maximum class probability fails
    to be greater by margin than the second highest class probability, the data sample is discarded.  However, when we
    generate the data set, we keep all samples.  For data sample with maximum class probability that fails to be
    greater by margin than the second highest class probability, the response is set to be -1.  This function will
    remove all data samples (predictors and responses) with response set to -1.

    :param x_mat: predictor matrix containing all predictor values
    :param response_y: response that can be negative if that data sample is to be removed

    :return: tuple containing x_mat, response_y with negative data samples removed.
    """
    y_response_negative = np.where(response_y < 0)    # matrix of True or False
    x_mat = np.delete(x_mat,y_response_negative[0].transpose(),axis=0)  # remove predictor row with negative response

    # remove rows with negative response
    response_y = response_y[response_y >= 0]

    return x_mat,response_y.transpose()


def generate_training_set_mixed_glm(csv_filename, csv_filename_true_one_hot, row_count, col_count, min_p_value,
                                    max_p_value, family_type, noise_std, weight, enum_col, enum_level_vec,
                                    class_number=2, class_method='probability', class_margin=0.0, weightChange=False):
    """
    Generate supervised data set given weights for the GLM algo with mixed categorical and real value
    predictors.  First randomly generate the predictors, then call function generate_response_glm to generate the
    corresponding response y using the formula: y = w^T x+b+e where T is transpose, e is a random Gaussian noise
    added.  For the Binomial family, the relationship between the response Y and predictor vector X is assumed to
    be Prob(Y = 1|X) = exp(W^T * X + e)/(1+exp(W^T * X + e)).  For the Multinomial family, the relationship between
    the response Y (K possible classes) and predictor vector X is assumed to be
    Prob(Y = c|X) = exp(Wc^T * X + e)/(sum k=0 to K-1 (ep(Wk^T *X+e)) e is the random Gaussian noise added to the
    response.  The predictors and responses are saved in a file specified by csv_filename.

    :param csv_filename: string representing full path filename to store supervised data set
    :param csv_filename_true_one_hot: string representing full path filename to store data set with true one-hot
        encoding.
    :param row_count: integer representing the number of training samples in the data set
    :param col_count: integer representing the number of predictors in the data set
    :param max_p_value: integer representing maximum predictor values
    :param min_p_value: integer representing minimum predictor values
    :param family_type: string represents the various distribution families (gaussian, multinomial, binomial)
    supported by our GLM algo
    :param noise_std: Gaussian noise standard deviation used to generate noise e to add to response
    :param weight: vector representing w in our formula to generate the response.
    :param enum_col: integer representing actual number of categorical columns in data set
    :param enum_level_vec: vector containing maximum integer value for each categorical column
    :param class_number: integer, optional, representing number classes for binomial and multinomial
    :param class_method: string, optional, describing how we derive the final response from the class probabilities
    generated for binomial and multinomial family_type.  If set to 'probability', response y is generated randomly
    according to the class probabilities calculated.  If set to 'threshold', response y is set to the class with
    the maximum class probability if the maximum class probability exceeds the second highest class probability by
    the value set in margin.  If the maximum class probability fails to be greater by margin than the second highest
    class probability, the data sample is discarded.
    :param class_margin: float, optional, denotes the threshold by how much the maximum class probability has to
    exceed the second highest class probability by in order for us to keep the data set sample.  This field is only
    meaningful if class_method is set to 'threshold'

    :return: None
    """
    # generate the random training data sets
    enum_dataset = np.zeros((row_count, enum_col), dtype=np.int)   # generate the categorical predictors

    # generate categorical data columns
    for indc in range(enum_col):
        enum_dataset[:, indc] = np.random.random_integers(0, enum_level_vec[indc], row_count)

    # generate real data columns
    x_mat = np.random.uniform(min_p_value, max_p_value, [row_count, col_count-enum_col])
    x_mat = np.concatenate((enum_dataset, x_mat), axis=1)   # concatenate categorical and real predictor columns

    if len(csv_filename_true_one_hot) > 0:
        generate_and_save_mixed_glm(csv_filename_true_one_hot, x_mat, enum_level_vec, enum_col, True, weight, noise_std,
                                    family_type, class_method=class_method, class_margin=class_margin, weightChange=weightChange)

    if len(csv_filename) > 0:
        generate_and_save_mixed_glm(csv_filename, x_mat, enum_level_vec, enum_col, False, weight, noise_std,
                                    family_type, class_method=class_method, class_margin=class_margin, weightChange=False)


def generate_and_save_mixed_glm(csv_filename, x_mat, enum_level_vec, enum_col, true_one_hot, weight, noise_std,
                                family_type, class_method='probability', class_margin=0.0, weightChange=False):
    """
    Given the weights and input data matrix with mixed categorical and real value predictors, this function will
      generate a supervised data set and save the input data and response in a csv format file specified by
      csv_filename.  It will first encode the enums without using one hot encoding with or without a reference
      level first before generating a response Y.

    :param csv_filename: string representing full path filename to store supervised data set with reference level
        plus true one-hot encoding.
    :param x_mat: predictor matrix with mixed columns (categorical/real values)
    :param enum_level_vec: vector containing maximum integer value for each categorical column
    :param enum_col: integer representing actual number of categorical columns in data set
    :param true_one_hot: bool indicating whether we are using true one hot encoding or reference level plus
        one hot encoding
    :param weight: vector representing w in our formula to generate the response
    :param noise_std: Gaussian noise standard deviation used to generate noise e to add to response
    :param family_type: string represents the various distribution families (gaussian, multinomial, binomial) supported
    by our GLM algo
    :param class_method: string, optional, describing how we derive the final response from the class probabilities
    generated for binomial and multinomial family_type.  If set to 'probability', response y is generated randomly
    according to the class probabilities calculated.  If set to 'threshold', response y is set to the class with the
    maximum class probability if the maximum class probability exceeds the second highest class probability by the
    value set in the margin.  If the maximum class probability fails to be greater by margin than the second highest
    class probability, the data sample is discarded.
    :param class_margin: float, optional, denotes the threshold by how much the maximum class probability has to exceed
    the second highest class probability in order for us to keep the data sample.  This field is only meaningful if
    class_method is set to 'threshold'

    :return: None
    """
    # encode the enums
    x_mat_encoded = encode_enum_dataset(x_mat, enum_level_vec, enum_col, true_one_hot, False)

    # extract the correct weight dimension for the data set
    if not true_one_hot:
        (num_row, num_col) = x_mat_encoded.shape
        weight = weight[0:num_col+1]    # +1 to take care of the intercept term

    # generate the corresponding response vector given the weight and encoded input predictors
    response_y = generate_response_glm(weight, x_mat_encoded, noise_std, family_type,
                                       class_method=class_method, class_margin=class_margin, weightChange=weightChange)

    # for familyType = 'multinomial' or 'binomial', response_y can be -ve to indicate bad sample data.
    # need to delete this before proceeding
    if ('multinomial' in family_type.lower()) or ('binomial' in family_type.lower()):
        if 'threshold' in class_method.lower():
            (x_mat,response_y) = remove_negative_response(x_mat, response_y)

    # write generated data set to file in csv format
    np.savetxt(csv_filename, np.concatenate((x_mat, response_y), axis=1), delimiter=",")


def encode_enum_dataset(dataset, enum_level_vec, enum_col, true_one_hot, include_nans):
    """
    Given 2-d numpy array of predictors with categorical and real columns, this function will
    encode the enum columns with 1-hot encoding or with reference plus one hot encoding

    :param dataset: 2-d numpy array of predictors with both categorical and real columns
    :param enum_level_vec: vector containing maximum level for each categorical column
    :param enum_col: number of categorical columns in the data set
    :param true_one_hot: bool indicating if we are using true one hot encoding or with one reference level + one hot
     encoding
    :param include_nans: bool indicating if we have nans in categorical columns

    :return: data set with categorical columns encoded with 1-hot encoding or 1-hot encoding plus reference
    """
    (num_row, num_col) = dataset.shape

    # split the data set into categorical and real parts
    enum_arrays = dataset[:, 0:enum_col]
    new_enum_arrays = []

    # perform the encoding for each element of categorical part
    for indc in range(enum_col):
        enum_col_num = enum_level_vec[indc]+1
        if not true_one_hot:
            enum_col_num -= 1

        if include_nans and np.any(enum_arrays[:, indc]):
            enum_col_num += 1

        new_temp_enum = np.zeros((num_row, enum_col_num[0]))
        one_hot_matrix = one_hot_encoding(enum_col_num)
        last_col_index = enum_col_num-1

        # encode each enum using 1-hot encoding or plus reference value
        for indr in range(num_row):
            enum_val = enum_arrays[indr, indc]
            if true_one_hot:  # not using true one hot
                new_temp_enum[indr, :] = replace_with_encoded_bits(one_hot_matrix, enum_val, 0, last_col_index)
            else:
                if enum_val:
                    new_temp_enum[indr, :] = replace_with_encoded_bits(one_hot_matrix, enum_val, 1, last_col_index)

        if indc == 0:
            new_enum_arrays = new_temp_enum
        else:
            new_enum_arrays = np.concatenate((new_enum_arrays, new_temp_enum), axis=1)

    return np.concatenate((new_enum_arrays, dataset[:, enum_col:num_col]), axis=1)


def replace_with_encoded_bits(one_hot_matrix, enum_val, add_value, last_col_index):
    """
    Generate encoded bits for a categorical data value using one hot encoding.

    :param one_hot_matrix: matrix representing the encoding of categorical data value to 1-hot encoding
    :param enum_val: categorical data value, could be np.nan
    :param add_value: set to 1 if a reference value is needed in addition to 1-hot encoding
    :param last_col_index: index into encoding for np.nan if exists

    :return: vector representing the encoded values for a enum value
    """
    if np.isnan(enum_val):  # if data value is np.nan
        return one_hot_matrix[last_col_index]
    else:
        return one_hot_matrix[int(enum_val-add_value)]


def one_hot_encoding(enum_level):
    """
    Generate the one_hot_encoding matrix given the number of enum_level.

    :param enum_level: generate the actual one-hot encoding matrix

    :return: numpy array for the enum_level specified.  Note, enum_level <= 6
    """

    if enum_level >= 2:
        base_array = np.array([[0, 1], [1, 0]])     # for 2 enum levels

        for enum_index in range(3, enum_level+1):   # loop to build encoding for enum levels > 2
            (num_row, num_col) = base_array.shape
            col_zeros =  np.asmatrix(np.zeros(num_row)).transpose()     # column of zero matrix
            base_array = np.concatenate((col_zeros, base_array), axis=1)   # add column of zero
            row_zeros = np.asmatrix(np.zeros(num_row+1))    # add row of zeros
            row_zeros[0, 0] = 1                                # set first element to 1
            base_array = np.concatenate((base_array, row_zeros), axis=0)


        return base_array
    else:
        assert False, "enum_level must be >= 2."


def generate_response_glm(weight, x_mat, noise_std, family_type, class_method='probability',
                          class_margin=0.0, weightChange=False, even_distribution=True):
    """
    Generate response vector given weight matrix, predictors matrix for the GLM algo.

    :param weight: vector representing w in our formula to generate the response
    :param x_mat: random numpy matrix (2-D ndarray) containing the predictors
    :param noise_std: Gaussian noise standard deviation used to generate noise e to add to response
    :param family_type: string represents the various distribution families (Gaussian, multinomial, binomial)
    supported by our GLM algo
    :param class_method: string, optional, describing how we derive the final response from the class probabilities
    generated for binomial and multinomial familyType.  If set to 'probability', response y is generated randomly
    according to the class probabilities calculated.  If set to 'threshold', response y is set to the class with the
    maximum class probability if the maximum class probability exceeds the second highest class probability by the
    value set in the margin.  If the maximum class probability fails to be greater by margin than the second highest
    class probability, the data sample is discarded.
    :param class_margin: float, optional, denotes the threshold by how much the maximum class probability has to exceed
    the second highest class probability in order for us to keep the data set sample.  This field is only meaningful if
    class_method is set to 'threshold'

    :return: vector representing the response
    """
    (num_row, num_col) = x_mat.shape

    temp_ones_col = np.asmatrix(np.ones(num_row)).transpose()
    x_mat = np.concatenate((temp_ones_col, x_mat), axis=1)
    response_y = x_mat * weight + noise_std * np.random.standard_normal([num_row, 1])

    if 'ordinal' in family_type.lower():
        (num_sample, num_class) = response_y.shape
        lastClass = num_class - 1
        if weightChange:
            tresp = []
            # generate the new y threshold
            for indP in range(num_sample):
                tresp.append(-response_y[indP,0])
            tresp.sort()
            num_per_class = int(len(tresp)/num_class)

            if (even_distribution):
                for indC in range(lastClass):
                    weight[0,indC] = tresp[(indC+1)*num_per_class]

            else: # do not generate evenly distributed class, generate randomly distributed classes
                splitInd = []
                lowV = 0.1
                highV = 1
                v1 = 0
                acc = 0
                for indC in range(lastClass):
                    tempf = random.uniform(lowV, highV)
                    splitInd.append(v1+int(tempf*num_per_class))
                    v1 = splitInd[indC] # from last class
                    acc += 1-tempf
                    highV = 1+acc

                for indC in range(lastClass):   # put in threshold
                    weight[0,indC] = tresp[splitInd[indC]]

            response_y = x_mat * weight + noise_std * np.random.standard_normal([num_row, 1])

        discrete_y = np.zeros((num_sample, 1), dtype=np.int)
        for indR in range(num_sample):
            discrete_y[indR, 0] = lastClass
            for indC in range(lastClass):
                if (response_y[indR, indC] >= 0):
                    discrete_y[indR, 0] = indC
                    break
        return discrete_y

    # added more to form Multinomial response
    if ('multinomial' in family_type.lower()) or ('binomial' in family_type.lower()):
        temp_mat = np.exp(response_y)   # matrix of n by K where K = 1 for binomials
        if 'binomial' in family_type.lower():
            ntemp_mat = temp_mat + 1
            btemp_mat = temp_mat / ntemp_mat
            temp_mat = np.concatenate((1-btemp_mat, btemp_mat), axis=1)    # inflate temp_mat to 2 classes

        response_y = derive_discrete_response(temp_mat, class_method, class_margin, family_type)

    return response_y


def derive_discrete_response(prob_mat, class_method, class_margin, family_type='binomial'):
    """
    This function is written to generate the final class response given the probabilities (Prob(y=k)).  There are
    two methods that we use and is specified by the class_method.  If class_method is set to 'probability',
    response y is generated randomly according to the class probabilities calculated.  If set to 'threshold',
    response y is set to the class with the maximum class probability if the maximum class probability exceeds the
    second highest class probability by the value set in margin.  If the maximum class probability fails to be
    greater by margin than the second highest class probability, the data sample will be discarded later by
    marking the final response as -1.

    :param prob_mat: probability matrix specifying the probability that y=k where k is a class
    :param class_method: string set to 'probability' or 'threshold'
    :param class_margin: if class_method='threshold', class_margin is the margin used to determine if a response is to
    be kept or discarded.

    :return: response vector representing class of y or -1 if an data sample is to be discarded.
    """

    (num_sample, num_class) = prob_mat.shape
    discrete_y =  np.argmax(prob_mat, axis=1)

    return discrete_y


def normalize_matrix(mat):
    """
    This function will normalize a matrix across each row such that the row sum is 1.

    :param mat: matrix containing prob(y=k)

    :return: normalized matrix containing prob(y=k)
    """
    (n, K) = mat.shape
    kronmat = np.ones((1, K), dtype=float)
    row_sum = np.sum(mat, axis=1)

    row_sum_mat = np.kron(row_sum, kronmat)
    return mat/row_sum_mat


def move_files(dir_path, old_name, new_file, action='move'):
    """
    Simple function to move or copy a data set (old_name) to a special directory (dir_path)
    with new name (new_file) so that we will be able to re-run the tests if we
    have found something wrong with the algorithm under test with the data set.
    This is done to avoid losing the data set.

    :param dir_path: string representing full directory path where a file is to be moved to
    :param old_name: string representing file (filename with full directory path) to be moved to new directory.
    :param new_file: string representing the file name of the moved in the new directory
    :param action: string, optional, represent the action 'move' or 'copy' file

    :return: None
    """
    new_name = os.path.join(dir_path, new_file) # generate new filename including directory path

    if os.path.isfile(old_name):    # only move/copy file old_name if it actually exists
        if 'move' in action:
            motion = 'mv '
        elif 'copy' in action:
            motion = 'cp '
        else:
            assert False, "Illegal action setting.  It can only be 'move' or 'copy'!"

        cmd = motion+old_name+' '+new_name           # generate cmd line string to move the file

        subprocess.call(cmd, shell=True)


def remove_files(filename):
    """
    Simple function to remove data set saved in filename if the dynamic test is completed with no
    error.  Some data sets we use can be rather big.  This is performed to save space.

    :param filename: string representing the file to be removed.  Full path is included.

    :return: None
    """
    cmd = 'rm ' + filename
    subprocess.call(cmd, shell=True)


def random_col_duplication(num_cols, duplication_threshold, max_number, to_scale, max_scale_factor):
    """
    This function will randomly determine for each column if it should be duplicated.
    If it is to be duplicated, how many times, the duplication should be.  In addition, a
    scaling factor will be randomly applied to each duplicated column if enabled.

    :param num_cols: integer representing number of predictors used
    :param duplication_threshold: threshold to determine if a column is to be duplicated.  Set
    this number to be low if you want to encourage column duplication and vice versa
    :param max_number: maximum number of times a column is to be duplicated
    :param to_scale: bool indicating if a duplicated column is to be scaled
    :param max_scale_factor: real representing maximum scale value for repeated columns

    :return: a tuple containing two vectors: col_return, col_scale_return.
    col_return: vector indicating the column indices of the original data matrix that will be included
        in the new data matrix with duplicated columns
    col_scale_return: vector indicating for each new column in the new data matrix with duplicated columns,
        what scale should be applied to that column.
    """

    col_indices = list(range(num_cols))     # contains column indices of predictors in original data set
    col_scales = [1]*num_cols               # scaling factor for original data set, all ones.

    for ind in range(num_cols):         # determine for each column if to duplicate it
        temp = random.uniform(0, 1)     # generate random number from 0 to 1
        if temp > duplication_threshold:    # duplicate column if random number generated exceeds duplication_threshold
            rep_num = random.randint(1, max_number)  # randomly determine how many times to repeat a column

            more_col_indices = [ind]*rep_num
            col_indices.extend(more_col_indices)
            temp_scale = []

            for ind in range(rep_num):
                if to_scale:        # for each duplicated column, determine a scaling factor to multiply the column with
                    temp_scale.append(random.uniform(0, max_scale_factor))
                else:
                    temp_scale.append(1)

            col_scales.extend(temp_scale)

    # randomly shuffle the predictor column orders and the corresponding scaling factors
    new_col_indices = list(range(len(col_indices)))
    random.shuffle(new_col_indices)
    col_return = [col_indices[i] for i in new_col_indices]
    col_scale_return = [col_scales[i] for i in new_col_indices]

    return col_return, col_scale_return


def duplicate_scale_cols(col_indices, col_scale, old_filename, new_filename):
    """
    This function actually performs the column duplication with scaling giving the column
    indices and scaling factors for each column.  It will first load the original data set
    from old_filename.  After performing column duplication and scaling, the new data set
    will be written to file with new_filename.

    :param col_indices: vector indicating the column indices of the original data matrix that will be included
        in the new data matrix with duplicated columns
    :param col_scale: vector indicating for each new column in the new data matrix with duplicated columns,
        what scale should be applied to that column
    :param old_filename: string representing full directory path and filename where data set is stored
    :param new_filename: string representing full directory path and filename where new data set is to be stored

    :return: None
    """
    # pd_frame = pd.read_csv(old_filename, header=None)   # read in original data set
    #
    # pd_frame_new = pd.DataFrame()                       # new empty data frame
    #
    # for ind in range(len(col_indices)):     # for each column
    #     tempc = pd_frame.ix[:, col_indices[ind]]*col_scale[ind]  # extract a column from old data frame and scale it
    #     pd_frame_new = pd.concat([pd_frame_new, tempc], axis=1)   # add it to the new data frame

    np_frame = np.asmatrix(np.genfromtxt(old_filename, delimiter=',', dtype=None))
    (num_row, num_col) = np_frame.shape
    np_frame_new = np.asmatrix(np.zeros((num_row, len(col_indices)), dtype=np.float))

    for ind in range(len(col_indices)):
        np_frame_new[:, ind] = np_frame[:, col_indices[ind]]*col_scale[ind]

    # done changing the data frame.  Save it in a new file
    np.savetxt(new_filename, np_frame_new, delimiter=",")


def insert_nan_in_data(old_filename, new_filename, missing_fraction):
    """
    Give the filename of a data set stored in old_filename, this function will randomly determine
    for each predictor to replace its value with nan or not with probability missing_frac.  The
    new data set will be stored in filename new_filename.

    :param old_filename: string representing full directory path and filename where data set is stored
    :param new_filename: string representing full directory path and filename where new data set with missing
        values is to be stored
    :param missing_fraction: real value representing the probability of replacing a predictor with nan.


    :return: None
    """
    # pd_frame = pd.read_csv(old_filename, header=None)    # read in a dataset
    np_frame = np.asmatrix(np.genfromtxt(old_filename, delimiter=',', dtype=None))
    (row_count, col_count) = np_frame.shape
    random_matrix = np.random.uniform(0, 1, [row_count, col_count-1])

    for indr in range(row_count):    # for each predictor value, determine if to replace value with nan
        for indc in range(col_count-1):
            if random_matrix[indr, indc] < missing_fraction:
                np_frame[indr, indc] = np.nan

    # save new data set with missing values to new file
    np.savetxt(new_filename, np_frame, delimiter=",")
    # pd_frame.to_csv(new_filename, sep=',', header=False, index=False, na_rep='nan')


def print_message_values(start_string, nump_array):
    """
    This function prints the value of a nump_array with a string message in front of it.

    :param start_string: string representing message to be printed
    :param nump_array: array storing something

    :return: None
    """
    print(start_string)
    print(nump_array)


def show_test_results(test_name, curr_test_val, new_test_val):
    """
    This function prints the test execution results which can be passed or failed.  A message will be printed on
    screen to warn user of the test result.

    :param test_name: string representing test name
    :param curr_test_val: integer representing number of tests failed so far before the test specified in test_name
    is executed
    :param new_test_val: integer representing number of tests failed after the test specified in test_name is
    executed

    :return: integer: 0 if test passed and 1 if test faild.
    """
    failed_string = "Ooops, " + test_name + " failed.  I am sorry..."
    pass_string = "Yeah, " + test_name + " passed!"

    if (curr_test_val < new_test_val):   # this test has failed
        print(failed_string)

        return 1
    else:
        print(pass_string)
        return 0

def assert_H2OTwoDimTable_equal_upto(table1, table2, col_header_list, tolerance=1e-6):
    '''
    This method will compare two H2OTwoDimTables that are almost of the same size.  table1 can be shorter
    than table2.  However, for whatever part of table2 table1 has, they must be the same.
    :param table1:
    :param table2:
    :param col_header_list:
    :param tolerance:
    :return:
    '''
    size1 = len(table1.cell_values)

    for cname in col_header_list:
        colindex = table1.col_header.index(cname)

        for cellind in range(size1):
            val1 = table1.cell_values[cellind][colindex]
            val2 = table2.cell_values[cellind][colindex]

            if isinstance(val1, float) and isinstance(val2, float):
                assert abs(val1-val2) < tolerance, \
                    "table 1 value {0} and table 2 value {1} in {2} differ more than tolerance of " \
                    "{3}".format(val1, val2, cname, tolerance)
            else:
                assert val1==val2, "table 1 value {0} and table 2 value {1} in {2} differ more than tolerance of " \
                                   "{3}".format(val1, val2, cname, tolerance)
    print("******* Congrats!  Test passed. ")



def extract_col_value_H2OTwoDimTable(table, col_name):
    '''
    This function given the column name will extract a list containing the value used for the column name from the
    H2OTwoDimTable.

    :param table:
    :param col_name:
    :return:
    '''

    tableList = []
    col_header = table.col_header
    colIndex = col_header.index(col_name)
    for ind in range(len(table.cell_values)):
        temp = table.cell_values[ind]
        tableList.append(temp[colIndex])

    return tableList


def assert_H2OTwoDimTable_equal_upto(table1, table2, col_header_list, tolerance=1e-6):
    '''
    This method will compare two H2OTwoDimTables that are almost of the same size.  table1 can be shorter
    than table2.  However, for whatever part of table2 table1 has, they must be the same.

    :param table1:
    :param table2:
    :param col_header_list:
    :param tolerance:
    :return:
    '''
    size1 = len(table1.cell_values)

    for cname in col_header_list:
        colindex = table1.col_header.index(cname)

        for cellind in range(size1):
            val1 = table1.cell_values[cellind][colindex]
            val2 = table2.cell_values[cellind][colindex]

            if isinstance(val1, float) and isinstance(val2, float):
                assert abs(val1-val2) < tolerance, \
                    "table 1 value {0} and table 2 value {1} in {2} differ more than tolerance of " \
                    "{3}".format(val1, val2, cname, tolerance)
            else:
                assert val1==val2, "table 1 value {0} and table 2 value {1} in {2} differ more than tolerance of " \
                                   "{3}".format(val1, val2, cname, tolerance)
    print("******* Congrats!  Test passed. ")


def assert_H2OTwoDimTable_equal(table1, table2, col_header_list, tolerance=1e-6, check_sign=False, check_all=True,
                                num_per_dim=10):
    """
    This method compares two H2OTwoDimTables and verify that their difference is less than value set in tolerance. It
    is probably an overkill for I have assumed that the order of col_header_list may not be in the same order as
    the values in the table.cell_values[ind][0].  In addition, I do not assume an order for the names in the
    table.cell_values[ind][0] either for there is no reason for an order to exist.

    To limit the test run time, we can test a randomly sampled of points instead of all points

    :param table1: H2OTwoDimTable to be compared
    :param table2: the other H2OTwoDimTable to be compared
    :param col_header_list: list of strings denote names that we want the comparison to be performed
    :param tolerance: default to 1e-6
    :param check_sign: bool, determine if the sign of values are important or not.  For eigenvectors, they are not.
    :param check_all: bool, determine if we need to compare every single element
    :param num_per_dim: integer, number of elements to sample per dimension.  We have 3 here.
    :return: None if comparison succeed and raise an error if comparison failed for whatever reason
    """
    num_comparison = len(set(col_header_list))
    size1 = len(table1.cell_values)
    size2 = len(table2.cell_values)
    worst_error = 0

    assert size1==size2, "The two H2OTwoDimTables are of different size!"
    assert num_comparison<=size1, "H2OTwoDimTable do not have all the attributes specified in col_header_list."
    flip_sign_vec = generate_sign_vec(table1, table2) if check_sign else [1]*len(table1.cell_values[0])  # correct for sign change for eigenvector comparisons
    randRange1 = generate_for_indices(len(table1.cell_values), check_all, num_per_dim, 0)
    randRange2 = generate_for_indices(len(table2.cell_values), check_all, num_per_dim, 0)


    for ind in range(num_comparison):
        col_name = col_header_list[ind]
        next_name=False

        for name_ind1 in randRange1:
            if col_name!=str(table1.cell_values[name_ind1][0]):
                continue

            for name_ind2 in randRange2:
                if not(col_name==str(table2.cell_values[name_ind2][0])):
                    continue

                # now we have the col header names, do the actual comparison
                if str(table1.cell_values[name_ind1][0])==str(table2.cell_values[name_ind2][0]):
                    randRange3 = generate_for_indices(min(len(table2.cell_values[name_ind2]), len(table1.cell_values[name_ind1])), check_all, num_per_dim,1)
                    for indC in randRange3:
                        val1 = table1.cell_values[name_ind1][indC]
                        val2 = table2.cell_values[name_ind2][indC]*flip_sign_vec[indC]

                        if isinstance(val1, float) and isinstance(val2, float):
                            compare_val_ratio = abs(val1-val2)/max(1, abs(val1), abs(val2))
                            if compare_val_ratio > tolerance:
                                print("Table entry difference is {0} at dimension {1} and eigenvector number "
                                      "{2}".format(compare_val_ratio, name_ind1, indC))
                                print("The first vector is {0} and the second vector is {1}".format(table1.cell_values[name_ind1], table2.cell_values[name_ind2]))
                                assert False, "Table entries are not equal within tolerance."

                            worst_error = max(worst_error, compare_val_ratio)
                        else:
                            assert False, "Tables contains non-numerical values.  Comparison is for numericals only!"
                    next_name=True
                    break
                else:
                    assert False, "Unknown metric names found in col_header_list."
            if next_name:   # ready to go to the next name in col_header_list
                break
    print("******* Congrats!  Test passed.  Maximum difference of your comparison is {0}".format(worst_error))

def generate_for_indices(list_size, check_all, num_per_dim, start_val):
    if check_all:
        return list(range(start_val, list_size))
    else:
        randomList = list(range(start_val, list_size))
        shuffle(randomList)
        return randomList[0:min(list_size, num_per_dim)]

def generate_sign_vec(table1, table2):
    sign_vec = [1]*len(table1.cell_values[0])
    for indC in range(1, len(table2.cell_values[0])):   # may need to look at other elements since some may be zero
        for indR in range(0, len(table2.cell_values)):
            if (abs(table1.cell_values[indR][indC]) > 0) and (abs(table2.cell_values[indR][indC]) > 0):
                sign_vec[indC] = int(np.sign(table1.cell_values[indR][indC]) * np.sign(table2.cell_values[indR][indC]))
                # if (np.sign(table1.cell_values[indR][indC])!=np.sign(table2.cell_values[indR][indC])):
                #     sign_vec[indC] = -1
                # else:
                #     sign_vec[indC] = 1
                break       # found what we need.  Goto next column

    return sign_vec

def equal_two_arrays(array1, array2, eps, tolerance, throwError=True):
    """
    This function will compare the values of two python tuples.  First, if the values are below
    eps which denotes the significance level that we care, no comparison is performed.  Next,
    False is returned if the different between any elements of the two array exceeds some tolerance.

    :param array1: numpy array containing some values of interest
    :param array2: numpy array containing some values of interest that we would like to compare it with array1
    :param eps: significance level that we care about in order to perform the comparison
    :param tolerance: threshold for which we allow the two array elements to be different by

    :return: True if elements in array1 and array2 are close and False otherwise
    """

    size1 = len(array1)
    if size1 == len(array2):    # arrays must be the same size
        # compare two arrays
        for ind in range(size1):
            if not ((array1[ind] < eps) and (array2[ind] < eps)):
                # values to be compared are not too small, perform comparison

                # look at differences between elements of array1 and array2
                compare_val_h2o_Py = abs(array1[ind] - array2[ind])

                if compare_val_h2o_Py > tolerance:    # difference is too high, return false
                    if throwError:
                        assert False, "Array 1 value {0} and array 2 value {1} do not agree.".format(array1[ind], array2[ind])
                    else:
                        return False

        return True                                     # return True, elements of two arrays are close enough
    else:
        if throwError:
            assert False, "The two arrays are of different size!"
        else:
            return False

def equal_2D_tables(table1, table2, tolerance=1e-6):
    """
    This function will compare the values of two python tuples.  First, if the values are below
    eps which denotes the significance level that we care, no comparison is performed.  Next,
    False is returned if the different between any elements of the two array exceeds some tolerance.

    :param array1: numpy array containing some values of interest
    :param array2: numpy array containing some values of interest that we would like to compare it with array1
    :param eps: significance level that we care about in order to perform the comparison
    :param tolerance: threshold for which we allow the two array elements to be different by

    :return: True if elements in array1 and array2 are close and False otherwise
    """

    size1 = len(table1)
    if size1 == len(table2):    # arrays must be the same size
        # compare two arrays
        for ind in range(size1):
            if len(table1[ind]) == len(table2[ind]):
                for ind2 in range(len(table1[ind])):
                    if type(table1[ind][ind2]) == float:
                        if abs(table1[ind][ind2]-table2[ind][ind2]) > tolerance:
                            return False
            else:
                assert False, "The two arrays are of different size!"
        return True

    else:
        assert False, "The two arrays are of different size!"


def compare_two_arrays(array1, array2, eps, tolerance, comparison_string, array1_string, array2_string, error_string,
                       success_string, template_is_better, just_print=False):
    """
    This function is written to print out the performance comparison results for various values that
    we care about.  It will return 1 if the values of the two arrays exceed threshold specified in tolerance.
    The actual comparison is performed by calling function equal_two_array.

    :param array1: numpy array containing some values of interest
    :param array2: numpy array containing some values of interest that we would like to compare it with array1
    :param eps: significance level that we care about in order to perform the comparison
    :param tolerance: threshold for which we allow the two array elements to be different by
    :param comparison_string: string stating what the comparison is about, e.g. "Comparing p-values ...."
    :param array1_string: string stating what is the array1 attribute of interest, e.g. "H2O p-values: "
    :param array2_string: string stating what is the array2 attribute of interest, e.g. "Theoretical p-values: "
    :param error_string: string stating what you want to say if the difference between array1 and array2
    exceeds tolerance, e.g "P-values are not equal!"
    :param success_string: string stating what you want to say if the difference between array1 and array2 does not
        exceed tolerance   "P-values are close enough!"
    :param template_is_better: bool, True, will return 1 if difference among elements of array1 and array2 exceeds
    tolerance.  False, will always return 0 even if difference among elements of array1 and array2 exceeds tolerance.
    In this case, the system under test actually performs better than the template.
    :param just_print: bool if True will print attribute values without doing comparison.  False will print
    attribute values and perform comparison

    :return: if template_is_better = True, return 0 if elements in array1 and array2 are close and 1 otherwise;
             if template_is_better = False, will always return 0 since system under tests performs better than
             template system.
    """

    # display array1, array2 with proper description
    print(comparison_string)
    print(array1_string, array1)
    print(array2_string, array2)

    if just_print:   # just print the two values and do no comparison
        return 0
    else:   # may need to actually perform comparison
        if template_is_better:
            try:
                assert equal_two_arrays(array1, array2, eps, tolerance), error_string
                print(success_string)
                sys.stdout.flush()
                return 0
            except:
                sys.stdout.flush()
                return 1
        else:
            print("Test result is actually better than comparison template!")
            return 0


def make_Rsandbox_dir(base_dir, test_name, make_dir):
    """
    This function will remove directory "Rsandbox/test_name" off directory base_dir and contents if it exists.
    If make_dir is True, it will create a clean directory "Rsandbox/test_name" off directory base_dir.

    :param base_dir: string contains directory path where we want to build our Rsandbox/test_name off from
    :param test_name: string contains unit test name that the Rsandbox is created for
    :param make_dir: bool, True: will create directory baseDir/Rsandbox/test_name, False: will not create
        directory.

    :return: syndatasets_dir: string containing the full path of the directory name specified by base_dir, test_name
    """

    # create the Rsandbox directory path for the test.
    syndatasets_dir = os.path.join(base_dir, "Rsandbox_" + test_name)
    if os.path.exists(syndatasets_dir):     # remove Rsandbox directory if it exists
        shutil.rmtree(syndatasets_dir)

    if make_dir:    # create Rsandbox directory if make_dir is True
        os.makedirs(syndatasets_dir)

    return syndatasets_dir


def get_train_glm_params(model, what_param, family_type='gaussian'):
    """
    This function will grab the various attributes (like coefficients, p-values, and others) off a GLM
    model that has been built.

    :param model: GLM model that we want to extract information from
    :param what_param: string indicating the model attribute of interest like 'p-value','weights',...
    :param family_type: string, optional, represents the various distribution families (gaussian, multinomial, binomial)
    supported by our GLM algo

    :return: attribute value of interest
    """
    coeff_pvalues = model._model_json["output"]["coefficients_table"].cell_values
    if what_param == 'p-values':
        if 'gaussian' in family_type.lower():
            p_value_h2o = []

            for ind in range(len(coeff_pvalues)):
                p_value_h2o.append(coeff_pvalues[ind][-1])
            return p_value_h2o

        else:
            assert False, "P-values are only available to Gaussian family."

    elif what_param == 'weights':
        if 'gaussian' in family_type.lower():
            weights = []

            for ind in range(len(coeff_pvalues)):
                weights.append(coeff_pvalues[ind][1])
            return weights
        elif ('multinomial' in family_type.lower()) or ('binomial' in family_type.lower()):
            # for multinomial, the coefficients are organized as features by number of classes for
            # nonstandardized and then standardized weights.  Need to grab the correct matrix as
            # number of classes by n_features matrix
            num_feature = len(coeff_pvalues)
            num_class = (len(coeff_pvalues[0])-1)/2

            coeffs = np.zeros((num_class,num_feature), dtype=np.float)

            end_index = int(num_class+1)
            for col_index in range(len(coeff_pvalues)):
                coeffs[:, col_index] = coeff_pvalues[col_index][1:end_index]

            return coeffs
    elif what_param == 'best_lambda':
        lambda_str = model._model_json["output"]["model_summary"].cell_values[0][4].split('=')
        return float(str(lambda_str[-2]).split(',')[0])
    elif what_param == 'confusion_matrix':
        if 'multinomial' in family_type.lower():
            return model._model_json["output"]["training_metrics"]._metric_json["cm"]["table"]
        elif 'binomial' in family_type.lower():
            return model.confusion_matrix().table
    else:
        assert False, "parameter value not found in GLM model"


def less_than(val1, val2):
    """
    Simple function that returns True if val1 <= val2 and False otherwise.

    :param val1: first value of interest
    :param val2: second value of interest

    :return: bool: True if val1 <= val2 and False otherwise
    """
    if round(val1, 3) <= round(val2, 3):     # only care to the 3rd position after decimal point
        return True
    else:
        return False


def replace_nan_with_mean(data_with_nans, nans_row_col_indices, col_means):
    """
    Given a data set with nans, row and column indices of where the nans are and the col_means, this
    function will replace the nans with the corresponding col_means.

    :param data_with_nans: data set matrix with nans
    :param nans_row_col_indices: matrix containing the row and column indices of where the nans are
    :param col_means: vector containing the column means of data_with_NAs

    :return: data_with_NAs: data set with nans replaced with column means
    """
    num_NAs = len(nans_row_col_indices[0])

    for ind in range(num_NAs):
        data_with_nans[nans_row_col_indices[0][ind], nans_row_col_indices[1][ind]] = \
            col_means[nans_row_col_indices[1][ind]]

    return data_with_nans


def remove_csv_files(dir_path, suffix=".csv", action='remove', new_dir_path=""):
    """
    Given a directory, this function will gather all function ending with string specified
    in suffix.  Next, it is going to delete those files if action is set to 'remove'.  If
    action is set to 'copy', a new_dir_path must be specified where the files ending with suffix
    will be moved to this new directory instead.

    :param dir_path: string representing full path to directory of interest
    :param suffix: string representing suffix of filename that are to be found and deleted
    :param action: string, optional, denote the action to perform on files, 'remove' or 'move'
    :param new_dir_path: string, optional, representing full path to new directory

    :return: None
    """
    filenames = os.listdir(dir_path)    # list all files in directory

    # only collect files with filename ending with suffix
    to_remove = [filename for filename in filenames if filename.endswith(suffix)]

    # delete files ending with suffix
    for fn in to_remove:
        temp_fn = os.path.join(dir_path, fn)

        # only remove if file actually exists.
        if os.path.isfile(temp_fn):
            if 'remove' in action:
                remove_files(temp_fn)
            elif 'copy' in action:
                move_files(new_dir_path, temp_fn, fn, action=action)
            else:
                assert False, "action string can only be 'remove' or 'copy."


def extract_comparison_attributes_and_print(model_h2o, h2o_model_test_metrics, end_test_str, want_p_values,
                                            attr1_bool, attr2_bool, att1_template, att2_template, att3_template,
                                            att4_template, compare_att1_str, h2o_att1_str, template_att1_str,
                                            att1_str_fail, att1_str_success, compare_att2_str, h2o_att2_str,
                                            template_att2_str, att2_str_fail, att2_str_success, compare_att3_str,
                                            h2o_att3_str, template_att3_str, att3_str_fail, att3_str_success,
                                            compare_att4_str, h2o_att4_str, template_att4_str, att4_str_fail,
                                            att4_str_success, failed_test_number, ignored_eps, allowed_diff,
                                            noise_var, template_must_be_better, attr3_bool=True, attr4_bool=True):
    """
    This function basically will compare four attributes (weight, p-values, training data MSE, test data MSE) of a test
    with a template model.  If the difference of comparison exceeds a certain threshold, the test will be determined as
    failed and vice versa.  There are times when we do not care about p-values and/or weight comparisons but mainly
    concerned with MSEs.  We can set the input parameters to indicate if this is the case.

    :param model_h2o:  H2O model that we want to evaluate
    :param h2o_model_test_metrics: test performance of H2O model under evaluation
    :param end_test_str: string representing end test banner to be printed
    :param want_p_values: bool True if we want to care about p-values and False if we don't
    :param attr1_bool: bool True if we want to compare weight difference between H2O model and template model
        and False otherwise.
    :param attr2_bool: bool True if we want to compare p-value difference between H2O model and template model
        and False otherwise.
    :param att1_template: value of first template attribute, the weight vector
    :param att2_template: value of second template attribute, the p-value vector
    :param att3_template: value of third template attribute, the training data set MSE
    :param att4_template: value of fourth template attribute, the test data set MSE
    :param compare_att1_str: string describing the comparison of first attribute, e.g. "Comparing intercept and
    weights ...."
    :param h2o_att1_str: string describing H2O model first attribute values, e.g. "H2O intercept and weights: "
    :param template_att1_str: string describing template first attribute values, e.g. "Theoretical intercept and
    weights: "
    :param att1_str_fail: string describing message to print out if difference exceeds threshold, e.g.
    "Intercept and weights are not equal!"
    :param att1_str_success: string describing message to print out if difference < threshold, e.g.
    "Intercept and weights are close enough!"
    :param compare_att2_str: string describing the comparison of first attribute, e.g. "Comparing p-values ...."
    :param h2o_att2_str: string describing H2O model first attribute values, e.g. "H2O p-values: "
    :param template_att2_str: string describing template first attribute values, e.g. "Theoretical p-values: "
    :param att2_str_fail: string describing message to print out if difference exceeds threshold, e.g.
    "P-values are not equal!"
    :param att2_str_success: string describing message to print out if difference < threshold, e.g.
    "P-values are close enough!"
    :param compare_att3_str: string describing the comparison of first attribute, e.g. "Comparing training MSEs ...."
    :param h2o_att3_str: string describing H2O model first attribute values, e.g. "H2O training MSE: "
    :param template_att3_str: string describing template first attribute values, e.g. "Theoretical train MSE: "
    :param att3_str_fail: string describing message to print out if difference exceeds threshold, e.g.
    "Training MSEs are not equal!"
    :param att3_str_success: string describing message to print out if difference < threshold, e.g.
    "Training MSEs are close enough!"
    :param compare_att4_str: string describing the comparison of first attribute, e.g. "Comparing test MSEs ...."
    :param h2o_att4_str: string describing H2O model first attribute values, e.g. "H2O test MSE: "
    :param template_att4_str: string describing template first attribute values, e.g. "Theoretical test MSE: "
    :param att4_str_fail: string describing message to print out if difference exceeds threshold, e.g.
    "Test MSEs are not equal!"
    :param att4_str_success: string describing message to print out if difference < threshold, e.g.
    "Test MSEs are close enough!"
    :param failed_test_number: integer denote the number of tests failed
    :param ignored_eps: if value < than this value, no comparison is performed
    :param allowed_diff: threshold if exceeded will fail a test
    :param noise_var: Gaussian noise variance used to generate data set
    :param template_must_be_better: bool: True: template value must be lower, False: don't care
    :param attr3_bool: bool denoting if we should compare attribute 3 values
    :param attr4_bool: bool denoting if we should compare attribute 4 values


    :return: a tuple containing test h2o model training and test performance metrics that include: weight, pValues,
    mse_train, r2_train, mse_test, r2_test
    """

    # grab weight from h2o model
    test1_weight = get_train_glm_params(model_h2o, 'weights')

    # grab p-values from h2o model
    test1_p_values = []
    if want_p_values:
        test1_p_values = get_train_glm_params(model_h2o, 'p-values')

    # grab other performance metrics
    test1_mse_train = model_h2o.mse()
    test1_r2_train = model_h2o.r2()
    test1_mse_test = h2o_model_test_metrics.mse()
    test1_r2_test = h2o_model_test_metrics.r2()

    # compare performances of template and h2o model weights
    failed_test_number += compare_two_arrays(test1_weight, att1_template, ignored_eps, allowed_diff*100, compare_att1_str,
                                             h2o_att1_str, template_att1_str, att1_str_fail, att1_str_success,
                                             attr1_bool)

    # p-values
    if want_p_values:
        if np.isnan(np.asarray(test1_p_values)).any():  # p-values contain nan
            failed_test_number += 1

        failed_test_number += compare_two_arrays(test1_p_values, att2_template, ignored_eps, allowed_diff,
                                                 compare_att2_str, h2o_att2_str, template_att2_str, att2_str_fail,
                                                 att2_str_success, attr2_bool)

    # Training MSE
    need_to_compare = less_than(att3_template, test1_mse_train)

    # in some cases, template value should always be better.  Training data MSE should always
    # be better without regularization than with regularization
    if (not need_to_compare) and template_must_be_better:
        failed_test_number += 1

    failed_test_number += compare_two_arrays([test1_mse_train], [att3_template], ignored_eps, noise_var,
                                             compare_att3_str, h2o_att3_str,
                                             template_att3_str, att3_str_fail, att3_str_success, attr3_bool)

    # Test MSE
    need_to_compare = less_than(att4_template, test1_mse_test)
    failed_test_number += compare_two_arrays([test1_mse_test], [att4_template], ignored_eps, noise_var,
                                             compare_att4_str, h2o_att4_str, template_att4_str, att4_str_fail,
                                             att4_str_success, need_to_compare, attr4_bool)

    # print end test banner
    print(end_test_str)
    print("*******************************************************************************************")

    sys.stdout.flush()

    return test1_weight, test1_p_values, test1_mse_train, test1_r2_train, test1_mse_test,\
           test1_r2_test, failed_test_number


def extract_comparison_attributes_and_print_multinomial(model_h2o, h2o_model_test_metrics, family_type, end_test_str,
                                                        compare_att_str=["", "", "", "", "", "", ""],
                                                        h2o_att_str=["", "", "", "", "", "", ""],
                                                        template_att_str=["", "", "", "", "", "", ""],
                                                        att_str_fail=["", "", "", "", "", "", ""],
                                                        att_str_success=["", "", "", "", "", "", ""],
                                                        test_model=None, test_model_metric=None, template_params=None,
                                                        can_be_better_than_template=[
                                                            False, False, False, False, False, False],
                                                        just_print=[True, True, True, True, True, True],
                                                        ignored_eps=1e-15, allowed_diff=1e-5, failed_test_number=0):
    """
    This function basically will compare and print out six performance metrics of a test with a
    template model.  If the difference of comparison exceeds a certain threshold, the test will be determined as
    failed and vice versa.  There are times when we do not care about comparisons but mainly concerned with
    logloss/prediction accuracy in determining if a test shall fail.  We can set the input parameters to indicate
    if this is the case.

    :param model_h2o: H2O model that we want to evaluate
    :param h2o_model_test_metrics: test performance of H2O model under evaluation
    :param family_type: string represents the various distribution families (gaussian, multinomial, binomial)
    supported by our GLM algo
    :param end_test_str: string to be printed at the end of a test
    :param compare_att_str: array of strings describing what we are trying to compare
    :param h2o_att_str: array of strings describing each H2O attribute of interest
    :param template_att_str: array of strings describing template attribute of interest
    :param att_str_fail: array of strings to be printed if the comparison failed
    :param att_str_success: array of strings to be printed if comparison succeeded
    :param test_model: template model whose attributes we want to compare our H2O model with
    :param test_model_metric: performance on test data set of template model
    :param template_params: array containing template attribute values that we want to compare our H2O model with
    :param can_be_better_than_template: array of bool: True: template value must be lower, False: don't care
    :param just_print: array of bool for each attribute if True, no comparison is performed, just print the attributes
    and if False, will compare the attributes and print the attributes as well
    :param ignored_eps: if value < than this value, no comparison is performed
    :param allowed_diff: threshold if exceeded will fail a test
    :param failed_test_number: integer denote the number of tests failed so far

    :return: accumulated number of tests that have failed so far
    """

    # grab performance metrics from h2o model
    (h2o_weight, h2o_logloss_train, h2o_confusion_matrix_train, h2o_accuracy_train, h2o_logloss_test,
     h2o_confusion_matrix_test, h2o_accuracy_test) = grab_model_params_metrics(model_h2o, h2o_model_test_metrics,
                                                                               family_type)
    # grab performance metrics from template model
    if test_model and test_model_metric:
        (template_weight, template_logloss_train, template_confusion_matrix_train, template_accuracy_train,
         template_logloss_test, template_confusion_matrix_test, template_accuracy_test) = \
            grab_model_params_metrics(test_model, test_model_metric, family_type)
    elif template_params:
        # grab template comparison values from somewhere else

        (template_weight, template_logloss_train, template_confusion_matrix_train, template_accuracy_train,
         template_logloss_test, template_confusion_matrix_test, template_accuracy_test) = template_params
    else:
        assert False, "No valid template parameters are given for comparison."

    # print and/or compare the weights between template and H2O
    compare_index = 0
    failed_test_number += compare_two_arrays(h2o_weight, template_weight, ignored_eps, allowed_diff,
                                             compare_att_str[compare_index], h2o_att_str[compare_index],
                                             template_att_str[compare_index], att_str_fail[compare_index],
                                             att_str_success[compare_index], True, just_print[compare_index])
    compare_index += 1
    # this is logloss from training data set,
    if not(just_print[compare_index]) and not(can_be_better_than_template[compare_index]):
        if (h2o_logloss_train < template_logloss_train) and \
                (abs(h2o_logloss_train-template_logloss_train) > 1e-5):

            # H2O performed better than template which is not allowed
            failed_test_number += 1     # increment failed_test_number and just print the results
            compare_two_arrays([h2o_logloss_train], [template_logloss_train], ignored_eps, allowed_diff,
                               compare_att_str[compare_index], h2o_att_str[compare_index],
                               template_att_str[compare_index], att_str_fail[compare_index],
                               att_str_success[compare_index], True, True)
        else:
            failed_test_number += compare_two_arrays([h2o_logloss_train], [template_logloss_train], ignored_eps,
                                                     allowed_diff, compare_att_str[compare_index],
                                                     h2o_att_str[compare_index], template_att_str[compare_index],
                                                     att_str_fail[compare_index], att_str_success[compare_index], True,
                                                     False)

    else:
        template_better = is_template_better(just_print[compare_index], can_be_better_than_template[compare_index],
                                             h2o_logloss_train, template_logloss_train, False)
        # print and compare the logloss between template and H2O for training data
        failed_test_number += compare_two_arrays([h2o_logloss_train], [template_logloss_train], ignored_eps,
                                                 allowed_diff, compare_att_str[compare_index],
                                                 h2o_att_str[compare_index], template_att_str[compare_index],
                                                 att_str_fail[compare_index], att_str_success[compare_index],
                                                 template_better, just_print[compare_index])
    compare_index += 1
    template_better = is_template_better(just_print[compare_index], can_be_better_than_template[compare_index],
                                         h2o_logloss_test, template_logloss_test, False)
    # print and compare the logloss between template and H2O for test data
    failed_test_number += compare_two_arrays([h2o_logloss_test], [template_logloss_test], ignored_eps, allowed_diff,
                                             compare_att_str[compare_index], h2o_att_str[compare_index],
                                             template_att_str[compare_index], att_str_fail[compare_index],
                                             att_str_success[compare_index], template_better, just_print[compare_index])
    compare_index += 1
    # print the confusion matrix from training data
    failed_test_number += compare_two_arrays(h2o_confusion_matrix_train, template_confusion_matrix_train, ignored_eps,
                                             allowed_diff, compare_att_str[compare_index], h2o_att_str[compare_index],
                                             template_att_str[compare_index], att_str_fail[compare_index],
                                             att_str_success[compare_index], True, just_print[compare_index])
    compare_index += 1
    # print the confusion matrix from test data
    failed_test_number += compare_two_arrays(h2o_confusion_matrix_test, template_confusion_matrix_test, ignored_eps,
                                             allowed_diff, compare_att_str[compare_index], h2o_att_str[compare_index],
                                             template_att_str[compare_index], att_str_fail[compare_index],
                                             att_str_success[compare_index], True, just_print[compare_index])
    compare_index += 1
    template_better = is_template_better(just_print[compare_index], can_be_better_than_template[compare_index],
                                         h2o_accuracy_train, template_accuracy_train, True)
    # print accuracy from training dataset
    failed_test_number += compare_two_arrays([h2o_accuracy_train], [template_accuracy_train], ignored_eps, allowed_diff,
                                             compare_att_str[compare_index], h2o_att_str[compare_index],
                                             template_att_str[compare_index], att_str_fail[compare_index],
                                             att_str_success[compare_index], template_better, just_print[compare_index])
    compare_index += 1
    # print accuracy from test dataset
    template_better = is_template_better(just_print[compare_index], can_be_better_than_template[compare_index],
                                         h2o_accuracy_test, template_accuracy_test, True)
    failed_test_number += compare_two_arrays([h2o_accuracy_test], [template_accuracy_test], ignored_eps, allowed_diff,
                                             compare_att_str[compare_index], h2o_att_str[compare_index],
                                             template_att_str[compare_index], att_str_fail[compare_index],
                                             att_str_success[compare_index], template_better, just_print[compare_index])
    # print end test banner
    print(end_test_str)
    print("*******************************************************************************************")
    sys.stdout.flush()

    return failed_test_number


def is_template_better(just_print, can_be_better_than_template, h2o_att, template_att, bigger_is_better):
    """
    This function is written to determine if the system under test performs better than the template model
    performance.

    :param just_print: bool representing if we are just interested in printing the attribute values
    :param can_be_better_than_template: bool stating that it is okay in this case for the system under test to perform
    better than the template system.
    :param h2o_att: number representing the h2o attribute under test
    :param template_att: number representing the template attribute
    :param bigger_is_better: bool representing if metric is perceived to be better if its value is higher
    :return: bool indicating if the template attribute is better.
    """

    if just_print:      # not interested in comparison, just want to print attribute values
        return True     # does not matter what we return here
    else:
        if bigger_is_better:    # metric is better if it is greater
            return not(h2o_att > template_att)
        else:                   # metric is better if it is less
            return not(h2o_att < template_att)


def grab_model_params_metrics(model_h2o, h2o_model_test_metrics, family_type):
    """
    This function will extract and return the various metrics from a H2O GLM model and the corresponding H2O model
    test metrics.

    :param model_h2o: GLM H2O model
    :param h2o_model_test_metrics: performance on test data set from H2O GLM model
    :param family_type: string representing 'gaussian', 'binomial' or 'multinomial'

    :return: tuple containing weight, logloss/confusion matrix/prediction accuracy calculated from training data set
    and test data set respectively
    """

    # grab weight from h2o model
    h2o_weight = get_train_glm_params(model_h2o, 'weights', family_type=family_type)

    # grab other performance metrics
    h2o_logloss_train = model_h2o.logloss()
    h2o_confusion_matrix_train = get_train_glm_params(model_h2o, 'confusion_matrix', family_type=family_type)
    last_index = len(h2o_confusion_matrix_train.cell_values)-1

    h2o_logloss_test = h2o_model_test_metrics.logloss()

    if 'multinomial' in family_type.lower():
        h2o_confusion_matrix_test = h2o_model_test_metrics.confusion_matrix()
        h2o_accuracy_train = 1-h2o_confusion_matrix_train.cell_values[last_index][last_index]
        h2o_accuracy_test = 1-h2o_confusion_matrix_test.cell_values[last_index][last_index]
    elif 'binomial' in family_type.lower():
        h2o_confusion_matrix_test = h2o_model_test_metrics.confusion_matrix().table
        real_last_index = last_index+1
        h2o_accuracy_train = 1-float(h2o_confusion_matrix_train.cell_values[last_index][real_last_index])
        h2o_accuracy_test = 1-float(h2o_confusion_matrix_test.cell_values[last_index][real_last_index])
    else:
        assert False, "Only 'multinomial' and 'binomial' distribution families are supported for " \
                      "grab_model_params_metrics function!"

    return h2o_weight, h2o_logloss_train, h2o_confusion_matrix_train, h2o_accuracy_train, h2o_logloss_test,\
           h2o_confusion_matrix_test, h2o_accuracy_test


def prepare_data_sklearn_multinomial(training_data_xy):
    """
    Sklearn model requires that the input matrix should contain a column of ones in order for
    it to generate the intercept term.  In addition, it wants the response vector to be in a
    certain format as well.

    :param training_data_xy: matrix containing both the predictors and response column

    :return: tuple containing the predictor columns with a column of ones as the first column and
    the response vector in the format that Sklearn wants.
    """
    (num_row, num_col) = training_data_xy.shape

    # change response to be enum and not real
    y_ind = num_col-1
    training_data_xy[y_ind] = training_data_xy[y_ind].astype(int)

    # prepare response column for sklearn logistic regression
    response_y = training_data_xy[:, y_ind]
    response_y = np.ravel(response_y)

    training_data = training_data_xy[:, range(0, y_ind)]

    # added column of ones into data matrix X_MAT
    temp_ones = np.asmatrix(np.ones(num_row)).transpose()
    x_mat = np.concatenate((temp_ones, training_data), axis=1)

    return response_y, x_mat

def get_gridables(params_in_json):
    """
    This function is written to walk through all parameters of a model and grab the parameters, its type  and
    its default values as three lists of all the gridable parameters.

    :param params_in_json: a list of parameters associated with a H2O model.  Each list is a dict containing fields
    of interest like name, type, gridable, default values, ....

    :return: three lists: gridable_params, gridable_types and gridable_defaults containing the names of the parameter,
    its associated type like int, float, unicode, bool and default parameter values
    """

    # grab all gridable parameters and its type
    gridable_parameters = []
    gridable_types = []
    gridable_defaults = []

    for each_param in params_in_json:
        if each_param['gridable']:
            gridable_parameters.append(str(each_param["name"]))
            gridable_types.append(each_param["type"])

            if type(each_param["default_value"]) == 'unicode':    # hyper-parameters cannot be unicode
                gridable_defaults.append(str(each_param["default_value"]))
            else:
                gridable_defaults.append(each_param["default_value"])

    return gridable_parameters, gridable_types, gridable_defaults


def add_fold_weights_offset_columns(h2o_frame, nfold_max_weight_offset, column_names, column_type='fold_assignment'):
    """
    Add fold_columns to H2O training frame specified in h2o_frame according to nfold.  The new added
    columns should use the names in column_names.  Returns a h2o_frame with newly added fold_columns.
    Copied from Eric's code.

    :param h2o_frame: H2O frame containing training data
    :param nfold_max_weight_offset: integer, number of fold in the cross-validation or maximum weight scale or offset
    :param column_names: list of strings denoting the column names for the new fold columns
    :param column_type: optional string denoting whether we are trying to generate fold_assignment or
    weights_column or offset_column

    :return: H2O frame with added fold column assignments
    """

    number_row = h2o_frame.nrow

    # copied this part from Eric's code
    for index in range(len(column_names)):
        if 'fold_assignment' in column_type:
            temp_a = np.random.random_integers(0, nfold_max_weight_offset - 1, [number_row, 1])     # inclusive
        elif 'weights_column' in column_type:
            temp_a = np.random.uniform(0, nfold_max_weight_offset, [number_row, 1])
        elif 'offset_column' in column_type:
            temp_a = random.uniform(0, nfold_max_weight_offset)*np.asmatrix(np.ones(number_row)).transpose()
        else:
            assert False, "column_type must be either 'fold_assignment' or 'weights_column'!"

        fold_assignments = h2o.H2OFrame(temp_a)
        fold_assignments.set_names([column_names[index]])
        h2o_frame = h2o_frame.cbind(fold_assignments)

    return h2o_frame


def gen_grid_search(model_params, hyper_params, exclude_parameters, gridable_parameters, gridable_types,
                    gridable_defaults, max_int_number, max_int_val, min_int_val, max_real_number, max_real_val,
                    min_real_val, quantize_level='1.00000000'):
    """
    This function is written to randomly generate griddable parameters for a gridsearch.  For parameters already
    found in hyper_params, no random list will be generated.  In addition, we will check to make sure that the
    griddable parameters are actually used by the model before adding them to the hyper_params dict.

    :param model_params: list of string containing names of argument to the model
    :param hyper_params: dict structure containing a list of gridable parameters names with their list
    :param exclude_parameters: list containing parameter names not to be added to hyper_params
    :param gridable_parameters: list of gridable parameter names
    :param gridable_types: list of gridable parameter types
    :param gridable_defaults: list of gridable parameter default values
    :param max_int_number: integer, size of integer gridable parameter list
    :param max_int_val: integer, maximum integer value for integer gridable parameter
    :param min_int_val: integer, minimum integer value for integer gridable parameter
    :param max_real_number: integer, size of real gridable parameter list
    :param max_real_val: float, maximum real value for real gridable parameter
    :param min_real_val: float, minimum real value for real gridable parameter
    :param quantize_level: string representing the quantization level of floating point values generated randomly.

    :return: a tuple of hyper_params: dict of hyper parameters for gridsearch, true_gridable_parameters:
    a list of string containing names of truely gridable parameters, true_gridable_types: a list of string
    denoting parameter types and true_gridable_defaults: default values of those truly gridable parameters
    """
    count_index = 0
    true_gridable_parameters = []
    true_gridable_types = []
    true_gridable_defaults = []

    for para_name in gridable_parameters:
        # parameter must not in exclusion list
        if (para_name in model_params) and (para_name not in exclude_parameters):
            true_gridable_parameters.append(para_name)
            true_gridable_types.append(gridable_types[count_index])
            true_gridable_defaults.append(gridable_defaults[count_index])

            if para_name not in hyper_params.keys():    # add default value to user defined parameter list
                 # gridable parameter not seen before.  Randomly generate values for it
                if ('int' in gridable_types[count_index]) or ('long' in gridable_types[count_index]):
                    # make sure integer values are not duplicated, using set action to remove duplicates
                    hyper_params[para_name] = list(set([random.randint(min_int_val, max_int_val) for p in
                                                        range(0, max_int_number)]))
                elif ('double' in gridable_types[count_index]) or ('float' in gridable_types[count_index]):
                    hyper_params[para_name] = fix_float_precision(list(np.random.uniform(min_real_val, max_real_val,
                                                                     max_real_number)), quantize_level=quantize_level)

        count_index += 1

    return hyper_params, true_gridable_parameters, true_gridable_types, true_gridable_defaults


def fix_float_precision(float_list, quantize_level='1.00000000'):
    """
    This function takes in a floating point tuple and attempt to change it to floating point number with fixed
    precision.

    :param float_list: tuple/list of floating point numbers
    :param quantize_level: string, optional, represent the number of fix points we care

    :return: tuple of floats to the exact precision specified in quantize_level
    """
    fixed_float = []
    for num in float_list:
        fixed_float.append(float(Decimal(num).quantize(Decimal(quantize_level))))

    return list(set(fixed_float))


def extract_used_params_xval(a_grid_model, model_param_names, params_dict, algo="GBM"):
    """
    This function performs similar functions to function extract_used_params.  However, for max_runtime_secs,
    we need to go into each cross-valudation model and grab the max_runtime_secs and add them up in order to
    get the correct value.  In addition, we put your algo model specific parameters into params_dict.

    :param a_grid_model: list of models generated by gridsearch
    :param model_param_names: hyper-parameter names that are specified for the gridsearch.
    :param params_dict: dict containing name/value pairs specified to an algo.
    :param algo: string, optional, denoting the algo we are looking at.

    :return: params_used: a dict structure containing parameters that take on values as name/value pairs which
    will be used to build a model by hand using the same parameter setting as the model built by gridsearch.
    """
    params_used = dict()

    # need to extract the max_runtime_secs ONE cross-validation model or the base model
    if a_grid_model._is_xvalidated:
        xv_keys = a_grid_model._xval_keys

        for id in xv_keys:  # only need to get info from one model
            each_xv_model = h2o.get_model(id)   # get each model
            params_used = extract_used_params(model_param_names, each_xv_model.params, params_dict, algo)
            break
    else:
        params_used = extract_used_params(model_param_names, a_grid_model.params, params_dict, algo)

    return params_used


def extract_used_params(model_param_names, grid_model_params, params_dict, algo="GLM"):
    """
    This function is used to build a dict out of parameters used by our gridsearch to build a H2O model given
    the dict structure that describes the parameters and their values used by gridsearch to build that
    particular mode.

    :param model_param_names: list contains parameter names that we are interested in extracting
    :param grid_model_params: dict contains key as names of parameter and values as list of two values: default and
    actual.
    :param params_dict: dict containing extra parameters to add to params_used like family, e.g. 'gaussian',
    'binomial', ...

    :return: params_used: a dict structure containing parameters that take on values as name/value pairs which
    will be used to build a model by hand using the same parameter setting as the model built by gridsearch.
    """

    params_used = dict()
    grid_model_params_keys = grid_model_params.keys()

    for each_parameter in model_param_names:
        parameter_name = str(each_parameter)

        if parameter_name in grid_model_params_keys:
            params_used[parameter_name] = grid_model_params[each_parameter]['actual']

    if params_dict:
        for key, value in params_dict.items():
            params_used[key] = value    # add distribution family to parameters used list

    # only for GLM, change lambda to Lambda
    if algo =="GLM":
        if 'lambda' in params_used.keys():
            params_used['Lambda'] = params_used['lambda']
            del params_used['lambda']

    return params_used


def insert_error_grid_search(hyper_params, gridable_parameters, gridable_types, error_number):
    """
    This function will randomly introduce errors into a copy of hyper_params.  Depending on the random number
    error_number generated, the following errors can be introduced:

    error_number = 0: randomly alter the name of a hyper-parameter name;
    error_number = 1: randomly choose a hyper-parameter and remove all elements in its list
    error_number = 2: add randomly generated new hyper-parameter names with random list
    error_number other: randomly choose a hyper-parameter and insert an illegal type into it

    :param hyper_params: dict containing all legal hyper-parameters for our grid search
    :param gridable_parameters: name of griddable parameters (some may not be griddable)
    :param gridable_types: type of griddable parameters
    :param error_number: integer representing which errors to introduce into the gridsearch hyper-parameters

    :return: new dict with errors in either parameter names or parameter values
    """
    error_hyper_params = copy.deepcopy(hyper_params)
    # error_hyper_params = {k : v for k, v in hyper_params.items()}

    param_index = random.randint(0, len(hyper_params)-1)
    param_name = list(hyper_params)[param_index]
    param_type = gridable_types[gridable_parameters.index(param_name)]

    if error_number == 0:   # grab a hyper-param randomly and copy its name twice
        new_name = param_name+param_name
        error_hyper_params[new_name] = error_hyper_params[param_name]
        del error_hyper_params[param_name]
    elif error_number == 1:
        error_hyper_params[param_name] = []
    elif error_number == 2:
        new_param = generate_random_words(random.randint(20,100))
        error_hyper_params[new_param] = error_hyper_params[param_name]
    else:
        error_hyper_params = insert_bad_value(error_hyper_params, param_name, param_type)

    return error_hyper_params


def insert_bad_value(error_hyper_params, param_name, param_type):
    """
    This function is written to insert a value that is of a different type into an array than the one
    its other elements are for.

    :param error_hyper_params: dict containing all hyper-parameters for a grid search
    :param param_name:  string denoting the hyper-parameter we want to insert bad element to
    :param param_type: string denoting hyper-parameter type

    :return: dict containing new inserted error value
    """
    if 'int' in param_type:     # insert a real number into integer
        error_hyper_params[param_name].append(random.uniform(-10,10))
    elif 'enum' in param_type:  # insert an float into enums
        error_hyper_params[param_name].append(random.uniform(-10,10))
    elif 'double' in param_type:  # insert an enum into float
        error_hyper_params[param_name].append(random.uniform(0,1) > 0.5)
    else:       # insert a random string for all other cases
        error_hyper_params[param_name].append(generate_random_words(random.randint(20,100)))

    return error_hyper_params


def generate_random_words(word_length):
    """
    This function will generate a random word consisting of letters, numbers and
    punctuation given the word_length.

    :param word_length: integer denoting length of the word

    :return: string representing the random word
    """

    if word_length > 0:
        all_chars = string.ascii_letters + string.digits + string.punctuation

        return ''.join((random.choice(all_chars)) for index in range(int(word_length)))
    else:
        assert False, "word_length must be an integer greater than 0."


def generate_redundant_parameters(hyper_params, gridable_parameters, gridable_defaults, error_number):
    """
    This function will randomly choose a set of hyper_params and make a dict out of it so we can
    duplicate the parameter specification in both the model and grid search.

    :param hyper_params: dict containing all griddable parameters as hyper_param to grid search
    :param gridable_parameters: list of gridable parameters (not truly)
    :param gridable_defaults: list of default values for gridable parameters
    :param error_number: int, indicate ways to change the model parameter and the hyper-parameter

    Here are the actions performed on the model parameter and hyper-parameters.
    error_number = 0: set model parameter to be  a value out of the hyper-parameter value list, should not
    generate error;
    error_number = 1: set model parameter to be default value, should not generate error in this case;
    error_number = 3: make sure model parameter is not set to default and choose a value not in the
    hyper-parameter value list.

    :return: 2 dicts containing duplicated parameters with specification, new hyperparameter specification
    """
    error_hyper_params = copy.deepcopy(hyper_params)
    # error_hyper_params = {k : v for k, v in hyper_params.items()}

    params_dict = {}
    num_params = random.randint(1, len(error_hyper_params))
    params_list = list(error_hyper_params)

    # remove default values out of hyper_params
    for key in params_list:
        default_value = gridable_defaults[gridable_parameters.index(key )]

        if default_value in error_hyper_params[key]:
            error_hyper_params[key].remove(default_value)

    for index in range(num_params):
        param_name = params_list[index]

        hyper_params_len = len(error_hyper_params[param_name])

        if error_number == 0:
            # randomly assigned the parameter to take one value out of the list
            param_value_index = random.randint(0, len(error_hyper_params[param_name])-1)
            params_dict[param_name] = error_hyper_params[param_name][param_value_index]
        elif error_number == 1:
            param_value_index = gridable_parameters.index(param_name)
            params_dict[param_name] = gridable_defaults[param_value_index]
        else:
            # randomly assign model parameter to one of the hyper-parameter values, should create error condition here
            param_value_index = random.randint(0, hyper_params_len-1)
            params_dict[param_name] = error_hyper_params[param_name][param_value_index]

    # final check to make sure lambda is Lambda
    if 'lambda' in list(params_dict):
        params_dict["Lambda"] = params_dict['lambda']
        del params_dict["lambda"]

    return params_dict, error_hyper_params


def count_models(hyper_params):
    """
    Given a hyper_params dict, this function will return the maximum number of models that can be built out of all
    the combination of hyper-parameters.

    :param hyper_params: dict containing parameter name and a list of values to iterate over
    :return: max_model_number: int representing maximum number of models built
    """
    max_model_number = 1

    for key in list(hyper_params):
        max_model_number *= len(hyper_params[key])

    return max_model_number


def error_diff_2_models(grid_table1, grid_table2, metric_name):
    """
    This function will take two models generated by gridsearch and calculate the mean absolute differences of
     the metric values specified by the metric_name in the two model.  It will return the mean differences.

    :param grid_table1: first H2OTwoDimTable generated by gridsearch
    :param grid_table2: second H2OTwoDimTable generated by gridsearch
    :param metric_name: string, name of the metric of interest

    :return: real number which is the mean absolute metric difference between the two models
    """
    num_model = len(grid_table1.cell_values)
    metric_diff = 0

    for model_index in range(num_model):
        metric_diff += abs(grid_table1.cell_values[model_index][-1] - grid_table2.cell_values[model_index][-1])

    if (num_model > 0):
        return metric_diff/num_model
    else:
        assert False, "error_diff_2_models: your table contains zero models."


def find_grid_runtime(model_list):
    """
    This function given a grid_model built by gridsearch will go into the model and calculate the total amount of
    time it took to actually build all the models in second

    :param model_list: list of model built by gridsearch, cartesian or randomized with cross-validation
                       enabled.
    :return: total_time_sec: total number of time in seconds in building all the models
    """
    total_time_sec = 0

    for each_model in model_list:
        total_time_sec += each_model._model_json["output"]["run_time"]  # time in ms

        # if cross validation is used, need to add those run time in here too
        if each_model._is_xvalidated:
            xv_keys = each_model._xval_keys

            for id in xv_keys:
                each_xv_model = h2o.get_model(id)
                total_time_sec += each_xv_model._model_json["output"]["run_time"]

    return total_time_sec/1000.0        # return total run time in seconds


def evaluate_metrics_stopping(model_list, metric_name, bigger_is_better, search_criteria, possible_model_number):
    """
    This function given a list of dict that contains the value of metric_name will manually go through the
    early stopping condition and see if the randomized grid search will give us the correct number of models
    generated.  Note that you cannot assume the model_list is in the order of when a model is built.  It actually
    already come sorted which we do not want....

    :param model_list: list of models built sequentially that contains metric of interest among other fields
    :param metric_name: string representing name of metric that we want to based our stopping condition on
    :param bigger_is_better: bool indicating if the metric is optimized by getting bigger if True and vice versa
    :param search_criteria: dict structure containing the search criteria for randomized gridsearch
    :param possible_model_number: integer, represent the absolute possible number of models built based on the
    hyper-parameter size

    :return: bool indicating if the early topping condition is justified
    """

    tolerance = search_criteria["stopping_tolerance"]
    stop_round = search_criteria["stopping_rounds"]

    min_list_len = 2*stop_round     # minimum length of metrics needed before we start early stopping evaluation

    metric_list = []    # store metric of optimization
    stop_now = False

    # provide metric list sorted by time.  Oldest model appear first.
    metric_list_time_ordered = sort_model_by_time(model_list, metric_name)

    for metric_value in metric_list_time_ordered:
        metric_list.append(metric_value)

        if len(metric_list) > min_list_len:     # start early stopping evaluation now
            stop_now = evaluate_early_stopping(metric_list, stop_round, tolerance, bigger_is_better)

        if stop_now:
            if len(metric_list) < len(model_list):  # could have stopped early in randomized gridsearch
                return False
            else:       # randomized gridsearch stopped at the correct condition
                return True

    if len(metric_list) == possible_model_number:   # never meet early stopping condition at end of random gridsearch
        return True     # if max number of model built, still ok
    else:
        return False    # early stopping condition never met but random gridsearch did not build all models, bad!


def sort_model_by_time(model_list, metric_name):
    """
    This function is written to sort the metrics that we care in the order of when the model was built.  The
    oldest model metric will be the first element.

    :param model_list: list of models built sequentially that contains metric of interest among other fields
    :param metric_name: string representing name of metric that we want to based our stopping condition on
    :return: model_metric_list sorted by time
    """

    model_num = len(model_list)

    model_metric_list = [None] * model_num

    for index in range(model_num):
        model_index = int(model_list[index]._id.split('_')[-1])
        model_metric_list[model_index] = \
            model_list[index]._model_json["output"]["cross_validation_metrics"]._metric_json[metric_name]

    return model_metric_list


def evaluate_early_stopping(metric_list, stop_round, tolerance, bigger_is_better):
    """
    This function mimics the early stopping function as implemented in ScoreKeeper.java.  Please see the Java file
    comment to see the explanation of how the early stopping works.

    :param metric_list: list containing the optimization metric under consideration for gridsearch model
    :param stop_round:  integer, determine averaging length
    :param tolerance:   real, tolerance to see if the grid search model has improved enough to keep going
    :param bigger_is_better:    bool: True if metric is optimized as it gets bigger and vice versa

    :return:    bool indicating if we should stop early and sorted metric_list
    """
    metric_len = len(metric_list)
    metric_list.sort(reverse=bigger_is_better)
    shortest_len = 2*stop_round

    bestInLastK = 1.0*sum(metric_list[0:stop_round])/stop_round
    lastBeforeK = 1.0*sum(metric_list[stop_round:shortest_len])/stop_round

    if not(np.sign(bestInLastK) == np.sign(lastBeforeK)):
        return False

    ratio = bestInLastK/lastBeforeK

    if math.isnan(ratio):
        return False

    if bigger_is_better:
        return not (ratio > 1+tolerance)
    else:
        return not (ratio < 1-tolerance)


def check_and_count_models(hyper_params, params_zero_one, params_more_than_zero, params_more_than_one,
                           params_zero_positive, max_grid_model):
    """
    This function will look at the hyper-parameter space set in hyper_params, generate a new hyper_param space that
    will contain a smaller number of grid_models.  It will determine how many models will be built from
    this new hyper_param space.  In order to arrive at the correct answer, it must discount parameter settings that
    are illegal.

    :param hyper_params: dict containing model parameter names and list of values to set it to
    :param params_zero_one: list containing model parameter names whose values must be between 0 and 1
    :param params_more_than_zero: list containing model parameter names whose values must exceed zero
    :param params_more_than_one: list containing model parameter names whose values must exceed one
    :param params_zero_positive: list containing model parameter names whose values must equal to or exceed zero
    :param max_grid_model: maximum number of grid_model that can be generated from the new hyper_params space

    :return: total model: integer denoting number of grid models that can be built from all legal parameter settings
                          in new hyper_parameter space
             final_hyper_params: dict of new hyper parameter space derived from the original hyper_params
    """

    total_model = 1
    param_len = 0
    hyper_keys = list(hyper_params)
    shuffle(hyper_keys)    # get all hyper_parameter names in random order
    final_hyper_params = dict()

    for param in hyper_keys:

        # this param should be > 0 and <= 2
        if param == "col_sample_rate_change_per_level":
            param_len = len([x for x in hyper_params["col_sample_rate_change_per_level"] if (x > 0)
                                 and (x <= 2)])
        elif param in params_zero_one:
            param_len = len([x for x in hyper_params[param] if (x >= 0)
                                 and (x <= 1)])
        elif param in params_more_than_zero:
            param_len = len([x for x in hyper_params[param] if (x > 0)])
        elif param in params_more_than_one:
            param_len = len([x for x in hyper_params[param] if (x > 1)])
        elif param in params_zero_positive:
            param_len = len([x for x in hyper_params[param] if (x >= 0)])
        else:
            param_len = len(hyper_params[param])

        if (param_len >= 0) and ((total_model*param_len) <= max_grid_model):
            total_model *= param_len
            final_hyper_params[param] = hyper_params[param]
        elif (total_model*param_len) > max_grid_model:
            break

    return total_model, final_hyper_params


def write_hyper_parameters_json(dir1, dir2, json_filename, hyper_parameters):
    """
    Write a json file of the hyper_parameters in directories dir1 and dir2 for debugging purposes.

    :param dir1: String containing first directory where you want to write the json file to
    :param dir2: String containing second directory where you want to write the json file to
    :param json_filename: String containing json file name
    :param hyper_parameters: dict containing hyper-parameters used
    """
    # save hyper-parameter file in test directory
    with open(os.path.join(dir1, json_filename), 'w') as test_file:
        json.dump(hyper_parameters, test_file)

    # save hyper-parameter file in sandbox
    with open(os.path.join(dir2, json_filename), 'w') as test_file:
        json.dump(hyper_parameters, test_file)


def compare_frames(frame1, frame2, numElements, tol_time=0, tol_numeric=0, strict=False, compare_NA=True):
    """
    This function will compare two H2O frames to make sure their dimension, and values in all cells are the same.
    It will not compare the column names though.

    :param frame1: H2O frame to be compared
    :param frame2: H2O frame to be compared
    :param numElements: integer to denote number of rows to compare.  Done to reduce compare time.
        Set to 0 or negative number if you want to compare all elements.
    :param tol_time: optional parameter to limit time value difference.
    :param tol_numerica: optional parameter to limit numeric value difference.
    :param strict: optional parameter to enforce strict comparison or not.  If True, column type must
        match in order to pass the test.
    :param compare_NA: optional parameter to compare NA or not.  For csv file generated from orc file, the
        NAs are represented as some other symbol but our CSV will not be able to parse it correctly as NA.
        In this case, do not compare the number of NAs.
    :return: boolean: True, the two frames are equal and False otherwise.
    """

    # check frame dimensions
    rows1, cols1 = frame1.dim
    rows2, cols2 = frame2.dim

    assert rows1 == rows2 and cols1 == cols2, "failed dim check! frame 1 rows:{0} frame 2 rows:{1} frame 1 cols:{2} " \
                                              "frame2 cols:{3}".format(rows1, rows2, cols1, cols2)

    na_frame1 = frame1.isna().sum().sum(axis=1)[:,0]
    na_frame2 = frame2.isna().sum().sum(axis=1)[:,0]

    if compare_NA:      # check number of missing values
        assert na_frame1.flatten() == na_frame2.flatten(), "failed numbers of NA check!  Frame 1 NA number: {0}, frame 2 " \
                                   "NA number: {1}".format(na_frame1, na_frame2)

    # check column types are the same before proceeding to check each row content.
    for col_ind in range(cols1):

        c1_key = frame1.columns[col_ind]
        c2_key = frame2.columns[col_ind]
        c2_type = frame2.types[c2_key]
        c1_type = frame1.types[c1_key]

        print("###### Comparing column: {0} and column type is {1}.".format(col_ind, c1_type))

        if strict:  # every column type must match
            assert c1_type == c2_type, "failed column type check! frame1 col type: {0}, frame2 col type: " \
                                       "{1}".format(c1_type, c2_type)
        else:
            if str(c2_type) == 'enum':  # orc files do not have enum column type.  We convert it here
                frame1[col_ind].asfactor()

        # compare string
        if (str(c1_type) == 'string') or (str(c1_type) == 'enum'):
            compareOneStringColumn(frame1, frame2, col_ind, rows1, numElements)
        else:
            if str(c2_type) == 'time':  # compare time columns
                compareOneNumericColumn(frame1, frame2, col_ind, rows1, tol_time, numElements)
            else:
                compareOneNumericColumn(frame1, frame2, col_ind, rows1, tol_numeric, numElements)
    return True


def compareOneStringColumn(frame1, frame2, col_ind, rows, numElements):
    """
    This function will compare two String columns of two H2O frames to make sure that they are the same.

    :param frame1: H2O frame to be compared
    :param frame2: H2O frame to be compared
    :param col_ind: integer denoting column index to compare the two frames
    :param rows: integer denoting number of rows in the column
    :param numElements: integer to denote number of rows to compare.  Done to reduce compare time
    :return: None.  Will throw exceptions if comparison failed.
    """

    row_indices = list(range(rows))
    if numElements > 0:
        random.shuffle(row_indices)
    else:
        numElements = rows

    for ele_ind in range(numElements):
        row_ind = row_indices[ele_ind]

        val1 = frame1[row_ind, col_ind]
        val2 = frame2[row_ind, col_ind]

        assert val1 == val2, "failed frame values check! frame1 value: {0}, frame2 value: {1} at row {2}, column " \
                             "{3}".format(val1, val2, row_ind, col_ind)


def compareOneNumericColumn(frame1, frame2, col_ind, rows, tolerance, numElements):
    """
    This function compares two numeric columns of two H2O frames to make sure that they are close.

    :param frame1: H2O frame to be compared
    :param frame2: H2O frame to be compared
    :param col_ind: integer denoting column index to compare the two frames
    :param rows: integer denoting number of rows in the column
    :param tolerance: double parameter to limit numerical value difference.
    :param numElements: integer to denote number of rows to compare.  Done to reduce compare time.
    :return: None.  Will throw exceptions if comparison failed.
    """

    row_indices = []
    if numElements > 0:
        row_indices = random.sample(range(rows), numElements)
    else:
        numElements = rows  # Compare all elements
        row_indices = list(range(rows))


    for ele_ind in range(numElements):
        row_ind = row_indices[ele_ind]

        val1 = frame1[row_ind, col_ind]
        val2 = frame2[row_ind, col_ind]

        if not(math.isnan(val1)) and not(math.isnan(val2)): # both frames contain valid elements
            diff = abs(val1-val2)/max(1, abs(val1), abs(val2))
            assert diff <= tolerance, "failed frame values check! frame1 value = {0}, frame2 value =  {1}, " \
                                      "at row {2}, column {3}.  The difference is {4}.".format(val1, val2, row_ind,
                                                                                               col_ind, diff)
        elif math.isnan(val1) and math.isnan(val2): # both frame contains missing values
            continue
        else:   # something is wrong, one frame got a missing value while the other is fine.
            assert 1 == 2,  "failed frame values check! frame1 value {0}, frame2 value {1} at row {2}, " \
                            "column {3}".format(val1, val2, row_ind, col_ind)

import warnings

def expect_warnings(filewithpath, warn_phrase="warn", warn_string_of_interest="warn", number_of_times=1, in_hdfs=False):
    """
            This function will execute a command to run and analyze the print outs of
    running the command.  The goal here is to capture any warnings that we may expect
    out of running those commands.

    :param filewithpath: name of file to be parsed with path
    :param warn_phrase: capture the warning header, sometimes it is warn or userwarn.
    :param warn_string_of_interest: specific warning message string
    :param number_of_times: number of warning lines we are expecting.
    :return: True if warning was found and False otherwise
    """

    number_warngings = 0

    buffer = StringIO()     # redirect warning messages to string buffer for later analysis
    sys.stderr = buffer
    frame = None

    if in_hdfs:
        frame = h2o.import_file(filewithpath)
    else:
        frame = h2o.import_file(path=locate(filewithpath))

    sys.stderr = sys.__stderr__     # redirect it back to stdout.
    try:        # for python 2.7
        if len(buffer.buflist) > 0:
            for index in range(len(buffer.buflist)):
                print("*** captured warning message: {0}".format(buffer.buflist[index]))
                if (warn_phrase in buffer.buflist[index]) and (warn_string_of_interest in buffer.buflist[index]):
                    number_warngings = number_warngings+1

    except:     # for python 3.
        warns = buffer.getvalue()
        print("*** captured warning message: {0}".format(warns))
        if (warn_phrase in warns) and (warn_string_of_interest in warns):
            number_warngings = number_warngings+1

    print("Number of warnings found: {0} and number of times that warnings should appear {1}.".format(number_warngings,
                                                                                                      number_of_times))
    if number_warngings >= number_of_times:
        return True
    else:
        return False


def compare_frame_summary(frame1_summary, frame2_summary, compareNames=False, compareTypes=False):
    """
        This method is written to compare the frame summary between two frames.

    :param frame1_summary:
    :param frame2_summary:
    :param compareNames:
    :param compareTypes:
    :return:
    """

    frame1_column_number = len(frame1_summary)
    frame2_column_number = len(frame2_summary)

    assert frame1_column_number == frame2_column_number, "failed column number check!  Frame 1 column number: {0}," \
                                                         "frame 2 column number: {1}".format(frame1_column_number,
                                                                                             frame2_column_number)

    for col_index in range(frame1_column_number):   # check summary for each column
        for key_val in list(frame1_summary[col_index]):

            if not(compareNames) and (str(key_val) == 'label'):
                continue

            if not(compareTypes) and (str(key_val) == 'type'):
                continue

            if str(key_val) == 'precision':     # skip comparing precision
                continue

            val1 = frame1_summary[col_index][key_val]
            val2 = frame2_summary[col_index][key_val]

            if isinstance(val1, list) or isinstance(val1, dict):
                if isinstance(val1, dict):
                    assert val1 == val2, "failed column summary comparison for column {0} and summary " \
                                         "type {1}, frame 1 value is {2}, frame 2 value is " \
                                         "{3}".format(col_index, str(key_val), val1, val2)
                else:
                    if len(val1) > 0:
                        # find if elements are float
                        float_found = False

                        for ind in range(len(val1)):
                            if isinstance(val1[ind], float):
                                float_found = True
                                break

                        if float_found:
                            for ind in range(len(val1)):
                                if not(str(val1[ind] == 'NaN')):
                                    assert abs(val1[ind]-val2[ind]) < 1e-5, "failed column summary comparison for " \
                                                                            "column {0} and summary type {1}, frame 1" \
                                                                            " value is {2}, frame 2 value is " \
                                                                            "{3}".format(col_index, str(key_val),
                                                                                         val1[ind], val2[ind])
                        else:
                            assert val1 == val2, "failed column summary comparison for column {0} and summary" \
                                                 " type {1}, frame 1 value is {2}, frame 2 value is " \
                                                 "{3}".format(col_index, str(key_val), val1, val2)
            else:
                if isinstance(val1, float):
                    assert abs(val1-val2) < 1e-5, "failed column summary comparison for column {0} and summary type " \
                                                  "{1}, frame 1 value is {2}, frame 2 value is " \
                                                  "{3}".format(col_index, str(key_val), val1, val2)
                else:
                    assert val1 == val2, "failed column summary comparison for column {0} and summary type " \
                                         "{1}, frame 1 value is {2}, frame 2 value is " \
                                         "{3}".format(col_index, str(key_val), val1, val2)


def cannaryHDFSTest(hdfs_name_node, file_name):
    """
    This function is written to detect if the hive-exec version is too old.  It will return
    True if it is too old and false otherwise.

    :param hdfs_name_node:
    :param file_name:
    :return:
    """
    url_orc = "hdfs://{0}{1}".format(hdfs_name_node, file_name)

    try:
        tempFrame = h2o.import_file(url_orc)
        h2o.remove(tempFrame)
        print("Your hive-exec version is good.  Parsing success for {0}.".format(url_orc))
        return False
    except Exception as e:
        print("Error exception is {0}".format(str(e)))

        if "NoSuchFieldError: vector" in str(e):
            return True
        else:       # exception is caused by other reasons.
            return False


def extract_scoring_history_field(aModel, fieldOfInterest, takeFirst=False):
    """
    Given a fieldOfInterest that are found in the model scoring history, this function will extract the list
    of field values for you from the model.

    :param aModel: H2O model where you want to extract a list of fields from the scoring history
    :param fieldOfInterest: string representing a field of interest.
    :return: List of field values or None if it cannot be found
    """
    return extract_from_twoDimTable(aModel._model_json["output"]["scoring_history"], fieldOfInterest, takeFirst)



def extract_from_twoDimTable(metricOfInterest, fieldOfInterest, takeFirst=False):
    """
    Given a fieldOfInterest that are found in the model scoring history, this function will extract the list
    of field values for you from the model.

    :param aModel: H2O model where you want to extract a list of fields from the scoring history
    :param fieldOfInterest: string representing a field of interest.
    :return: List of field values or None if it cannot be found
    """

    allFields = metricOfInterest._col_header
    if fieldOfInterest in allFields:
        cellValues = []
        fieldIndex = allFields.index(fieldOfInterest)
        for eachCell in metricOfInterest.cell_values:
            cellValues.append(eachCell[fieldIndex])
            if takeFirst:   # only grab the result from the first iteration.
                break
        return cellValues
    else:
        return None

def model_run_time_sorted_by_time(model_list):
    """
    This function is written to sort the metrics that we care in the order of when the model was built.  The
    oldest model metric will be the first element.
    :param model_list: list of models built sequentially that contains metric of interest among other fields
    :return: model run time in secs sorted by order of building
    """

    model_num = len(model_list)

    model_runtime_sec_list = [None] * model_num


    for index in range(model_num):
        model_index = int(model_list[index]._id.split('_')[-1]) - 1  # model names start at 1
        model_runtime_sec_list[model_index] = \
            (model_list[index]._model_json["output"]["run_time"]/1000.0)

    return model_runtime_sec_list


def model_seed_sorted(model_list):
    """
    This function is written to find the seed used by each model in the order of when the model was built.  The
    oldest model metric will be the first element.
    :param model_list: list of models built sequentially that contains metric of interest among other fields
    :return: model seed sorted by order of building
    """

    model_num = len(model_list)

    model_seed_list = [None] * model_num


    for index in range(model_num):
        for pIndex in range(len(model_list.models[0]._model_json["parameters"])):
            if model_list.models[index]._model_json["parameters"][pIndex]["name"]=="seed":
                model_seed_list[index]=model_list.models[index]._model_json["parameters"][pIndex]["actual_value"]
                break
    model_seed_list.sort()
    return model_seed_list


def check_ignore_cols_automl(models,names,x,y):
    models = sum(models.as_data_frame().values.tolist(),[])
    for model in models:
        if "StackedEnsemble" in model:
            continue
        else:
            assert set(h2o.get_model(model).params["ignored_columns"]["actual"]) == set(names) - {y} - set(x), \
                "ignored columns are not honored for model " + model


def compare_numeric_frames(f1, f2, prob=0.5, tol=1e-6):
    assert (f1.nrow==f2.nrow) and (f1.ncol==f2.ncol), "The two frames are of different sizes."
    temp1 = f1.asnumeric()
    temp2 = f2.asnumeric()
    for colInd in range(f1.ncol):
        for rowInd in range(f2.nrow):
            if (random.uniform(0,1) < prob):
                if (math.isnan(temp1[rowInd, colInd])):
                    assert math.isnan(temp2[rowInd, colInd]), "Failed frame values check at row {2} and column {3}! " \
                                                              "frame1 value: {0}, frame2 value: " \
                                                              "{1}".format(temp1[rowInd, colInd], temp2[rowInd, colInd], rowInd, colInd)
                else:
                    diff = abs(temp1[rowInd, colInd]-temp2[rowInd, colInd])/max(1.0, abs(temp1[rowInd, colInd]),
                                                                            abs(temp2[rowInd, colInd]))
                    assert diff<=tol, "Failed frame values check at row {2} and column {3}! frame1 value: {0}, frame2 value: " \
                                  "{1}".format(temp1[rowInd, colInd], temp2[rowInd, colInd], rowInd, colInd)

def check_sorted_2_columns(frame1, sorted_column_indices, prob=0.5, ascending=[True, True]):
    for colInd in sorted_column_indices:
        for rowInd in range(0, frame1.nrow-1):
            if (random.uniform(0.0,1.0) < prob):
                if colInd == sorted_column_indices[0]:
                    if not(math.isnan(frame1[rowInd, colInd])) and not(math.isnan(frame1[rowInd+1,colInd])):
                        if ascending[colInd]:
                            assert frame1[rowInd,colInd] <= frame1[rowInd+1,colInd], "Wrong sort order: value at row {0}: {1}, value at " \
                                                               "row {2}: {3}".format(rowInd, frame1[rowInd,colInd],
                                                                                     rowInd+1, frame1[rowInd+1,colInd])
                        else:
                            assert frame1[rowInd,colInd] >= frame1[rowInd+1,colInd], "Wrong sort order: value at row {0}: {1}, value at " \
                                                                                     "row {2}: {3}".format(rowInd, frame1[rowInd,colInd],
                                                                                                           rowInd+1, frame1[rowInd+1,colInd])
                else: # for second column
                    if not(math.isnan(frame1[rowInd, sorted_column_indices[0]])) and not(math.isnan(frame1[rowInd+1,sorted_column_indices[0]])):
                        if (frame1[rowInd,sorted_column_indices[0]]==frame1[rowInd+1, sorted_column_indices[0]]):  # meaningful to compare row entries then
                            if not(math.isnan(frame1[rowInd, colInd])) and not(math.isnan(frame1[rowInd+1,colInd])):
                                if ascending[colInd]:
                                    assert frame1[rowInd,colInd] <= frame1[rowInd+1,colInd], "Wrong sort order: value at row {0}: {1}, value at " \
                                                                           "row {2}: {3}".format(rowInd, frame1[rowInd,colInd],
                                                                                                 rowInd+1, frame1[rowInd+1,colInd])
                                else:
                                    assert frame1[rowInd,colInd] >= frame1[rowInd+1,colInd], "Wrong sort order: value at row {0}: {1}, value at " \
                                                                                             "row {2}: {3}".format(rowInd, frame1[rowInd,colInd],
                                                                                                                   rowInd+1, frame1[rowInd+1,colInd])

def assert_correct_frame_operation(sourceFrame, h2oResultFrame, operString):
    """
    This method checks each element of a numeric H2OFrame and throw an assert error if its value does not
    equal to the same operation carried out by python.

    :param sourceFrame: original H2OFrame.
    :param h2oResultFrame: H2OFrame after operation on original H2OFrame is carried out.
    :param operString: str representing one of 'abs', 'acos', 'acosh', 'asin', 'asinh', 'atan', 'atanh',
        'ceil', 'cos', 'cosh', 'cospi', 'cumprod', 'cumsum', 'digamma', 'exp', 'expm1', 'floor', 'round',
        'sin', 'sign', 'round', 'sinh', 'tan', 'tanh'
    :return: None.
    """
    validStrings = ['acos', 'acosh', 'asin', 'asinh', 'atan', 'atanh', 'ceil', 'cos', 'cosh',
                     'exp', 'floor', 'gamma', 'lgamma', 'log', 'log10', 'sin', 'sinh',
                    'sqrt', 'tan', 'tanh', 'trigamma', 'expm1']
    npValidStrings = ['log2', 'sign']
    nativeStrings = ['round', 'abs', 'cumsum']
    multpi = ['cospi', 'sinpi', 'tanpi']
    others = ['log1p', 'signif', 'trigamma', 'digamma', 'cumprod']
    # check for valid operString
    assert operString in validStrings+npValidStrings+nativeStrings+multpi+others, "Illegal operator " \
                                                                           "{0} specified.".format(operString)
    result_comp = lambda x:x # default method

    if operString == "log1p":
        result_comp = lambda x:math.log(x+1)
    elif operString == 'signif':
        result_comp = lambda x:round(x, 7)
    elif operString == 'trigamma':
        result_comp = lambda x:scipy.special.polygamma(1, x)
    elif operString == 'digamma':
        result_comp = lambda x:scipy.special.polygamma(0, x)
    elif operString=='cumprod':
        result_comp = lambda x:factorial(x)
       # stringOperations = 'result_val = factorial(sourceFrame[row_ind, col_ind])'
    elif operString in validStrings:
        result_comp = lambda x:getattr(math, operString)(x)
    elif operString in nativeStrings:
        result_comp =lambda x:__builtins__.get(operString)(x)
        stringOperations = 'result_val = '+operString+'(sourceFrame[row_ind, col_ind])'
    elif operString in npValidStrings:
        result_comp = lambda x:getattr(np, operString)(x)
      #  stringOperations = 'result_val = np.'+operString+'(sourceFrame[row_ind, col_ind])'
    elif operString in multpi:
        result_comp = lambda x:getattr(math, operString.split('p')[0])(x*math.pi)
        #stringOperations = 'result_val = math.'+operString.split('p')[0]+'(sourceFrame[row_ind, col_ind]*math.pi)'

    for col_ind in range(sourceFrame.ncols):
        for row_ind in range(sourceFrame.nrows):
            result_val = result_comp(sourceFrame[row_ind, col_ind])
            assert abs(h2oResultFrame[row_ind, col_ind]-result_val) <= 1e-6, \
                " command {0}({3}) is not working. Expected: {1}. Received: {2}".format(operString, result_val,
                                                                                   h2oResultFrame[row_ind, col_ind], sourceFrame[row_ind, col_ind])

def factorial(n):
    """
    Defined my own factorial just in case using python2.5 or less.

    :param n:
    :return:
    """
    if n>0 and n<2:
        return 1
    if n>=2:
        return n*factorial(n-1)

def cumop(items, op, colInd=0):   # take in one column only
    res = [None]*len(items)
    for index in range(len(items)):
        res[index] = op(res[index-1], items[index, colInd]) if index > 0 else items[index, colInd]
    return res

def compare_string_frames_local(f1, f2, prob=0.5):
    temp1 = f1.as_data_frame(use_pandas=False)
    temp2 = f2.as_data_frame(use_pandas=False)
    cname1 = temp1[0]
    cname2 = temp2[0]
    assert (f1.nrow==f2.nrow) and (f1.ncol==f2.ncol), "The two frames are of different sizes."
    for colInd in range(f1.ncol):
        name1 = cname1[colInd]
        for rowInd in range(1, f2.nrow):
            if random.uniform(0,1) < prob:
                assert temp1[rowInd][colInd]==temp2[rowInd][cname2.index(name1)], "Failed frame values check at row {2} and column {3}! " \
                                                                     "frame1 value: {0}, frame2 value: " \
                                                                     "{1}".format(temp1[rowInd][colInd], temp2[rowInd][colInd], rowInd, colInd)


def check_data_rows(f1, f2, index_list=[], num_rows=10):
    '''
        This method will compare the relationships of the data rows within each frames.  In particular, we are
        interested in the relative direction of each row vectors and the relative distances. No assertions will
        be thrown.

    :param f1:
    :param f2:
    :param index_list:
    :param num_rows:
    :return:
    '''
    temp1 = f1.as_data_frame(use_pandas=True).as_matrix()
    temp2 = f2.as_data_frame(use_pandas=True).as_matrix()
    if len(index_list)==0:
        index_list = random.sample(range(f1.nrow), num_rows)

    maxInnerProduct = 0
    maxDistance = 0

    for row_index in range(1, len(index_list)):
        r1 = np.inner(temp1[index_list[row_index-1]], temp1[index_list[row_index]])
        r2 = np.inner(temp2[index_list[row_index-1]], temp2[index_list[row_index]])
        d1 = np.linalg.norm(temp1[index_list[row_index-1]]-temp1[index_list[row_index]])
        d2 = np.linalg.norm(temp2[index_list[row_index-1]]-temp2[index_list[row_index]])

        diff1 = min(abs(r1-r2), abs(r1-r2)/max(abs(r1), abs(r2)))
        maxInnerProduct = max(maxInnerProduct, diff1)
        diff2 = min(abs(d1-d2), abs(d1-d2)/max(abs(d1), abs(d2)))
        maxDistance = max(maxDistance, diff2)

    print("Maximum inner product different is {0}.  Maximum distance difference is "
      "{1}".format(maxInnerProduct, maxDistance))


def compare_data_rows(f1, f2, index_list=[], num_rows=10, tol=1e-3):
    '''
        This method will compare the relationships of the data rows within each frames.  In particular, we are
        interested in the relative direction of each row vectors and the relative distances. An assertion will be
        thrown if they are different beyond a tolerance.

    :param f1:
    :param f2:
    :param index_list:
    :param num_rows:
    :return:
    '''
    temp1 = f1.as_data_frame(use_pandas=True).as_matrix()
    temp2 = f2.as_data_frame(use_pandas=True).as_matrix()
    if len(index_list)==0:
        index_list = random.sample(range(f1.nrow), num_rows)

    maxInnerProduct = 0
    maxDistance = 0
    for row_index in range(1, len(index_list)):
        r1 = np.inner(temp1[index_list[row_index-1]], temp1[index_list[row_index]])
        r2 = np.inner(temp2[index_list[row_index-1]], temp2[index_list[row_index]])
        d1 = np.linalg.norm(temp1[index_list[row_index-1]]-temp1[index_list[row_index]])
        d2 = np.linalg.norm(temp2[index_list[row_index-1]]-temp2[index_list[row_index]])

        diff1 = min(abs(r1-r2), abs(r1-r2)/max(abs(r1), abs(r2)))
        maxInnerProduct = max(maxInnerProduct, diff1)
        diff2 = min(abs(d1-d2), abs(d1-d2)/max(abs(d1), abs(d2)))
        maxDistance = max(maxDistance, diff2)

        assert diff1 < tol, \
            "relationship between data row {0} and data row {1} are different among the two dataframes.  Inner " \
            "product from frame 1 is {2}.  Inner product from frame 2 is {3}.  The difference between the two is" \
            " {4}".format(index_list[row_index-1], index_list[row_index], r1, r2, diff1)


        assert diff2 < tol, \
                "distance betwee data row {0} and data row {1} are different among the two dataframes.  Distance " \
                "between 2 rows from frame 1 is {2}.  Distance between 2 rows from frame 2 is {3}.  The difference" \
                " between the two is {4}".format(index_list[row_index-1], index_list[row_index], d1, d2, diff2)
    print("Maximum inner product different is {0}.  Maximum distance difference is "
          "{1}".format(maxInnerProduct, maxDistance))

def compute_frame_diff(f1, f2):
    '''
    This method will take the absolute difference two frames and sum across all elements
    :param f1:
    :param f2:
    :return:
    '''

    frameDiff = h2o.H2OFrame.sum(h2o.H2OFrame.sum(h2o.H2OFrame.abs(f1-f2)), axis=1)[0,0]
    return frameDiff

def compare_frames_local(f1, f2, prob=0.5, tol=1e-6, returnResult=False):
    '''
    Compare two h2o frames and make sure they are equal.  However, we do not compare uuid column at this point
    :param f1:
    :param f2:
    :param prob:
    :param tol:
    :param returnResult:
    :return:
    '''
    assert (f1.nrow==f2.nrow) and (f1.ncol==f2.ncol), "Frame 1 row {0}, col {1}.  Frame 2 row {2}, col {3}.  " \
                                                      "They are different.".format(f1.nrow, f1.ncol, f2.nrow, f2.ncol)
    typeDict = f1.types
    frameNames = f1.names

    for colInd in range(f1.ncol):
        if (typeDict[frameNames[colInd]]==u'enum'):
            if returnResult:
                result = compare_frames_local_onecolumn_NA_enum(f1[colInd], f2[colInd], prob=prob, tol=tol, returnResult=returnResult)
                if not(result):
                    return False;
            else:
                result = compare_frames_local_onecolumn_NA_enum(f1[colInd], f2[colInd], prob=prob, tol=tol, returnResult=returnResult)
                if not(result):
                    return False;
        elif (typeDict[frameNames[colInd]]==u'string'):
            if returnResult:
                result =  compare_frames_local_onecolumn_NA_string(f1[colInd], f2[colInd], prob=prob, returnResult=returnResult)
                if not(result):
                    return False
            else:
                compare_frames_local_onecolumn_NA_string(f1[colInd], f2[colInd], prob=prob, returnResult=returnResult)
        elif (typeDict[frameNames[colInd]]==u'uuid'):
            continue    # do nothing here
        else:
            if returnResult:
                result = compare_frames_local_onecolumn_NA(f1[colInd], f2[colInd], prob=prob, tol=tol, returnResult=returnResult)
                if not(result):
                    return False
            else:
                compare_frames_local_onecolumn_NA(f1[colInd], f2[colInd], prob=prob, tol=tol, returnResult=returnResult)

    if returnResult:
        return True

def compare_frames_local_svm(f1, f2, prob=0.5, tol=1e-6, returnResult=False):
    '''
    compare f1 and f2 but with f2 parsed from svmlight parser.  Here, the na's should be replaced with 0.0

    :param f1: normal h2oFrame
    :param f2: h2oFrame parsed from a svmlight parser.
    :param prob:
    :param tol:
    :param returnResult:
    :return:
    '''
    assert (f1.nrow==f2.nrow) and (f1.ncol==f2.ncol), "The two frames are of different sizes."
    temp1 = f1.as_data_frame(use_pandas=False)
    temp2 = f2.as_data_frame(use_pandas=False)
    for rowInd in range(1, f1.nrow):
        for colInd in range(f1.ncol):
            if (len(temp1[rowInd][colInd]))==0: # encounter NAs
                if returnResult:
                    if (abs(float(temp2[rowInd][colInd]))) > tol:
                        return False
                assert (abs(float(temp2[rowInd][colInd]))) <= tol, \
                    "Expected: 0.0 but received: {0} for row: {1}, col: " \
                    "{2}".format(temp2[rowInd][colInd], rowInd, colInd)
            else:
                if returnResult:
                    if abs(float(temp1[rowInd][colInd])-float(temp2[rowInd][colInd]))>tol:
                        return False
                assert abs(float(temp1[rowInd][colInd])-float(temp2[rowInd][colInd]))<=tol, \
                    "Expected: {1} but received: {0} for row: {2}, col: " \
                    "{3}".format(temp2[rowInd][colInd], temp1[rowInd][colInd], rowInd, colInd)


    if returnResult:
        return True


# frame compare with NAs in column
def compare_frames_local_onecolumn_NA(f1, f2, prob=0.5, tol=1e-6, returnResult=False, oneLessRow=False):
    if (f1.types[f1.names[0]] == u'time'):   # we have to divide by 1000 before converting back and forth between ms and time format
        tol = 10

    temp1 = f1.as_data_frame(use_pandas=False)
    temp2 = f2.as_data_frame(use_pandas=False)
    assert (f1.nrow==f2.nrow) and (f1.ncol==f2.ncol), "The two frames are of different sizes."
    if oneLessRow:
        lastF2Row = f2.nrow
    else:
        lastF2Row = f2.nrow+1
    for colInd in range(f1.ncol):
        for rowInd in range(1,lastF2Row):
            if (random.uniform(0,1) < prob):
                if len(temp1[rowInd]) == 0 or len(temp2[rowInd]) == 0:
                    if returnResult:
                        if not(len(temp1[rowInd]) == len(temp2[rowInd])):
                            return False
                    else:
                        assert len(temp1[rowInd]) == len(temp2[rowInd]), "Failed frame values check at row {2} ! " \
                                                                     "frame1 value: {0}, frame2 value: " \
                                                                     "{1}".format(temp1[rowInd], temp2[rowInd], rowInd)
                else:
                    v1 = float(temp1[rowInd][colInd])
                    v2 = float(temp2[rowInd][colInd])
                    diff = abs(v1-v2)/max(1.0, abs(v1), abs(v2))
                    if returnResult:
                        if (diff > tol):
                            return False
                    else:
                        assert diff<=tol, "Failed frame values check at row {2} and column {3}! frame1 value: {0}, frame2 value: " \
                                      "{1} and the difference/max(v1,v2) is {4}.  Column type is {5}".format(v1, v2, rowInd, colInd, diff, f1.types)
    if returnResult:
        return True

# frame compare with NAs in column
def compare_frames_local_onecolumn_NA_enum(f1, f2, prob=0.5, tol=1e-6, returnResult=False):
    temp1 = f1.as_data_frame(use_pandas=False)
    temp2 = f2.as_data_frame(use_pandas=False)
    assert (f1.nrow==f2.nrow) and (f1.ncol==f2.ncol), "The two frames are of different sizes."
    for colInd in range(f1.ncol):
        for rowInd in range(1,f2.nrow+1):
            if (random.uniform(0,1) < prob):
                if len(temp1[rowInd]) == 0 or len(temp2[rowInd]) == 0:
                    if returnResult:
                        if not(len(temp1[rowInd]) == len(temp2[rowInd])):
                            return False
                    else:
                        assert len(temp1[rowInd]) == len(temp2[rowInd]), "Failed frame values check at row {2} ! " \
                                                                     "frame1 value: {0}, frame2 value: " \
                                                                     "{1}".format(temp1[rowInd], temp2[rowInd], rowInd)
                else:
                    if returnResult:
                        if not(temp1[rowInd][colInd]==temp2[rowInd][colInd]):
                            return False
                    else:
                        assert temp1[rowInd][colInd]==temp2[rowInd][colInd], "Failed frame values check at row {2} and column {3}! frame1 value: {0}, frame2 value: " \
                                      "{1}".format(temp1[rowInd][colInd], temp2[rowInd][colInd], rowInd, colInd)

    if returnResult:
        return True

# frame compare with NAs in column
def compare_frames_local_onecolumn_NA_string(f1, f2, prob=0.5, returnResult=False):
    temp1 = f1.as_data_frame(use_pandas=False)
    temp2 = f2.as_data_frame(use_pandas=False)
    assert (f1.nrow==f2.nrow) and (f1.ncol==f2.ncol), "The two frames are of different sizes."
    for colInd in range(f1.ncol):
        for rowInd in range(1,f2.nrow+1):
            if (random.uniform(0,1) < prob):
                if len(temp1[rowInd]) == 0 or len(temp2[rowInd]) == 0:
                    if returnResult:
                        if not(len(temp1[rowInd]) == len(temp2[rowInd])):
                            return False
                    else:
                        assert len(temp1[rowInd]) == len(temp2[rowInd]), "Failed frame values check at row {2} ! " \
                                                                     "frame1 value: {0}, frame2 value: " \
                                                                     "{1}".format(temp1[rowInd], temp2[rowInd], rowInd)
                else:
                    if returnResult:
                        if not(temp1[rowInd][colInd]==temp2[rowInd][colInd]):
                            return False
                    else:
                        assert temp1[rowInd][colInd]==temp2[rowInd][colInd], "Failed frame values check at row {2} and column {3}! frame1 value: {0}, frame2 value: " \
                                                                         "{1}".format(temp1[rowInd][colInd], temp2[rowInd][colInd], rowInd, colInd)

    if returnResult:
        return True

def build_save_model_GLM(params, x, train, respName):
    # build a model
    model = H2OGeneralizedLinearEstimator(**params)
    model.train(x=x, y=respName, training_frame=train)
    # save model
    regex = re.compile("[+\\-* !@#$%^&()={}\\[\\]|;:'\"<>,.?/]")
    MOJONAME = regex.sub("_", model._id)

    print("Downloading Java prediction model code from H2O")
    TMPDIR = os.path.normpath(os.path.join(os.path.dirname(os.path.realpath('__file__')), "..", "results", MOJONAME))
    os.makedirs(TMPDIR)
    model.download_mojo(path=TMPDIR)    # save mojo
    return model

def build_save_model_GBM(params, x, train, respName):
    # build a model
    model = H2OGradientBoostingEstimator(**params)
    model.train(x=x, y=respName, training_frame=train)
    # save model
    regex = re.compile("[+\\-* !@#$%^&()={}\\[\\]|;:'\"<>,.?/]")
    MOJONAME = regex.sub("_", model._id)

    print("Downloading Java prediction model code from H2O")
    TMPDIR = os.path.normpath(os.path.join(os.path.dirname(os.path.realpath('__file__')), "..", "results", MOJONAME))
    os.makedirs(TMPDIR)
    model.download_mojo(path=TMPDIR)    # save mojo
    return model

def build_save_model_DRF(params, x, train, respName):
    # build a model
    model = H2ORandomForestEstimator(**params)
    model.train(x=x, y=respName, training_frame=train)
    # save model
    regex = re.compile("[+\\-* !@#$%^&()={}\\[\\]|;:'\"<>,.?/]")
    MOJONAME = regex.sub("_", model._id)

    print("Downloading Java prediction model code from H2O")
    TMPDIR = os.path.normpath(os.path.join(os.path.dirname(os.path.realpath('__file__')), "..", "results", MOJONAME))
    os.makedirs(TMPDIR)
    model.download_mojo(path=TMPDIR)    # save mojo
    return model


# generate random dataset, copied from Pasha
def random_dataset(response_type, verbose=True, ncol_upper=25000, ncol_lower=15000, NTESTROWS=200, missing_fraction=0.0, seed=None):
    """Create and return a random dataset."""
    if verbose: print("\nCreating a dataset for a %s problem:" % response_type)
    fractions = {k + "_fraction": random.random() for k in "real categorical integer time string binary".split()}
    fractions["string_fraction"] = 0  # Right now we are dropping string columns, so no point in having them.
    fractions["binary_fraction"] /= 3
    fractions["time_fraction"] /= 2

    sum_fractions = sum(fractions.values())
    for k in fractions:
        fractions[k] /= sum_fractions
    if response_type == 'binomial':
        response_factors = 2
    else:
        response_factors = random.randint(3, 10)
    df = h2o.create_frame(rows=random.randint(ncol_lower, ncol_upper) + NTESTROWS, cols=random.randint(3, 20),
                          missing_fraction=missing_fraction,
                          has_response=True, response_factors=response_factors, positive_response=True, factors=10,
                          seed=seed, **fractions)
    if verbose:
        print()
        df.show()
    return df

# generate random dataset of ncolumns of Strings, copied from Pasha
def random_dataset_strings_only(nrow, ncol, seed=None):
    """Create and return a random dataset."""
    fractions = dict()
    fractions["real_fraction"] = 0  # Right now we are dropping string columns, so no point in having them.
    fractions["categorical_fraction"] = 0
    fractions["integer_fraction"] = 0
    fractions["time_fraction"] = 0
    fractions["string_fraction"] = 1  # Right now we are dropping string columns, so no point in having them.
    fractions["binary_fraction"] = 0
    return h2o.create_frame(rows=nrow, cols=ncol, missing_fraction=0, has_response=False, seed=seed, **fractions)

def random_dataset_all_types(nrow, ncol, seed=None):
    fractions=dict()
    fractions['real_fraction']=0.16,
    fractions['categorical_fraction']=0.16,
    fractions['integer_fraction']=0.16,
    fractions['binary_fraction']=0.16,
    fractions['time_fraction']=0.16,
    fractions['string_fraction']=0.2
    return h2o.create_frame(rows=nrow, cols=ncol, missing_fraction=0.1, has_response=False, seed=seed)

# generate random dataset of ncolumns of enums only, copied from Pasha
def random_dataset_enums_only(nrow, ncol, factorL=10, misFrac=0.01, randSeed=None):
    """Create and return a random dataset."""
    fractions = dict()
    fractions["real_fraction"] = 0  # Right now we are dropping string columns, so no point in having them.
    fractions["categorical_fraction"] = 1
    fractions["integer_fraction"] = 0
    fractions["time_fraction"] = 0
    fractions["string_fraction"] = 0  # Right now we are dropping string columns, so no point in having them.
    fractions["binary_fraction"] = 0

    df = h2o.create_frame(rows=nrow, cols=ncol, missing_fraction=misFrac, has_response=False, factors=factorL,
                          seed=randSeed, **fractions)
    return df

# generate random dataset of ncolumns of enums only, copied from Pasha
def random_dataset_int_only(nrow, ncol, rangeR=10, misFrac=0.01, randSeed=None):
    """Create and return a random dataset."""
    fractions = dict()
    fractions["real_fraction"] = 0  # Right now we are dropping string columns, so no point in having them.
    fractions["categorical_fraction"] = 0
    fractions["integer_fraction"] = 1
    fractions["time_fraction"] = 0
    fractions["string_fraction"] = 0  # Right now we are dropping string columns, so no point in having them.
    fractions["binary_fraction"] = 0

    df = h2o.create_frame(rows=nrow, cols=ncol, missing_fraction=misFrac, has_response=False, integer_range=rangeR,
                          seed=randSeed, **fractions)
    return df

# generate random dataset of ncolumns of integer and reals, copied from Pasha
def random_dataset_numeric_only(nrow, ncol, integerR=100, misFrac=0.01, randSeed=None):
    """Create and return a random dataset."""
    fractions = dict()
    fractions["real_fraction"] = 0.25  # Right now we are dropping string columns, so no point in having them.
    fractions["categorical_fraction"] = 0
    fractions["integer_fraction"] = 0.75
    fractions["time_fraction"] = 0
    fractions["string_fraction"] = 0  # Right now we are dropping string columns, so no point in having them.
    fractions["binary_fraction"] = 0

    df = h2o.create_frame(rows=nrow, cols=ncol, missing_fraction=misFrac, has_response=False, integer_range=integerR,
                          seed=randSeed, **fractions)
    return df

# generate random dataset of ncolumns of integer and reals, copied from Pasha
def random_dataset_real_only(nrow, ncol, realR=100, misFrac=0.01, randSeed=None):
    """Create and return a random dataset."""
    fractions = dict()
    fractions["real_fraction"] = 1  # Right now we are dropping string columns, so no point in having them.
    fractions["categorical_fraction"] = 0
    fractions["integer_fraction"] = 0
    fractions["time_fraction"] = 0
    fractions["string_fraction"] = 0  # Right now we are dropping string columns, so no point in having them.
    fractions["binary_fraction"] = 0

    df = h2o.create_frame(rows=nrow, cols=ncol, missing_fraction=misFrac, has_response=False, integer_range=realR,
                          seed=randSeed, **fractions)
    return df

def getMojoName(modelID):
    regex = re.compile("[+\\-* !@#$%^&()={}\\[\\]|;:'\"<>,.?/]")
    return regex.sub("_", modelID)


def convertH2OFrameToDMatrix(h2oFrame, yresp, enumCols=[]):
    """
    This method will convert a H2OFrame containing to a DMatrix that is can be used by native XGBoost.  The
    H2OFrame can contain numerical and enum columns.  Note that H2O one-hot-encoding introduces a missing(NA)
    column. There can be NAs in any columns.

    :param h2oFrame: H2OFrame to be converted to DMatrix
    :param yresp: string denoting the response column name
    :param enumCols: list of enum column names in the H2OFrame

    :return: DMatrix
    """
    import xgboost as xgb

    pandas = __convertH2OFrameToPandas__(h2oFrame, yresp, enumCols);

    return xgb.DMatrix(data=pandas[0], label=pandas[1])

def convertH2OFrameToDMatrixSparse(h2oFrame, yresp, enumCols=[]):
    """
    This method will convert a H2OFrame containing to a DMatrix that is can be used by native XGBoost.  The
    H2OFrame can contain numerical and enum columns.  Note that H2O one-hot-encoding introduces a missing(NA)
    column. There can be NAs in any columns.

    :param h2oFrame: H2OFrame to be converted to DMatrix
    :param yresp: string denoting the response column name
    :param enumCols: list of enum column names in the H2OFrame

    :return: DMatrix
    """
    import xgboost as xgb

    pandas = __convertH2OFrameToPandas__(h2oFrame, yresp, enumCols);

    return xgb.DMatrix(data=csr_matrix(pandas[0]), label=pandas[1])


def __convertH2OFrameToPandas__(h2oFrame, yresp, enumCols=[]):
    """
    This method will convert a H2OFrame containing to a DMatrix that is can be used by native XGBoost.  The
    H2OFrame can contain numerical and enum columns.  Note that H2O one-hot-encoding introduces a missing(NA)
    column. There can be NAs in any columns.

    :param h2oFrame: H2OFrame to be converted to DMatrix
    :param yresp: string denoting the response column name
    :param enumCols: list of enum column names in the H2OFrame

    :return: DMatrix
    """
    import xgboost as xgb

    pandaFtrain = h2oFrame.as_data_frame(use_pandas=True, header=True)
    nrows = h2oFrame.nrow

    if len(enumCols) > 0:   # start with first enum column
        pandaTrainPart = generatePandaEnumCols(pandaFtrain, enumCols[0], nrows)
        pandaFtrain.drop([enumCols[0]], axis=1, inplace=True)

        for colInd in range(1, len(enumCols)):
            cname=enumCols[colInd]
            ctemp = generatePandaEnumCols(pandaFtrain, cname,  nrows)
            pandaTrainPart=pd.concat([pandaTrainPart, ctemp], axis=1)
            pandaFtrain.drop([cname], axis=1, inplace=True)

        pandaFtrain = pd.concat([pandaTrainPart, pandaFtrain], axis=1)

    c0= h2oFrame[yresp].asnumeric().as_data_frame(use_pandas=True, header=True)
    pandaFtrain.drop([yresp], axis=1, inplace=True)
    pandaF = pd.concat([c0, pandaFtrain], axis=1)
    pandaF.rename(columns={c0.columns[0]:yresp}, inplace=True)
    newX = list(pandaFtrain.columns.values)
    data = pandaF.as_matrix(newX)
    label = pandaF.as_matrix([yresp])

    return (data,label)

def generatePandaEnumCols(pandaFtrain, cname, nrows):
    """
    For a H2O Enum column, we perform one-hot-encoding here and added one more column "missing(NA)" to it.

    :param pandaFtrain:
    :param cname:
    :param nrows:
    :return:
    """
    cmissingNames=[cname+".missing(NA)"]
    tempnp = np.zeros((nrows,1), dtype=np.int)
    # check for nan and assign it correct value
    colVals = pandaFtrain[cname]
    for ind in range(nrows):
        try:
            float(colVals[ind])
            if math.isnan(colVals[ind]):
                tempnp[ind]=1
        except ValueError:
            pass
    zeroFrame = pd.DataFrame(tempnp)
    zeroFrame.columns=cmissingNames
    temp = pd.get_dummies(pandaFtrain[cname], prefix=cname, drop_first=False)
    tempNames = list(temp)  # get column names
    colLength = len(tempNames)
    newNames = ['a']*colLength
    newIndics = [0]*colLength
    header = tempNames[0].split('.')[0]

    for ind in range(colLength):
        newIndics[ind] = int(tempNames[ind].split('.')[1][1:])
    newIndics.sort()

    for ind in range(colLength):
        newNames[ind] = header+'.l'+str(newIndics[ind])  # generate correct order of names
    ftemp = temp[newNames]
    ctemp = pd.concat([ftemp, zeroFrame], axis=1)
    return ctemp

def summarizeResult_binomial(h2oPredictD, nativePred, h2oTrainTimeD, nativeTrainTime, h2oPredictTimeD,
                             nativeScoreTime, tolerance=1e-6):
    '''
    This method will summarize and compare H2OXGBoost and native XGBoost results for binomial classifiers.
    This method will summarize and compare H2OXGBoost and native XGBoost results for binomial classifiers.

    :param h2oPredictD:
    :param nativePred:
    :param h2oTrainTimeD:
    :param nativeTrainTime:
    :param h2oPredictTimeD:
    :param nativeScoreTime:
    :return:
    '''
    # Result comparison in terms of time
    print("H2OXGBoost train time is {0}s.  Native XGBoost train time is {1}s.\n  H2OXGBoost scoring time is {2}s."
          "  Native XGBoost scoring time is {3}s.".format(h2oTrainTimeD/1000.0, nativeTrainTime,
                                                          h2oPredictTimeD, nativeScoreTime))
    # Result comparison in terms of actual prediction value between the two
    colnames = h2oPredictD.names
    h2oPredictD['predict'] = h2oPredictD['predict'].asnumeric()
    h2oPredictLocalD = h2oPredictD.as_data_frame(use_pandas=True, header=True)

    # compare prediction probability and they should agree if they use the same seed
    for ind in range(h2oPredictD.nrow):
        assert abs(h2oPredictLocalD[colnames[2]][ind]-nativePred[ind])<tolerance, "H2O prediction prob: {0} and native " \
                                                                         "XGBoost prediction prob: {1}.  They are " \
                                                                         "very different.".format(h2oPredictLocalD[colnames[2]][ind], nativePred[ind])

def summarizeResult_multinomial(h2oPredictD, nativePred, h2oTrainTimeD, nativeTrainTime, h2oPredictTimeD,
                                nativeScoreTime, tolerance=1e-6):
    # Result comparison in terms of time
    print("H2OXGBoost train time is {0}s.  Native XGBoost train time is {1}s.\n  H2OGBoost scoring time is {2}s."
          "  Native XGBoost scoring time is {3}s.".format(h2oTrainTimeD/1000.0, nativeTrainTime,
                                                          h2oPredictTimeD, nativeScoreTime))
    # Result comparison in terms of actual prediction value between the two
    h2oPredictD['predict'] = h2oPredictD['predict'].asnumeric()
    h2oPredictLocalD = h2oPredictD.as_data_frame(use_pandas=True, header=True)
    nclass = len(nativePred[0])
    colnames = h2oPredictD.names

    # compare prediction probability and they should agree if they use the same seed
    for ind in range(h2oPredictD.nrow):
        for col in range(nclass):
            assert abs(h2oPredictLocalD[colnames[col+1]][ind]-nativePred[ind][col])<tolerance, \
                "H2O prediction prob: {0} and native XGBoost prediction prob: {1}.  They are very " \
                "different.".format(h2oPredictLocalD[colnames[col+1]][ind], nativePred[ind][col])

def genTrainFrame(nrow, ncol, enumCols=0, enumFactors=2, responseLevel=2, miscfrac=0, randseed=None):
    if ncol>0:
        trainFrameNumerics = random_dataset_numeric_only(nrow, ncol, integerR = 1000000, misFrac=miscfrac, randSeed=randseed)
    if enumCols > 0:
        trainFrameEnums = random_dataset_enums_only(nrow, enumCols, factorL=enumFactors, misFrac=miscfrac, randSeed=randseed)

    yresponse = random_dataset_enums_only(nrow, 1, factorL=responseLevel, misFrac=0, randSeed=randseed)
    yresponse.set_name(0,'response')
    if enumCols > 0:
        if ncol > 0:    # mixed datasets
            trainFrame = trainFrameEnums.cbind(trainFrameNumerics.cbind(yresponse))
        else:   # contains enum datasets
            trainFrame = trainFrameEnums.cbind(yresponse)
    else: # contains numerical datasets
        trainFrame = trainFrameNumerics.cbind(yresponse)
    return trainFrame

def check_xgb_var_imp(h2o_train, h2o_model, xgb_train, xgb_model, tolerance=1e-6):
    column_map = dict(zip(h2o_train.names, xgb_train.feature_names))

    h2o_var_imps = h2o_model.varimp()
    h2o_var_frequencies = h2o_model._model_json["output"]["variable_importances_frequency"].cell_values
    freq_map = dict(map(lambda t: (t[0], t[1]), h2o_var_frequencies))
    

    # XGBoost reports average gain of a split
    xgb_var_imps = xgb_model.get_score(importance_type="gain")

    for h2o_var_imp in h2o_var_imps:
        frequency = freq_map[h2o_var_imp[0]]
        xgb_var_imp = xgb_var_imps[column_map[h2o_var_imp[0]]]
        abs_diff = abs(h2o_var_imp[1]/frequency - xgb_var_imp)
        norm = max(1, abs(h2o_var_imp[1]/frequency), abs(xgb_var_imp))
        assert abs_diff/norm < tolerance, "Variable importance of feature {0} is different. H2O: {1}, XGB {2}"\
            .format(h2o_var_imp[0], h2o_var_imp[1], xgb_var_imp)

def summarizeResult_regression(h2oPredictD, nativePred, h2oTrainTimeD, nativeTrainTime, h2oPredictTimeD, nativeScoreTime, tolerance=1e-6):
    # Result comparison in terms of time
    print("H2OXGBoost train time is {0}ms.  Native XGBoost train time is {1}s.\n  H2OGBoost scoring time is {2}s."
          "  Native XGBoost scoring time is {3}s.".format(h2oTrainTimeD, nativeTrainTime,
                                                          h2oPredictTimeD, nativeScoreTime))
    # Result comparison in terms of actual prediction value between the two
    h2oPredictD['predict'] = h2oPredictD['predict'].asnumeric()
    h2oPredictLocalD = h2oPredictD.as_data_frame(use_pandas=True, header=True)


    # compare prediction probability and they should agree if they use the same seed
    for ind in range(h2oPredictD.nrow):
        assert abs((h2oPredictLocalD['predict'][ind]-nativePred[ind])/max(1, abs(h2oPredictLocalD['predict'][ind]), abs(nativePred[ind])))<tolerance, \
            "H2O prediction: {0} and native XGBoost prediction: {1}.  They are very " \
            "different.".format(h2oPredictLocalD['predict'][ind], nativePred[ind])

def summarizeResult_binomial_DS(h2oPredictD, nativePred, h2oTrainTimeD, nativeTrainTime, h2oPredictTimeD,
                                nativeScoreTime, h2oPredictS, tolerance=1e-6):
    # Result comparison in terms of time
    print("H2OXGBoost train time with sparse DMatrix is {0}s.  Native XGBoost train time with dense DMtraix is {1}s.\n  H2OGBoost scoring time is {2}s."
          "  Native XGBoost scoring time with dense DMatrix is {3}s.".format(h2oTrainTimeD/1000.0, nativeTrainTime,
                                                                             h2oPredictTimeD, nativeScoreTime))
    # Result comparison in terms of actual prediction value between the two
    h2oPredictD['predict'] = h2oPredictD['predict'].asnumeric()
    h2oPredictLocalD = h2oPredictD.as_data_frame(use_pandas=True, header=True)
    h2oPredictS['predict'] = h2oPredictS['predict'].asnumeric()
    h2oPredictLocalS = h2oPredictS.as_data_frame(use_pandas=True, header=True)

    # compare prediction probability and they should agree if they use the same seed
    for ind in range(h2oPredictD.nrow):
        assert  abs(h2oPredictLocalD['c0.l1'][ind]-nativePred[ind])<tolerance  or \
                abs(h2oPredictLocalS['c0.l1'][ind]-nativePred[ind])<tolerance, \
            "H2O prediction prob: {0} and native XGBoost prediction prob: {1}.  They are very " \
            "different.".format(h2oPredictLocalD['c0.l1'][ind], nativePred[ind])


def compare_weightedStats(model, dataframe, xlist, xname, weightV, pdpTDTable, tol=1e-6):
    '''
    This method is used to test the partial dependency plots and is not meant for any other functions.
    
    :param model:
    :param dataframe:
    :param xlist:
    :param xname:
    :param weightV:
    :param pdpTDTable:
    :param tol:
    :return:
    '''
    weightStat =  manual_partial_dependence(model, dataframe, xlist, xname, weightV) # calculate theoretical weighted sts
    wMean = extract_col_value_H2OTwoDimTable(pdpTDTable, "mean_response") # stats for age predictor
    wStd = extract_col_value_H2OTwoDimTable(pdpTDTable, "stddev_response")
    wStdErr = extract_col_value_H2OTwoDimTable(pdpTDTable, "std_error_mean_response")
    equal_two_arrays(weightStat[0], wMean, tol, tol, throwError=True)
    equal_two_arrays(weightStat[1], wStd, tol, tol, throwError=True)
    equal_two_arrays(weightStat[2], wStdErr, tol, tol, throwError=True)


def manual_partial_dependence(model, dataframe, xlist, xname, weightV):
    meanV = []
    stdV = []
    stderrV = []
    nRows = dataframe.nrow
    nCols = dataframe.ncol-1

    for xval in xlist:
        cons = [xval]*nRows
        if xname in dataframe.names:
            dataframe=dataframe.drop(xname)
        if not((is_type(xval, str) and xval=='NA') or (isinstance(xval, float) and math.isnan(xval))):
            dataframe = dataframe.cbind(h2o.H2OFrame(cons))
            dataframe.set_name(nCols, xname)

        pred = model.predict(dataframe).as_data_frame(use_pandas=False, header=False)
        pIndex = len(pred[0])-1
        sumEle = 0.0
        sumEleSq = 0.0
        sumWeight = 0.0
        numNonZeroWeightCount = 0.0
        m = 1.0/math.sqrt(dataframe.nrow*1.0)
        for rindex in range(len(pred)):
            val = float(pred[rindex][pIndex]);
            weight = float(weightV[rindex][0])
            if (abs(weight) > 0) and isinstance(val, float) and not(math.isnan(val)):
                temp = val*weight
                sumEle = sumEle+temp
                sumEleSq = sumEleSq+temp*val
                sumWeight = sumWeight+weight
                numNonZeroWeightCount = numNonZeroWeightCount+1
        wMean = sumEle/sumWeight
        scale = numNonZeroWeightCount*1.0/(numNonZeroWeightCount-1)
        wSTD = math.sqrt((sumEleSq/sumWeight-wMean*wMean)*scale)
        meanV.append(wMean)
        stdV.append(wSTD)
        stderrV.append(wSTD*m)

    return meanV, stdV, stderrV

def compare_frames_equal_names(frame1, frame2):
    '''
    This method will compare two frames with same column names and column types.  The current accepted column
    types are enum, int and string.

    :param frame1:
    :param frame2:
    :return:
    '''
    cnames = frame1.names
    ctypes = frame1.types
    for cind in range(0, frame1.ncol):
        name1 = cnames[cind]
        type = str(ctypes[name1])

        if (type=="enum"):
            compare_frames_local_onecolumn_NA_enum(frame1[name1], frame2[name1], prob=1, tol=0)
        elif (type=='string'):
            compare_frames_local_onecolumn_NA_string(frame1[name1], frame2[name1], prob=1)
        else:
            compare_frames_local_onecolumn_NA(frame1[name1], frame2[name1], prob=1, tol=1e-10)

def write_H2OFrame_2_SVMLight(filename, h2oFrame):
    '''
    The function will write a h2oFrame into svmlight format and save it to a file.  However, it only supports
    column types of real/integer and nothing else
    :param filename:
    :param h2oFrame:
    :return:
    '''
    fwriteFile = open(filename, 'w')
    ncol = h2oFrame.ncol
    nrow = h2oFrame.nrow
    fdataframe = h2oFrame.as_data_frame(use_pandas=False)
    for rowindex in range(1, nrow+1):
        if len(fdataframe[rowindex][0])==0:   # special treatment for response column
            writeWords = ""    # convert na response to 0.0
        else:
            writeWords = fdataframe[rowindex][0]

        for colindex in range(1, ncol):
            if not(len(fdataframe[rowindex][colindex])==0):
                writeWords = writeWords + " "+str(colindex) + ":"+fdataframe[rowindex][colindex]
        fwriteFile.write(writeWords)
        fwriteFile.write('\n')
    fwriteFile.close()

def write_H2OFrame_2_ARFF(filenameWithPath, filename, h2oFrame, uuidVecs, uuidNames):
    '''
    This function will write a H2OFrame into arff format and save it to a text file in ARFF format.
    :param filename:
    :param h2oFrame:
    :return:
    '''

    fwriteFile = open(filenameWithPath, 'w')
    nrow = h2oFrame.nrow

    # write the arff headers here
    writeWords = "@RELATION "+filename+'\n\n'
    fwriteFile.write(writeWords)

    typesDict = h2oFrame.types
    colnames = h2oFrame.names
    uuidtypes = len(uuidNames)*["UUID"]

    for cname in colnames:
        writeWords = "@ATTRIBUTE "+cname

        if typesDict[cname]==u'int':
            writeWords = writeWords + " integer"
        elif typesDict[cname]==u'time':
            writeWords = writeWords + " date"
        else:
            writeWords = writeWords + " "+typesDict[cname]
        fwriteFile.write(writeWords)
        fwriteFile.write('\n')

    for cindex in range(len(uuidNames)):
        writeWords = "@ATTRIBUTE " +uuidNames[cindex]+" uuid"
        fwriteFile.write(writeWords)
        fwriteFile.write('\n')
    fwriteFile.write("\n@DATA\n")

    # write the arff body as csv
    fdataframe = h2oFrame.as_data_frame(use_pandas=False)

    for rowindex in range(1,nrow+1):
        writeWords = ""
        for cindex in range(h2oFrame.ncol):
            if len(fdataframe[rowindex][cindex])>0:
                if typesDict[colnames[cindex]]==u'time':
                    writeWords = writeWords+\
                                 str(datetime.datetime.fromtimestamp(float(fdataframe[rowindex][cindex])/1000.0))+","
                elif typesDict[colnames[cindex]] in [u'enum', u'string']:
                    writeWords=writeWords+fdataframe[rowindex][cindex]+","
                else:
                    writeWords=writeWords+fdataframe[rowindex][cindex]+","
            else:
                writeWords = writeWords + ","

        # process the uuid ones
        for cindex in range(len(uuidVecs)-1):
            writeWords=writeWords+str(uuidVecs[cindex][rowindex-1])+","
        writeWords=writeWords+str(uuidVecs[-1][rowindex-1])+'\n'
        fwriteFile.write(writeWords)
    fwriteFile.close()

def checkCorrectSkips(originalFullFrame, csvfile, skipped_columns):
    skippedFrameUF = h2o.upload_file(csvfile, skipped_columns=skipped_columns)
    skippedFrameIF = h2o.import_file(csvfile, skipped_columns=skipped_columns)  # this two frames should be the same
    compare_frames_local(skippedFrameUF, skippedFrameIF, prob=0.5)

    skipCounter = 0
    typeDict = originalFullFrame.types
    frameNames = originalFullFrame.names
    for cindex in range(len(frameNames)):
        if cindex not in skipped_columns:
            print("Checking column {0}...".format(cindex))
            if typeDict[frameNames[cindex]] == u'enum':
                compare_frames_local_onecolumn_NA_enum(originalFullFrame[cindex],
                                                                    skippedFrameIF[skipCounter], prob=1, tol=1e-10,
                                                                    returnResult=False)
            elif typeDict[frameNames[cindex]] == u'string':
                compare_frames_local_onecolumn_NA_string(originalFullFrame[cindex],
                                                                      skippedFrameIF[skipCounter], prob=1,
                                                                      returnResult=False)
            else:
                compare_frames_local_onecolumn_NA(originalFullFrame[cindex], skippedFrameIF[skipCounter],
                                                               prob=1, tol=1e-10, returnResult=False)
            skipCounter = skipCounter + 1


def checkCorrectSkipsFolder(originalFullFrame, csvfile, skipped_columns):
    skippedFrameIF = h2o.import_file(csvfile, skipped_columns=skipped_columns)  # this two frames should be the same
    skipCounter = 0
    typeDict = originalFullFrame.types
    frameNames = originalFullFrame.names
    for cindex in range(len(frameNames)):
        if cindex not in skipped_columns:
            print("Checking column {0}...".format(cindex))
            if typeDict[frameNames[cindex]] == u'enum':
                compare_frames_local_onecolumn_NA_enum(originalFullFrame[cindex],
                                                                    skippedFrameIF[skipCounter], prob=1, tol=1e-10,
                                                                    returnResult=False)
            elif typeDict[frameNames[cindex]] == u'string':
                compare_frames_local_onecolumn_NA_string(originalFullFrame[cindex],
                                                                      skippedFrameIF[skipCounter], prob=1,
                                                                      returnResult=False)
            else:
                compare_frames_local_onecolumn_NA(originalFullFrame[cindex], skippedFrameIF[skipCounter],
                                                               prob=1, tol=1e-10, returnResult=False)
            skipCounter = skipCounter + 1

def assertModelColNamesTypesCorrect(modelNames, modelTypes, frameNames, frameTypesDict):
    fName = list(frameNames)
    mName = list(modelNames)
    assert fName.sort() == mName.sort(), "Expected column names {0}, actual column names {1} and they" \
                                                    " are different".format(frameNames, modelNames) 
    for ind in range(len(frameNames)):  
        if modelTypes[modelNames.index(frameNames[ind])].lower()=="numeric":
            assert (frameTypesDict[frameNames[ind]].lower()=='real') or \
                   (frameTypesDict[frameNames[ind]].lower()=='int'), \
                "Expected training data types for column {0} is {1}.  Actual training data types for column {2} from " \
                "model output is {3}".format(frameNames[ind], frameTypesDict[frameNames[ind]],
                                             frameNames[ind], modelTypes[modelNames.index(frameNames[ind])])
        else:
            assert modelTypes[modelNames.index(frameNames[ind])].lower()==frameTypesDict[frameNames[ind]].lower(), \
            "Expected training data types for column {0} is {1}.  Actual training data types for column {2} from " \
            "model output is {3}".format(frameNames[ind], frameTypesDict[frameNames[ind]],
                                         frameNames[ind], modelTypes[modelNames.index(frameNames[ind])])


def saveModelMojo(model):
    '''
    Given a H2O model, this function will save it in a directory off the results directory.  In addition, it will
    return the absolute path of where the mojo file is.
    
    :param model: 
    :return: 
    '''
    # save model
    regex = re.compile("[+\\-* !@#$%^&()={}\\[\\]|;:'\"<>,.?/]")
    MOJONAME = regex.sub("_", model._id)

    print("Downloading Java prediction model code from H2O")
    tmpdir = os.path.normpath(os.path.join(os.path.dirname(os.path.realpath('__file__')), "..", "results", MOJONAME))
    os.makedirs(tmpdir)
    model.download_mojo(path=tmpdir)    # save mojo
    return tmpdir<|MERGE_RESOLUTION|>--- conflicted
+++ resolved
@@ -54,14 +54,11 @@
     """
     simplistic namespace class allowing to create bag/namespace objects that are easily extendable in a functional way
     """
-<<<<<<< HEAD
     @staticmethod
     def add(namespace, **kwargs):
         namespace.__dict__.update(kwargs)
         return namespace
 
-=======
->>>>>>> a3ec528c
     def __init__(self, **kwargs):
         self.__dict__.update(**kwargs)
 
