from __future__ import print_function
import sys, os, time, warnings
sys.path.insert(1, os.path.join("..","..",".."))
import h2o
from tests import pyunit_utils
from h2o.targetencoder import TargetEncoder

"""
This test is used to check Rapids wrapper for java TargetEncoder
"""

def test_target_encoding_parameters():
    print("Check arguments to TargetEncoder class")
    targetEncoder = TargetEncoder(x=["teColumn1"])

    assert targetEncoder._teColumns == ["teColumn1"]


def test_target_encoding_fit_method():
    print("Check fit method of the TargetEncoder class")
    targetColumnName = "survived"
    foldColumnName = "kfold_column" # it is strange that we can't set name for generated kfold

    teColumns = ["home.dest", "cabin", "embarked"]
    targetEncoder = TargetEncoder(x= teColumns, y= targetColumnName,
                                  fold_column= foldColumnName, blended_avg= True, inflection_point = 3, smoothing = 1)
    trainingFrame = h2o.import_file(pyunit_utils.locate("smalldata/gbm_test/titanic.csv"), header=1)

    trainingFrame[targetColumnName] = trainingFrame[targetColumnName].asfactor()
    trainingFrame[foldColumnName] = trainingFrame.kfold_column(n_folds=5, seed=1234)

    encodingMap = targetEncoder.fit(frame=trainingFrame)
    assert encodingMap.map_keys['string'] == teColumns
    assert encodingMap.frames[0]['num_rows'] == 583


def test_target_encoding_transform_kfold():
    print("Check transform method (kfold strategy) of the TargetEncoder class")
    targetColumnName = "survived"
    foldColumnName = "kfold_column" # it is strange that we can't set name for generated kfold

    teColumns = ["home.dest", "cabin", "embarked"]
    targetEncoder = TargetEncoder(x= teColumns, y= targetColumnName,
                                  fold_column= foldColumnName, blended_avg= True, inflection_point = 3, smoothing = 1)
    trainingFrame = h2o.import_file(pyunit_utils.locate("smalldata/gbm_test/titanic.csv"), header=1)

    trainingFrame[targetColumnName] = trainingFrame[targetColumnName].asfactor()
    trainingFrame[foldColumnName] = trainingFrame.kfold_column(n_folds=5, seed=1234)

    targetEncoder.fit(trainingFrame)

    encodedFrame = targetEncoder.transform(frame=trainingFrame, holdout_type="kfold", seed=1234)

    teColumnsEncoded = list(map(lambda x: x+"_te", teColumns))
    frameWithEncodingsOnly = encodedFrame[teColumnsEncoded]
    assert frameWithEncodingsOnly.ncols == 3


def test_target_encoding_transform_loo():
    print("Check transform (loo strategy) of the TargetEncoder class")
    targetColumnName = "survived"

    teColumns = ["home.dest", "cabin", "embarked"]
    targetEncoder = TargetEncoder(x= teColumns, y= targetColumnName,
                                  fold_column='', blended_avg= True, inflection_point = 3, smoothing = 1)
    trainingFrame = h2o.import_file(pyunit_utils.locate("smalldata/gbm_test/titanic.csv"), header=1)

    trainingFrame[targetColumnName] = trainingFrame[targetColumnName].asfactor()

    targetEncoder.fit(frame=trainingFrame)

    encodedFrame = targetEncoder.transform(frame=trainingFrame, holdout_type="loo", seed=1234)

    teColumnsEncoded = list(map(lambda x: x+"_te", teColumns))
    frameWithEncodingsOnly = encodedFrame[teColumnsEncoded]
    assert frameWithEncodingsOnly.ncols == 3


def test_target_encoding_transform_none():
    print("Check transform (none strategy) of the TargetEncoder class")
    targetColumnName = "survived"

    teColumns = ["home.dest", "cabin", "embarked"]
    targetEncoder = TargetEncoder(x= teColumns, y= targetColumnName,
                                  blended_avg= True, inflection_point = 3, smoothing = 1)
    trainingFrame = h2o.import_file(pyunit_utils.locate("smalldata/gbm_test/titanic.csv"), header=1)

    trainingFrame[targetColumnName] = trainingFrame[targetColumnName].asfactor()

    targetEncoder.fit(frame=trainingFrame)

    encodedFrame = targetEncoder.transform(frame=trainingFrame, holdout_type="none", noise=0, seed=1234)

    teColumnsEncoded = list(map(lambda x: x+"_te", teColumns))
    frameWithEncodingsOnly = encodedFrame[teColumnsEncoded]
    assert frameWithEncodingsOnly.ncols == 3

def test_target_encoding_transform_none_blending():
    print("Check none strategy with and without blending")
    targetColumnName = "survived"

    teColumns = ["home.dest", "cabin", "embarked"]
    teColumnsEncoded = list(map(lambda x: x+"_te", teColumns))
    trainingFrame = h2o.import_file(pyunit_utils.locate("smalldata/gbm_test/titanic.csv"), header=1)
    trainingFrame[targetColumnName] = trainingFrame[targetColumnName].asfactor()
    
    targetEncoderWithBlending = TargetEncoder(x= teColumns, y= targetColumnName,
                                              blended_avg= True, inflection_point = 3, smoothing = 1)
    
    targetEncoderWithBlending.fit(frame=trainingFrame)

    encodedFrameWithBlending = targetEncoderWithBlending.transform(frame=trainingFrame, holdout_type="none", noise=0, seed=1234)

    frameWithBlendedEncodingsOnly = encodedFrameWithBlending[teColumnsEncoded]

    targetEncoderWithoutBlending = TargetEncoder(x= teColumns, y= targetColumnName,
                                                 blended_avg= False, inflection_point = 3, smoothing = 1)

    targetEncoderWithoutBlending.fit(frame=trainingFrame)

    encodedFrameWithoutBlending = targetEncoderWithoutBlending.transform(frame=trainingFrame, holdout_type="none", noise=0, seed=1234)
    encodedFrameWithoutBlendingOnly = encodedFrameWithoutBlending[teColumnsEncoded]

    try:
        pyunit_utils.compare_frames(frameWithBlendedEncodingsOnly, encodedFrameWithoutBlendingOnly, 10, tol_time=0, tol_numeric=1e-6)
        assert False
    except AssertionError:
        print('Good, encodings are different as expected. Hopefully because of the blending.')


def test_target_encoding_seed_is_working():
    print("Check that seed is applied when we use noise. Noise is set to the same values. Only seed is different.")
    noiseTest = 0.02

    targetColumnName = "survived"

    teColumns = ["home.dest", "cabin", "embarked"]
    teColumnsEncoded = list(map(lambda x: x+"_te", teColumns))
    trainingFrame = h2o.import_file(pyunit_utils.locate("smalldata/gbm_test/titanic.csv"), header=1)
    trainingFrame[targetColumnName] = trainingFrame[targetColumnName].asfactor()

    targetEncoder = TargetEncoder(x= teColumns, y= targetColumnName,
                                  blended_avg= True, inflection_point = 3, smoothing = 1)

    targetEncoder.fit(frame=trainingFrame)

    encodedFrame = targetEncoder.transform(frame=trainingFrame, holdout_type="loo", noise=noiseTest, seed=1234)

    encodingsOnly = encodedFrame[teColumnsEncoded]

    # Second transformation with the same seed 1234
    encodedFrame2 = targetEncoder.transform(frame=trainingFrame, holdout_type="loo", noise=noiseTest, seed=1234)
    encodingsOnly2 = encodedFrame2[teColumnsEncoded]

    # Third  transformation with another seed 1235
    encodedFrame3 = targetEncoder.transform(frame=trainingFrame, holdout_type="loo", noise=noiseTest, seed=1235)
    encodingsOnly3 = encodedFrame3[teColumnsEncoded]

    # Comparing results
    # First two encodings should be equal
    assert pyunit_utils.compare_frames(encodingsOnly, encodingsOnly2, 10, tol_time=0, tol_numeric=1e-6)
    # Third encoding should be different from the first two ones
    try:
        pyunit_utils.compare_frames(encodingsOnly, encodingsOnly3, 10, tol_time=0, tol_numeric=1e-6)
        assert False
    except AssertionError:
        print('Good, encodings are different for different seeds as expected. Seed is working.')


def test_target_encoding_default_noise_is_applied():
    print("Check that seed is applied when we use noise. Noise is set to the same values. Only seed is different.")

    targetColumnName = "survived"

    teColumns = ["home.dest", "cabin", "embarked"]
    teColumnsEncoded = list(map(lambda x: x+"_te", teColumns))
    trainingFrame = h2o.import_file(pyunit_utils.locate("smalldata/gbm_test/titanic.csv"), header=1)
    trainingFrame[targetColumnName] = trainingFrame[targetColumnName].asfactor()

    targetEncoder = TargetEncoder(x= teColumns, y= targetColumnName,
                                  blended_avg= True, inflection_point = 3, smoothing = 1)

    targetEncoder.fit(frame=trainingFrame)

    seedTest = 1234
    encodedFrame = targetEncoder.transform(frame=trainingFrame, holdout_type="loo", noise=0.0, seed=seedTest)

    encodingsOnly = encodedFrame[teColumnsEncoded]

    # Second transformation without specifying noise. Default will be applied.
    encodedFrame2 = targetEncoder.transform(frame=trainingFrame, holdout_type="loo", seed=seedTest)
    encodingsOnly2 = encodedFrame2[teColumnsEncoded]

    # Third  transformation with zero noise
    encodedFrame3 = targetEncoder.transform(frame=trainingFrame, holdout_type="loo", noise=0.0, seed=seedTest)
    encodingsOnly3 = encodedFrame3[teColumnsEncoded]

    # Comparing results
    # Third encoding should be equal to the first one since no noise is applied in both cases
    assert pyunit_utils.compare_frames(encodingsOnly, encodingsOnly3, 10, tol_time=0, tol_numeric=1e-6)
    # First two encodings should be different since default noise will be applied to the second transformation
    try:
        pyunit_utils.compare_frames(encodingsOnly, encodingsOnly2, 10, tol_time=0, tol_numeric=1e-6)
        assert False
    except AssertionError:
        print('Good, encodings are different as expected. Default noise is working')

def test_ability_to_pass_column_parameters_as_indexes():
    print("Check that we can pass indices for specifying columns")
    targetColumnIdx = 1 
    targetColumnName = "survived"
    foldColumnIdx = 14
    foldColumnName = "kfold_column" 

    teColumns = [13] # 13 stands for `home.dest`
    targetEncoder = TargetEncoder(x= teColumns, y= targetColumnIdx,
                                  fold_column= foldColumnIdx, blended_avg= True, inflection_point = 3, smoothing = 1)
    trainingFrame = h2o.import_file(pyunit_utils.locate("smalldata/gbm_test/titanic.csv"), header=1)

    trainingFrame[targetColumnName] = trainingFrame[targetColumnName].asfactor()
    trainingFrame[foldColumnName] = trainingFrame.kfold_column(n_folds=5, seed=1234)
    
    encodingMap = targetEncoder.fit(frame=trainingFrame)
    assert encodingMap.map_keys['string'] == ["home.dest"]
    assert encodingMap.frames[0]['num_rows'] == 583


def test_that_both_deprecated_and_new_parameters_are_working_together():
    print("Check that both deprecated and new parameters are working together")
    targetColumnName = "survived"

    teColumns = ["home.dest", "cabin", "embarked"]
    targetEncoder = TargetEncoder(x= teColumns, y= targetColumnName, blending_avg= False)
    targetEncoderNewConstructor = TargetEncoder(x= teColumns, y= targetColumnName, blended_avg= False)
    targetEncoderDefault = TargetEncoder(x= teColumns, y= targetColumnName)

    assert targetEncoder._blending == False
    assert targetEncoder._blending == targetEncoderNewConstructor._blending
    assert targetEncoderDefault._blending == True

    with warnings.catch_warnings(record=True) as w:
        warnings.simplefilter("always")
        TargetEncoder(x= teColumns, y= targetColumnName, blending_avg= False)
        assert len(w) == 1
        assert issubclass(w[-1].category, DeprecationWarning)
        assert "Parameter blending_avg is deprecated; use blended_avg instead" == str(w[-1].message)


<<<<<<< HEAD
def test_teColumns_parameter_as_single_element():
=======
def test_teColumns_parameter_as_single_column_name():
>>>>>>> 8055a0ff
    print("Check fit method can accept non-array single column to encode")
    targetColumnName = "survived"
    foldColumnName = "kfold_column" # it is strange that we can't set name for generated kfold

    teColumns = "home.dest"
    targetEncoder = TargetEncoder(x= teColumns, y= targetColumnName,
                                  fold_column= foldColumnName, blending_avg= True, inflection_point = 3, smoothing = 1)
    trainingFrame = h2o.import_file(pyunit_utils.locate("smalldata/gbm_test/titanic.csv"), header=1)

    trainingFrame[targetColumnName] = trainingFrame[targetColumnName].asfactor()
    trainingFrame[foldColumnName] = trainingFrame.kfold_column(n_folds=5, seed=1234)

    encodingMap = targetEncoder.fit(frame=trainingFrame)
    assert encodingMap.map_keys['string'] == [teColumns]
    assert encodingMap.frames[0]['num_rows'] == 583
<<<<<<< HEAD
=======
    
    
    trainingFrame = targetEncoder.transform(trainingFrame, holdout_type="kfold", seed=1234)
    assert "home.dest_te" in trainingFrame.columns


def test_teColumns_parameter_as_single_column_index():
    print("Check fit method can accept non-array single column to encode")
    targetColumnName = "survived"
    foldColumnName = "kfold_column" # it is strange that we can't set name for generated kfold

    teColumns = 13 # stands for "home.dest" column
    targetEncoder = TargetEncoder(x= teColumns, y= targetColumnName,
                                  fold_column= foldColumnName, blending_avg= True, inflection_point = 3, smoothing = 1)
    trainingFrame = h2o.import_file(pyunit_utils.locate("smalldata/gbm_test/titanic.csv"), header=1)

    trainingFrame[targetColumnName] = trainingFrame[targetColumnName].asfactor()
    trainingFrame[foldColumnName] = trainingFrame.kfold_column(n_folds=5, seed=1234)

    encodingMap = targetEncoder.fit(frame=trainingFrame)
    assert encodingMap.map_keys['string'] == [trainingFrame.columns[teColumns]]
    trainingFrame = targetEncoder.transform(trainingFrame, holdout_type="kfold", seed=1234)
    assert "home.dest_te" in trainingFrame.columns

>>>>>>> 8055a0ff


def pubdev_6474_test_more_than_two_columns_to_encode_case():
    import pandas as pd
    import random

    runs = 10
    seeds = random.sample(range(1, 10000), runs)
    for current_seed in seeds:
        df = pd.DataFrame({
            'x_0': ['a'] * 5 + ['b'] * 5,
            'x_1': ['c'] * 9 + ['d'] * 1,
            'x_2': ['e'] * 2 + ['f'] * 8,
            'x_3': ['h'] * 4 + ['i'] * 6,
            'x_4': ['g'] * 7 + ['k'] * 3,
            'x_5': ['l'] * 1 + ['m'] * 9,
            'y_0': [1, 1, 1, 1, 0, 1, 0, 0, 0, 0]
        })
        
        hf = h2o.H2OFrame(df)
        hf['cv_fold_te'] = hf.kfold_column(n_folds=2, seed=current_seed)
        hf['y_0'] = hf['y_0'].asfactor()
    
        full_features = ['x_0','x_1','x_2', 'x_3', 'x_4', 'x_5']
        target_encoder = TargetEncoder(x=full_features, y='y_0', fold_column = 'cv_fold_te')
        target_encoder.fit(hf)
        hf = target_encoder.transform(frame=hf, holdout_type='kfold', seed=current_seed, noise=0.0)


def test_blending_params_are_within_valid_range():
    print("Check validation for blending hyperparameters")
    targetColumnName = "survived"

    teColumns = ["home.dest", "cabin", "embarked"]
    trainingFrame = h2o.import_file(pyunit_utils.locate("smalldata/gbm_test/titanic.csv"), header=1)
    trainingFrame[targetColumnName] = trainingFrame[targetColumnName].asfactor()

    try:
        TargetEncoder(x= teColumns, y= targetColumnName, blended_avg= True, inflection_point = 0, smoothing = 1)
        assert False
    except ValueError:
        print('Good, exception was thrown as `inflection_point` is outside of the valid range')

    try:
        TargetEncoder(x= teColumns, y= targetColumnName, blended_avg= True, inflection_point = 1, smoothing = 0)
        assert False
    except ValueError:
        print('Good, exception was thrown as expected')


def test_that_error_will_be_thrown_if_user_has_not_used_fold_column():
    print("Check fold_column is being specified when we are attempting to use kfold strategy")
    targetColumnName = "survived"
    foldColumnName = "kfold_column"

    teColumns = ["home.dest", "cabin", "embarked"]
    # Here we are not specifying `fold_column`
    targetEncoder = TargetEncoder(x= teColumns, y= targetColumnName, blended_avg= True, inflection_point = 3, smoothing = 1)
    
    trainingFrame = h2o.import_file(pyunit_utils.locate("smalldata/gbm_test/titanic.csv"), header=1)

    trainingFrame[targetColumnName] = trainingFrame[targetColumnName].asfactor()
    trainingFrame[foldColumnName] = trainingFrame.kfold_column(n_folds=5, seed=1234)

    targetEncoder.fit(trainingFrame)

    try:
        # We expect to get error as we are trying to use kfold strategy but encoding map was created without folds
        targetEncoder.transform(frame=trainingFrame, holdout_type="kfold", seed=1234)
        assert False
    except ValueError:
        print('Good, exception was thrown as expected')


def test_that_warning_will_be_shown_if_we_add_noise_for_none_strategy():
    print("Check that warning will be shown if user is trying to apply noise for holdout_type = `none` case")
    targetColumnName = "survived"

    teColumns = ["home.dest", "cabin", "embarked"]
    targetEncoder = TargetEncoder(x= teColumns, y= targetColumnName, blended_avg= True, inflection_point = 3, smoothing = 1)
    
    trainingFrame = h2o.import_file(pyunit_utils.locate("smalldata/gbm_test/titanic.csv"), header=1)

    trainingFrame[targetColumnName] = trainingFrame[targetColumnName].asfactor()

    targetEncoder.fit(trainingFrame)

    with warnings.catch_warnings(record=True) as w:
        warnings.simplefilter("always")
        targetEncoder.transform(frame=trainingFrame, holdout_type="none", noise=0.1, seed=1234)
        assert len(w) == 1
        assert issubclass(w[-1].category, UserWarning)
        assert "Attempt to apply noise with holdout_type=`none` strategy" == str(w[-1].message)


def test_that_encoding_maps_are_accessible_as_frames():
    print("Check that we can access encoding maps as data frames")
    targetColumnName = "survived"
    foldColumnName = "kfold_column" # it is strange that we can't set name for generated kfold

    teColumns = "home.dest"
    targetEncoder = TargetEncoder(x= teColumns, y= targetColumnName,
                                  fold_column= foldColumnName, blending_avg= True, inflection_point = 3, smoothing = 1)
    trainingFrame = h2o.import_file(pyunit_utils.locate("smalldata/gbm_test/titanic.csv"), header=1)

    trainingFrame[targetColumnName] = trainingFrame[targetColumnName].asfactor()
    trainingFrame[foldColumnName] = trainingFrame.kfold_column(n_folds=5, seed=1234)

    targetEncoder.fit(frame=trainingFrame)

    encodingMapFramesKeys = targetEncoder.encoding_map_frames()

    assert len([value for value in encodingMapFramesKeys[0].columns if value in teColumns]) > 0


testList = [
    test_target_encoding_parameters,
    test_target_encoding_fit_method,
    test_target_encoding_transform_kfold,
    test_target_encoding_transform_loo,
    test_target_encoding_transform_none,
    test_target_encoding_transform_none_blending,
    test_target_encoding_default_noise_is_applied,
    test_target_encoding_seed_is_working,
    test_ability_to_pass_column_parameters_as_indexes,
    test_that_both_deprecated_and_new_parameters_are_working_together,
    test_teColumns_parameter_as_single_column_name,
    test_teColumns_parameter_as_single_column_index,
    pubdev_6474_test_more_than_two_columns_to_encode_case,
    test_blending_params_are_within_valid_range,
    test_that_error_will_be_thrown_if_user_has_not_used_fold_column,
    test_that_warning_will_be_shown_if_we_add_noise_for_none_strategy,
    test_that_encoding_maps_are_accessible_as_frames
]

if __name__ == "__main__":
    for test in testList: pyunit_utils.standalone_test(test)
else:
    for test in testList: test()<|MERGE_RESOLUTION|>--- conflicted
+++ resolved
@@ -246,11 +246,7 @@
         assert "Parameter blending_avg is deprecated; use blended_avg instead" == str(w[-1].message)
 
 
-<<<<<<< HEAD
-def test_teColumns_parameter_as_single_element():
-=======
 def test_teColumns_parameter_as_single_column_name():
->>>>>>> 8055a0ff
     print("Check fit method can accept non-array single column to encode")
     targetColumnName = "survived"
     foldColumnName = "kfold_column" # it is strange that we can't set name for generated kfold
@@ -266,9 +262,6 @@
     encodingMap = targetEncoder.fit(frame=trainingFrame)
     assert encodingMap.map_keys['string'] == [teColumns]
     assert encodingMap.frames[0]['num_rows'] == 583
-<<<<<<< HEAD
-=======
-    
     
     trainingFrame = targetEncoder.transform(trainingFrame, holdout_type="kfold", seed=1234)
     assert "home.dest_te" in trainingFrame.columns
@@ -291,8 +284,6 @@
     assert encodingMap.map_keys['string'] == [trainingFrame.columns[teColumns]]
     trainingFrame = targetEncoder.transform(trainingFrame, holdout_type="kfold", seed=1234)
     assert "home.dest_te" in trainingFrame.columns
-
->>>>>>> 8055a0ff
 
 
 def pubdev_6474_test_more_than_two_columns_to_encode_case():
