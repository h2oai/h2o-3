--- conflicted
+++ resolved
@@ -15,15 +15,11 @@
     h2o_data["C1"] = h2o_data["C1"].asfactor()
     h2o_data["C2"] = h2o_data["C2"].asfactor()
     myY = "C21"
-<<<<<<< HEAD
-    model_test_data = h2o.import_file(pyunit_utils.locate("smalldata/gam_test/predictGaussianGAM1.csv"))
+    model_test_data = h2o.import_file(pyunit_utils.locate("smalldata/gam_test/predictGaussianGAM2.csv"))
+    buildModelCheckPredict(h2o_data, h2o_data,  model_test_data, myY, ["C11", "C12", "C13"], 'gaussian','gaussian')
     pred_gauss = buildModelCheckPredict(h2o_data, h2o_data,  model_test_data, myY, ["C11", "C12", "C13"], 'gaussian', 'gaussian')
     pred_auto_gauss = buildModelCheckPredict(h2o_data, h2o_data,  model_test_data, myY, ["C11", "C12", "C13"], 'AUTO', 'gaussian')
     pyunit_utils.compare_frames_local(pred_gauss, pred_auto_gauss, prob=1)
-=======
-    model_test_data = h2o.import_file(pyunit_utils.locate("smalldata/gam_test/predictGaussianGAM2.csv"))
-    buildModelCheckPredict(h2o_data, h2o_data,  model_test_data, myY, ["C11", "C12", "C13"], 'gaussian')
->>>>>>> 86eb58fd
 
     print("Checking model scoring for multinomial")
     h2o_data = h2o.import_file(pyunit_utils.locate("smalldata/glm_test/multinomial_10_classes_10_cols_10000_Rows_train.csv"))
@@ -31,16 +27,10 @@
     h2o_data["C2"] = h2o_data["C2"].asfactor()
     myY = "C11"
     h2o_data["C11"] = h2o_data["C11"].asfactor()
-<<<<<<< HEAD
-    model_test_data = h2o.import_file(pyunit_utils.locate("smalldata/gam_test/predictMultinomialGAM1.csv"))
+    model_test_data = h2o.import_file(pyunit_utils.locate("smalldata/gam_test/predictMultinomialGAM2.csv"))
     pred_multi = buildModelCheckPredict(h2o_data, h2o_data, model_test_data, myY, ["C6", "C7", "C8"], 'multinomial', 'multinomial')
     pred_auto_multi = buildModelCheckPredict(h2o_data, h2o_data, model_test_data, myY, ["C6", "C7", "C8"], 'AUTO', 'multinomial')
     pyunit_utils.compare_frames_local(pred_multi, pred_auto_multi, prob=1)
-=======
-    model_test_data = h2o.import_file(pyunit_utils.locate("smalldata/gam_test/predictMultinomialGAM2.csv"))
-    buildModelCheckPredict(h2o_data, h2o_data, model_test_data, myY, ["C6", "C7", "C8"], 'multinomial')
-
->>>>>>> 86eb58fd
 
     print("Checking model scoring for binomial")
     h2o_data = h2o.import_file(pyunit_utils.locate("smalldata/glm_test/binomial_20_cols_10KRows.csv"))
@@ -48,15 +38,10 @@
     h2o_data["C2"] = h2o_data["C2"].asfactor()
     myY = "C21"
     h2o_data["C21"] = h2o_data["C21"].asfactor()
-<<<<<<< HEAD
-    model_test_data = h2o.import_file(pyunit_utils.locate("smalldata/gam_test/predictBinomialGAMRPython.csv"))
+    model_test_data = h2o.import_file(pyunit_utils.locate("smalldata/gam_test/predictBinomialGAM2.csv"))
     pred_bin = buildModelCheckPredict(h2o_data, h2o_data, model_test_data, myY, ["C11", "C12", "C13"], 'binomial', 'binomial')
     pred_auto_bin = buildModelCheckPredict(h2o_data, h2o_data, model_test_data, myY, ["C11", "C12", "C13"], 'AUTO', 'binomial')
     pyunit_utils.compare_frames_local(pred_bin, pred_auto_bin, prob=1)
-=======
-    model_test_data = h2o.import_file(pyunit_utils.locate("smalldata/gam_test/predictBinomialGAM2.csv"))
-    buildModelCheckPredict(h2o_data, h2o_data, model_test_data, myY, ["C11", "C12", "C13"], 'binomial')
->>>>>>> 86eb58fd
     print("gam coeff/varimp test completed successfully")
     
     # add fractional binomial just to make sure it runs
