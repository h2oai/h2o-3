#!/usr/bin/env python
# -*- encoding: utf-8 -*-
#
# This file is auto-generated by h2o-3/h2o-bindings/bin/gen_python.py
# Copyright 2016 H2O.ai;  Apache License Version 2.0 (see LICENSE for details)
#
from __future__ import absolute_import, division, print_function, unicode_literals

from h2o.estimators.estimator_base import H2OEstimator
from h2o.exceptions import H2OValueError
from h2o.frame import H2OFrame
from h2o.utils.typechecks import assert_is_type, Enum, numeric


class H2OGeneralizedLowRankEstimator(H2OEstimator):
    """
    Generalized Low Rank Modeling

    Builds a generalized low rank model of a H2O dataset.
    """

    algo = "glrm"
    param_names = {"model_id", "training_frame", "validation_frame", "ignored_columns", "ignore_const_cols",
                   "score_each_iteration", "loading_name", "transform", "k", "loss", "loss_by_col", "loss_by_col_idx",
                   "multi_loss", "period", "regularization_x", "regularization_y", "gamma_x", "gamma_y",
                   "max_iterations", "max_updates", "init_step_size", "min_step_size", "seed", "init", "svd_method",
                   "user_y", "user_x", "expand_user_y", "impute_original", "recover_svd", "max_runtime_secs",
                   "export_checkpoints_dir"}

    def __init__(self, **kwargs):
        super(H2OGeneralizedLowRankEstimator, self).__init__()
        self._parms = {}
<<<<<<< HEAD
        if "Lambda" in kwargs: kwargs["lambda_"] = kwargs.pop("Lambda")
=======
        names_list = {"model_id", "training_frame", "validation_frame", "ignored_columns", "ignore_const_cols",
                      "score_each_iteration", "loading_name", "transform", "k", "loss", "loss_by_col",
                      "loss_by_col_idx", "multi_loss", "period", "regularization_x", "regularization_y", "gamma_x",
                      "gamma_y", "max_iterations", "max_updates", "init_step_size", "min_step_size", "seed", "init",
                      "svd_method", "user_y", "user_x", "expand_user_y", "impute_original", "recover_svd",
                      "max_runtime_secs", "export_checkpoints_dir"}
>>>>>>> 5f09e97d
        for pname, pvalue in kwargs.items():
            if pname == 'model_id':
                self._id = pvalue
                self._parms["model_id"] = pvalue
            elif pname in self.param_names:
                # Using setattr(...) will invoke type-checking of the arguments
                setattr(self, pname, pvalue)
            else:
                raise H2OValueError("Unknown parameter %s = %r" % (pname, pvalue))

    @property
    def training_frame(self):
        """
        Id of the training data frame.

        Type: ``H2OFrame``.
        """
        return self._parms.get("training_frame")

    @training_frame.setter
    def training_frame(self, training_frame):
        self._parms["training_frame"] = H2OFrame._validate(training_frame, 'training_frame')


    @property
    def validation_frame(self):
        """
        Id of the validation data frame.

        Type: ``H2OFrame``.
        """
        return self._parms.get("validation_frame")

    @validation_frame.setter
    def validation_frame(self, validation_frame):
        self._parms["validation_frame"] = H2OFrame._validate(validation_frame, 'validation_frame')


    @property
    def ignored_columns(self):
        """
        Names of columns to ignore for training.

        Type: ``List[str]``.
        """
        return self._parms.get("ignored_columns")

    @ignored_columns.setter
    def ignored_columns(self, ignored_columns):
        assert_is_type(ignored_columns, None, [str])
        self._parms["ignored_columns"] = ignored_columns


    @property
    def ignore_const_cols(self):
        """
        Ignore constant columns.

        Type: ``bool``  (default: ``True``).
        """
        return self._parms.get("ignore_const_cols")

    @ignore_const_cols.setter
    def ignore_const_cols(self, ignore_const_cols):
        assert_is_type(ignore_const_cols, None, bool)
        self._parms["ignore_const_cols"] = ignore_const_cols


    @property
    def score_each_iteration(self):
        """
        Whether to score during each iteration of model training.

        Type: ``bool``  (default: ``False``).
        """
        return self._parms.get("score_each_iteration")

    @score_each_iteration.setter
    def score_each_iteration(self, score_each_iteration):
        assert_is_type(score_each_iteration, None, bool)
        self._parms["score_each_iteration"] = score_each_iteration


    @property
    def loading_name(self):
        """
        Frame key to save resulting X

        Type: ``str``.
        """
        return self._parms.get("loading_name")

    @loading_name.setter
    def loading_name(self, loading_name):
        assert_is_type(loading_name, None, str)
        self._parms["loading_name"] = loading_name


    @property
    def transform(self):
        """
        Transformation of training data

        One of: ``"none"``, ``"standardize"``, ``"normalize"``, ``"demean"``, ``"descale"``  (default: ``"none"``).
        """
        return self._parms.get("transform")

    @transform.setter
    def transform(self, transform):
        assert_is_type(transform, None, Enum("none", "standardize", "normalize", "demean", "descale"))
        self._parms["transform"] = transform


    @property
    def k(self):
        """
        Rank of matrix approximation

        Type: ``int``  (default: ``1``).
        """
        return self._parms.get("k")

    @k.setter
    def k(self, k):
        assert_is_type(k, None, int)
        self._parms["k"] = k


    @property
    def loss(self):
        """
        Numeric loss function

        One of: ``"quadratic"``, ``"absolute"``, ``"huber"``, ``"poisson"``, ``"hinge"``, ``"logistic"``, ``"periodic"``
        (default: ``"quadratic"``).
        """
        return self._parms.get("loss")

    @loss.setter
    def loss(self, loss):
        assert_is_type(loss, None, Enum("quadratic", "absolute", "huber", "poisson", "hinge", "logistic", "periodic"))
        self._parms["loss"] = loss


    @property
    def loss_by_col(self):
        """
        Loss function by column (override)

        Type: ``List[Enum["quadratic", "absolute", "huber", "poisson", "hinge", "logistic", "periodic", "categorical",
        "ordinal"]]``.
        """
        return self._parms.get("loss_by_col")

    @loss_by_col.setter
    def loss_by_col(self, loss_by_col):
        assert_is_type(loss_by_col, None, [Enum("quadratic", "absolute", "huber", "poisson", "hinge", "logistic", "periodic", "categorical", "ordinal")])
        self._parms["loss_by_col"] = loss_by_col


    @property
    def loss_by_col_idx(self):
        """
        Loss function by column index (override)

        Type: ``List[int]``.
        """
        return self._parms.get("loss_by_col_idx")

    @loss_by_col_idx.setter
    def loss_by_col_idx(self, loss_by_col_idx):
        assert_is_type(loss_by_col_idx, None, [int])
        self._parms["loss_by_col_idx"] = loss_by_col_idx


    @property
    def multi_loss(self):
        """
        Categorical loss function

        One of: ``"categorical"``, ``"ordinal"``  (default: ``"categorical"``).
        """
        return self._parms.get("multi_loss")

    @multi_loss.setter
    def multi_loss(self, multi_loss):
        assert_is_type(multi_loss, None, Enum("categorical", "ordinal"))
        self._parms["multi_loss"] = multi_loss


    @property
    def period(self):
        """
        Length of period (only used with periodic loss function)

        Type: ``int``  (default: ``1``).
        """
        return self._parms.get("period")

    @period.setter
    def period(self, period):
        assert_is_type(period, None, int)
        self._parms["period"] = period


    @property
    def regularization_x(self):
        """
        Regularization function for X matrix

        One of: ``"none"``, ``"quadratic"``, ``"l2"``, ``"l1"``, ``"non_negative"``, ``"one_sparse"``,
        ``"unit_one_sparse"``, ``"simplex"``  (default: ``"none"``).
        """
        return self._parms.get("regularization_x")

    @regularization_x.setter
    def regularization_x(self, regularization_x):
        assert_is_type(regularization_x, None, Enum("none", "quadratic", "l2", "l1", "non_negative", "one_sparse", "unit_one_sparse", "simplex"))
        self._parms["regularization_x"] = regularization_x


    @property
    def regularization_y(self):
        """
        Regularization function for Y matrix

        One of: ``"none"``, ``"quadratic"``, ``"l2"``, ``"l1"``, ``"non_negative"``, ``"one_sparse"``,
        ``"unit_one_sparse"``, ``"simplex"``  (default: ``"none"``).
        """
        return self._parms.get("regularization_y")

    @regularization_y.setter
    def regularization_y(self, regularization_y):
        assert_is_type(regularization_y, None, Enum("none", "quadratic", "l2", "l1", "non_negative", "one_sparse", "unit_one_sparse", "simplex"))
        self._parms["regularization_y"] = regularization_y


    @property
    def gamma_x(self):
        """
        Regularization weight on X matrix

        Type: ``float``  (default: ``0``).
        """
        return self._parms.get("gamma_x")

    @gamma_x.setter
    def gamma_x(self, gamma_x):
        assert_is_type(gamma_x, None, numeric)
        self._parms["gamma_x"] = gamma_x


    @property
    def gamma_y(self):
        """
        Regularization weight on Y matrix

        Type: ``float``  (default: ``0``).
        """
        return self._parms.get("gamma_y")

    @gamma_y.setter
    def gamma_y(self, gamma_y):
        assert_is_type(gamma_y, None, numeric)
        self._parms["gamma_y"] = gamma_y


    @property
    def max_iterations(self):
        """
        Maximum number of iterations

        Type: ``int``  (default: ``1000``).
        """
        return self._parms.get("max_iterations")

    @max_iterations.setter
    def max_iterations(self, max_iterations):
        assert_is_type(max_iterations, None, int)
        self._parms["max_iterations"] = max_iterations


    @property
    def max_updates(self):
        """
        Maximum number of updates, defaults to 2*max_iterations

        Type: ``int``  (default: ``2000``).
        """
        return self._parms.get("max_updates")

    @max_updates.setter
    def max_updates(self, max_updates):
        assert_is_type(max_updates, None, int)
        self._parms["max_updates"] = max_updates


    @property
    def init_step_size(self):
        """
        Initial step size

        Type: ``float``  (default: ``1``).
        """
        return self._parms.get("init_step_size")

    @init_step_size.setter
    def init_step_size(self, init_step_size):
        assert_is_type(init_step_size, None, numeric)
        self._parms["init_step_size"] = init_step_size


    @property
    def min_step_size(self):
        """
        Minimum step size

        Type: ``float``  (default: ``0.0001``).
        """
        return self._parms.get("min_step_size")

    @min_step_size.setter
    def min_step_size(self, min_step_size):
        assert_is_type(min_step_size, None, numeric)
        self._parms["min_step_size"] = min_step_size


    @property
    def seed(self):
        """
        RNG seed for initialization

        Type: ``int``  (default: ``-1``).
        """
        return self._parms.get("seed")

    @seed.setter
    def seed(self, seed):
        assert_is_type(seed, None, int)
        self._parms["seed"] = seed


    @property
    def init(self):
        """
        Initialization mode

        One of: ``"random"``, ``"svd"``, ``"plus_plus"``, ``"user"``  (default: ``"plus_plus"``).
        """
        return self._parms.get("init")

    @init.setter
    def init(self, init):
        assert_is_type(init, None, Enum("random", "svd", "plus_plus", "user"))
        self._parms["init"] = init


    @property
    def svd_method(self):
        """
        Method for computing SVD during initialization (Caution: Randomized is currently experimental and unstable)

        One of: ``"gram_s_v_d"``, ``"power"``, ``"randomized"``  (default: ``"randomized"``).
        """
        return self._parms.get("svd_method")

    @svd_method.setter
    def svd_method(self, svd_method):
        assert_is_type(svd_method, None, Enum("gram_s_v_d", "power", "randomized"))
        self._parms["svd_method"] = svd_method


    @property
    def user_y(self):
        """
        User-specified initial Y

        Type: ``H2OFrame``.
        """
        return self._parms.get("user_y")

    @user_y.setter
    def user_y(self, user_y):
        self._parms["user_y"] = H2OFrame._validate(user_y, 'user_y')


    @property
    def user_x(self):
        """
        User-specified initial X

        Type: ``H2OFrame``.
        """
        return self._parms.get("user_x")

    @user_x.setter
    def user_x(self, user_x):
        self._parms["user_x"] = H2OFrame._validate(user_x, 'user_x')


    @property
    def expand_user_y(self):
        """
        Expand categorical columns in user-specified initial Y

        Type: ``bool``  (default: ``True``).
        """
        return self._parms.get("expand_user_y")

    @expand_user_y.setter
    def expand_user_y(self, expand_user_y):
        assert_is_type(expand_user_y, None, bool)
        self._parms["expand_user_y"] = expand_user_y


    @property
    def impute_original(self):
        """
        Reconstruct original training data by reversing transform

        Type: ``bool``  (default: ``False``).
        """
        return self._parms.get("impute_original")

    @impute_original.setter
    def impute_original(self, impute_original):
        assert_is_type(impute_original, None, bool)
        self._parms["impute_original"] = impute_original


    @property
    def recover_svd(self):
        """
        Recover singular values and eigenvectors of XY

        Type: ``bool``  (default: ``False``).
        """
        return self._parms.get("recover_svd")

    @recover_svd.setter
    def recover_svd(self, recover_svd):
        assert_is_type(recover_svd, None, bool)
        self._parms["recover_svd"] = recover_svd


    @property
    def max_runtime_secs(self):
        """
        Maximum allowed runtime in seconds for model training. Use 0 to disable.

        Type: ``float``  (default: ``0``).
        """
        return self._parms.get("max_runtime_secs")

    @max_runtime_secs.setter
    def max_runtime_secs(self, max_runtime_secs):
        assert_is_type(max_runtime_secs, None, numeric)
        self._parms["max_runtime_secs"] = max_runtime_secs


    @property
    def export_checkpoints_dir(self):
        """
        Automatically export generated models to this directory.

        Type: ``str``.
        """
        return self._parms.get("export_checkpoints_dir")

    @export_checkpoints_dir.setter
    def export_checkpoints_dir(self, export_checkpoints_dir):
        assert_is_type(export_checkpoints_dir, None, str)
        self._parms["export_checkpoints_dir"] = export_checkpoints_dir

<|MERGE_RESOLUTION|>--- conflicted
+++ resolved
@@ -30,16 +30,6 @@
     def __init__(self, **kwargs):
         super(H2OGeneralizedLowRankEstimator, self).__init__()
         self._parms = {}
-<<<<<<< HEAD
-        if "Lambda" in kwargs: kwargs["lambda_"] = kwargs.pop("Lambda")
-=======
-        names_list = {"model_id", "training_frame", "validation_frame", "ignored_columns", "ignore_const_cols",
-                      "score_each_iteration", "loading_name", "transform", "k", "loss", "loss_by_col",
-                      "loss_by_col_idx", "multi_loss", "period", "regularization_x", "regularization_y", "gamma_x",
-                      "gamma_y", "max_iterations", "max_updates", "init_step_size", "min_step_size", "seed", "init",
-                      "svd_method", "user_y", "user_x", "expand_user_y", "impute_original", "recover_svd",
-                      "max_runtime_secs", "export_checkpoints_dir"}
->>>>>>> 5f09e97d
         for pname, pvalue in kwargs.items():
             if pname == 'model_id':
                 self._id = pvalue
