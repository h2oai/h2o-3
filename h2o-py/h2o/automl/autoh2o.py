--- conflicted
+++ resolved
@@ -2,707 +2,10 @@
 import functools as ft
 
 import h2o
-<<<<<<< HEAD
-from h2o.automl._base import H2OAutoMLBaseMixin
-from h2o.automl._h2o_automl_output import H2OAutoMLOutput
-from h2o.base import Keyed
-from h2o.estimators import H2OEstimator
-from h2o.exceptions import H2OResponseError, H2OValueError
-from h2o.frame import H2OFrame
-from h2o.job import H2OJob
-from h2o.utils.shared_utils import check_id
-from h2o.utils.typechecks import assert_is_type, is_type, numeric
-
-
-_params_doc_ = dict()  # holds the doc per param extracted from H2OAutoML constructor
-
-
-def _extract_params_doc(docstr):
-    pat = re.compile(r"^:param (\w+ )?(?P<name>\w+):\s?(?P<doc>.*)")  # match param doc-start in Sphinx format ":param type name: description"
-    lines = docstr.splitlines()
-    param, doc = None, None
-    for l in lines:
-        m = pat.match(l)
-        if m:
-            if param:
-                _params_doc_[param] = "\n".join(doc)
-            param = m.group('name')
-            doc = [m.group('doc')]
-        elif param:
-            doc.append(l)
-
-
-def _aml_property(param_path, name=None, types=None, validate_fn=None, freezable=False, set_input=True):
-    path = param_path.split('.')
-    name = name or path[-1]
-
-    def attr_name(self, attr):
-        return ("_"+self.__class__.__name__+attr) if attr.startswith('__') and not attr.endswith('__') else attr
-    
-    def _fget(self):
-        _input = getattr(self, attr_name(self, '__input'))
-        return _input.get(name)
-
-    def _fset(self, value):
-        if freezable and getattr(self, attr_name(self, '__frozen'), False):
-            raise H2OValueError("Param ``%s`` can not be modified after the first call to ``train``." % name, name)
-        if types is not None:
-            assert_is_type(value, *types)
-        input_val = value
-        if validate_fn:
-            value = validate_fn(self, value)
-        _input = getattr(self, attr_name(self, '__input'))
-        _input[name] = input_val if set_input else value
-        group = getattr(self, attr_name(self, path[0]))
-        if group is None:
-            group = {}
-            setattr(self, attr_name(self, path[0]), group)
-        obj = group
-        for t in path[1:-1]:
-            tmp = obj.get(t)
-            if tmp is None:
-                tmp = obj[t] = {}
-            obj = tmp
-        obj[path[-1]] = value
-
-    return property(fget=_fget, fset=_fset, doc=_params_doc_.get(name, None))
-
-
-class H2OAutoML(H2OAutoMLBaseMixin, Keyed):
-    """
-    Automatic Machine Learning
-
-    The Automatic Machine Learning (AutoML) function automates the supervised machine learning model training process.
-    The current version of AutoML trains and cross-validates the following algorithms (in the following order):
-    three pre-specified XGBoost GBM (Gradient Boosting Machine) models,
-    a fixed grid of GLMs,
-    a default Random Forest (DRF),
-    five pre-specified H2O GBMs,
-    a near-default Deep Neural Net,
-    an Extremely Randomized Forest (XRT),
-    a random grid of XGBoost GBMs,
-    a random grid of H2O GBMs,
-    and a random grid of Deep Neural Nets.
-    In some cases, there will not be enough time to complete all the algorithms, so some may be missing from the
-    leaderboard.  AutoML trains several Stacked Ensemble models during the run.
-    Two kinds of Stacked Ensemble models are trained one of all available models, and one of only the best models of each kind.
-    Note that Stacked Ensemble models are trained only if there isn't another stacked ensemble with the same base models.
-
-    :examples:
-    >>> import h2o
-    >>> from h2o.automl import H2OAutoML
-    >>> h2o.init()
-    >>> # Import a sample binary outcome train/test set into H2O
-    >>> train = h2o.import_file("https://s3.amazonaws.com/erin-data/higgs/higgs_train_10k.csv")
-    >>> test = h2o.import_file("https://s3.amazonaws.com/erin-data/higgs/higgs_test_5k.csv")
-    >>> # Identify the response and set of predictors
-    >>> y = "response"
-    >>> x = list(train.columns)  #if x is defined as all columns except the response, then x is not required
-    >>> x.remove(y)
-    >>> # For binary classification, response should be a factor
-    >>> train[y] = train[y].asfactor()
-    >>> test[y] = test[y].asfactor()
-    >>> # Run AutoML for 30 seconds
-    >>> aml = H2OAutoML(max_runtime_secs = 30)
-    >>> aml.train(x = x, y = y, training_frame = train)
-    >>> # Print Leaderboard (ranked by xval metrics)
-    >>> aml.leaderboard
-    >>> # (Optional) Evaluate performance on a test set
-    >>> perf = aml.leader.model_performance(test)
-    >>> perf.auc()
-    """
-    
-    def __init__(self,
-                 nfolds=5,
-                 balance_classes=False,
-                 class_sampling_factors=None,
-                 max_after_balance_size=5.0,
-                 max_runtime_secs=None,
-                 max_runtime_secs_per_model=None,
-                 max_models=None,
-                 stopping_metric="AUTO",
-                 stopping_tolerance=None,
-                 stopping_rounds=3,
-                 seed=None,
-                 project_name=None,
-                 exclude_algos=None,
-                 include_algos=None,
-                 exploitation_ratio=-1,
-                 modeling_plan=None,
-                 preprocessing=None,
-                 monotone_constraints=None,
-                 keep_cross_validation_predictions=False,
-                 keep_cross_validation_models=False,
-                 keep_cross_validation_fold_assignment=False,
-                 sort_metric="AUTO",
-                 export_checkpoints_dir=None,
-                 verbosity="warn",
-                 **kwargs):
-        """
-        Create a new H2OAutoML instance.
-        
-        :param int nfolds: Number of folds for k-fold cross-validation.
-            Use ``0`` to disable cross-validation; this will also disable Stacked Ensemble (thus decreasing the overall model performance).
-            Defaults to ``5``.
-
-        :param bool balance_classes: Specify whether to oversample the minority classes to balance the class distribution. This option can increase
-            the data frame size. This option is only applicable for classification. If the oversampled size of the dataset exceeds the maximum size
-            calculated using the ``max_after_balance_size`` parameter, then the majority classes will be undersampled to satisfy the size limit.
-            Defaults to ``False``.
-        :param class_sampling_factors: Desired over/under-sampling ratios per class (in lexicographic order).
-            If not specified, sampling factors will be automatically computed to obtain class balance during training. Requires ``balance_classes`` set to ``True``.
-        :param float max_after_balance_size: Maximum relative size of the training data after balancing class counts (can be less than 1.0).
-            Requires ``balance_classes``.
-            Defaults to ``5.0``.
-        :param int max_runtime_secs: Specify the maximum time that the AutoML process will run for.
-            If neither ``max_runtime_secs`` nor ``max_models`` are specified by the user, then ``max_runtime_secs`` dynamically 
-            defaults to 3600 seconds (1 hour). Otherwise, defaults to ``0`` (no limit).
-        :param int max_runtime_secs_per_model: Controls the max time the AutoML run will dedicate to each individual model.
-            Defaults to ``0`` (disabled: no time limit).
-        :param int max_models: Specify the maximum number of models to build in an AutoML run, excluding the Stacked Ensemble models.
-            Defaults to ``None`` (disabled: no limitation).
-        :param str stopping_metric: Specifies the metric to use for early stopping. 
-            The available options are:
-            ``"AUTO"`` (This defaults to ``"logloss"`` for classification, ``"deviance"`` for regression),
-            ``"deviance"``, ``"logloss"``, ``"mse"``, ``"rmse"``, ``"mae"``, ``"rmsle"``, ``"auc"``, ``aucpr``, ``"lift_top_group"``,
-            ``"misclassification"``, ``"mean_per_class_error"``.
-            Defaults to ``"AUTO"``.
-        :param float stopping_tolerance: Specify the relative tolerance for the metric-based stopping criterion to stop a grid search and
-            the training of individual models within the AutoML run.
-            Defaults to ``0.001`` if the dataset is at least 1 million rows;
-            otherwise it defaults to a value determined by the size of the dataset and the non-NA-rate, in which case the value is computed as 1/sqrt(nrows * non-NA-rate).
-        :param int stopping_rounds: Stop training new models in the AutoML run when the option selected for
-            ``stopping_metric`` doesn't improve for the specified number of models, based on a simple moving average.
-            To disable this feature, set it to ``0``.
-            Defaults to ``3`` and must be an non-negative integer.
-        :param int seed: Set a seed for reproducibility. 
-            AutoML can only guarantee reproducibility if ``max_models`` or early stopping is used because ``max_runtime_secs`` is resource limited, 
-            meaning that if the resources are not the same between runs, AutoML may be able to train more models on one run vs another.
-            In addition, H2O Deep Learning models are not reproducible by default for performance reasons, so ``exclude_algos`` must contain ``DeepLearning``.
-            Defaults to ``None``.
-        :param str project_name: Character string to identify an AutoML project.
-            Defaults to ``None``, which means a project name will be auto-generated based on the training frame ID.
-            More models can be trained on an existing AutoML project by specifying the same project name in multiple calls to the AutoML function
-            (as long as the same training frame, or a sample, is used in subsequent runs).
-        :param exclude_algos: List the algorithms to skip during the model-building phase. 
-            The full list of options is: 
-                ``"DRF"`` (Random Forest and Extremely-Randomized Trees),
-                ``"GLM"``,
-                ``"XGBoost"``,
-                ``"GBM"``,
-                ``"DeepLearning"``,
-                ``"StackedEnsemble"``. 
-            Defaults to ``None``, which means that all appropriate H2O algorithms will be used, if the search stopping criteria allows. Optional.
-            Usage example: ``exclude_algos = ["GLM", "DeepLearning", "DRF"]``.
-        :param include_algos: List the algorithms to restrict to during the model-building phase.
-            This can't be used in combination with ``exclude_algos`` param.
-            Defaults to ``None``, which means that all appropriate H2O algorithms will be used, if the search stopping criteria allows. Optional.
-            Usage example: ``include_algos = ["GLM, "DeepLearning", "DRF"]``.
-        :param exploitation_ratio: The budget ratio (between 0 and 1) dedicated to the exploitation (vs exploration) phase.
-            By default, the exploitation phase is ``0`` (disabled) as this is still experimental;
-            to activate it, it is recommended to try a ratio around 0.1.
-            Note that the current exploitation phase only tries to fine-tune the best XGBoost and the best GBM found during exploration.
-        :param modeling_plan: List of modeling steps to be used by the AutoML engine (they may not all get executed, depending on other constraints).
-            Defaults to ``None`` (Expert usage only).
-        :param preprocessing: List of preprocessing steps to run. Only ``["target_encoding"]`` is currently supported. Experimental.
-        :param monotone_constraints: A mapping that represents monotonic constraints.
-            Use ``+1`` to enforce an increasing constraint and ``-1`` to specify a decreasing constraint.
-        :param keep_cross_validation_predictions: Whether to keep the predictions of the cross-validation predictions.
-            This needs to be set to ``True`` if running the same AutoML object for repeated runs because CV predictions are required to build 
-            additional Stacked Ensemble models in AutoML. 
-            Defaults to ``False``.
-        :param keep_cross_validation_models: Whether to keep the cross-validated models.
-            Keeping cross-validation models may consume significantly more memory in the H2O cluster.
-            Defaults to ``False``.
-        :param keep_cross_validation_fold_assignment: Whether to keep fold assignments in the models.
-            Deleting them will save memory in the H2O cluster. 
-            Defaults to ``False``.
-        :param sort_metric: Metric to sort the leaderboard by at the end of an AutoML run. 
-            For binomial classification choose between ``"auc"``, ``"aucpr"``, ``"logloss"``, ``"mean_per_class_error"``, ``"rmse"``, ``"mse"``.
-            For multinomial classification choose between ``"mean_per_class_error"``, ``"logloss"``, ``"rmse"``, ``"mse"``.
-            For regression choose between ``"deviance"``, ``"rmse"``, ``"mse"``, ``"mae"``, ``"rmlse"``.
-            Defaults to ``"AUTO"`` (This translates to ``"auc"`` for binomial classification, ``"mean_per_class_error"`` for multinomial classification, ``"deviance"`` for regression).
-        :param export_checkpoints_dir: Path to a directory where every model will be stored in binary form.
-        :param verbosity: Verbosity of the backend messages printed during training.
-            Available options are ``None`` (live log disabled), ``"debug"``, ``"info"`` or ``"warn"``.
-            Defaults to ``"warn"``.
-        """
-        
-        # early validate kwargs, extracting hidden parameters:
-        algo_parameters = {}
-        for k in kwargs:
-            if k == 'algo_parameters':
-                algo_parameters = kwargs[k] or {}
-            else:
-                raise TypeError("H2OAutoML got an unexpected keyword argument '%s'" % k)
-        
-        # Check if H2O jar contains AutoML
-        try:
-            h2o.api("GET /3/Metadata/schemas/AutoMLV99")
-        except h2o.exceptions.H2OResponseError as e:
-            print(e)
-            print("*******************************************************************\n" \
-                  "*Please verify that your H2O jar has the proper AutoML extensions.*\n" \
-                  "*******************************************************************\n" \
-                  "\nVerbose Error Message:")
-
-        self._job = None
-        self._leader_id = None
-        self._leaderboard = None
-        self._verbosity = verbosity
-        self._event_log = None
-        self._training_info = None
-        self._state_json = None
-        self._build_resp = None  # contains all the actual parameters used on backend
-
-        self.__frozen = False
-        self.__input = dict()  # contains all the input params as entered by the user
-        
-        # Make bare minimum params containers
-        self.build_control = dict()
-        self.build_models = dict()
-        self.input_spec = dict()
-
-        self.project_name = project_name
-        self.nfolds = nfolds
-        self.balance_classes = balance_classes
-        self.class_sampling_factors = class_sampling_factors
-        self.max_after_balance_size = max_after_balance_size
-        self.keep_cross_validation_models = keep_cross_validation_models
-        self.keep_cross_validation_fold_assignment = keep_cross_validation_fold_assignment
-        self.keep_cross_validation_predictions = keep_cross_validation_predictions
-        self.export_checkpoints_dir = export_checkpoints_dir
-
-        self.max_runtime_secs = max_runtime_secs
-        self.max_runtime_secs_per_model = max_runtime_secs_per_model
-        self.max_models = max_models
-        self.stopping_metric = stopping_metric
-        self.stopping_tolerance = stopping_tolerance
-        self.stopping_rounds = stopping_rounds
-        self.seed = seed
-        self.exclude_algos = exclude_algos
-        self.include_algos = include_algos
-        self.exploitation_ratio = exploitation_ratio
-        self.modeling_plan = modeling_plan
-        self.preprocessing = preprocessing
-        if monotone_constraints is not None:
-            algo_parameters['monotone_constraints'] = monotone_constraints
-        self._algo_parameters = algo_parameters
-
-        self.sort_metric = sort_metric
-        
-    #---------------------------------------------------------------------------
-    # AutoML params
-    #---------------------------------------------------------------------------
-    
-    def __validate_not_set(self, val, prop=None, message=None):
-        assert val is None or getattr(self, prop, None) is None, message
-        return val
-    
-    def __validate_project_name(self, project_name):
-        check_id(project_name, "H2OAutoML")
-        return project_name
-    
-    def __validate_nfolds(self, nfolds):
-        assert nfolds == 0 or nfolds > 1, "nfolds set to %s; use nfolds >=2 if you want cross-validated metrics and Stacked Ensembles or use nfolds = 0 to disable." % nfolds
-        return nfolds
-        
-    def __validate_modeling_plan(self, modeling_plan):
-        if modeling_plan is None:
-            return None
-            
-        supported_aliases = ['all', 'defaults', 'grids']
-
-        def assert_is_step_def(sd):
-            assert 'name' in sd, "each definition must have a 'name' key"
-            assert 0 < len(sd) < 3, "each definition must have only 1 or 2 keys: name, name+alias or name+steps"
-            assert len(sd) == 1 or 'alias' in sd or 'steps' in sd, "steps definitions support only the following keys: name, alias, steps"
-            assert 'alias' not in sd or sd['alias'] in supported_aliases, "alias must be one of %s" % supported_aliases
-            assert 'steps' not in sd or (is_type(sd['steps'], list) and all(assert_is_step(s) for s in sd['steps']))
-
-        def assert_is_step(s):
-            assert is_type(s, dict), "each step must be a dict with an 'id' key and optional keys among: weight, group"
-            assert 'id' in s, "each step must have an 'id' key"
-            assert len(s) == 1 or 'weight' in s or 'group' in s, "steps support only the following keys: weight, group"
-            assert 'weight' not in s or is_type(s['weight'], int), "weight must be an integer"
-            assert 'group' not in s or is_type(s['group'], int), "group must be an integer"
-            return True
-
-        plan = []
-        for step_def in modeling_plan:
-            assert_is_type(step_def, dict, tuple, str)
-            if is_type(step_def, dict):
-                assert_is_step_def(step_def)
-                plan.append(step_def)
-            elif is_type(step_def, str):
-                plan.append(dict(name=step_def))
-            else:
-                assert 0 < len(step_def) < 3
-                assert_is_type(step_def[0], str)
-                name = step_def[0]
-                if len(step_def) == 1:
-                    plan.append(dict(name=name))
-                else:
-                    assert_is_type(step_def[1], str, list)
-                    ids = step_def[1]
-                    if is_type(ids, str):
-                        assert_is_type(ids, *supported_aliases)
-                        plan.append(dict(name=name, alias=ids))
-                    else:
-                        plan.append(dict(name=name, steps=[dict(id=i) for i in ids]))
-        return plan
-    
-    def __validate_preprocessing(self, preprocessing):
-        if preprocessing is None:
-            return 
-        assert all(p in ['target_encoding'] for p in preprocessing)
-        return [dict(type=p.replace("_", "")) for p in preprocessing]
-    
-    def __validate_monotone_constraints(self, monotone_constraints):
-        if monotone_constraints is None:
-            self._algo_parameters.pop('monotone_constraints', None)
-        else:
-            self._algo_parameters['monotone_constraints'] = monotone_constraints
-        return self.__validate_algo_parameters(self._algo_parameters)
-    
-    def __validate_algo_parameters(self, algo_parameters):
-        if algo_parameters is None:
-            return None
-        algo_parameters_json = []
-        for k, v in algo_parameters.items():
-            scope, __, name = k.partition('__')
-            if len(name) == 0:
-                name, scope = scope, 'any'
-            value = [dict(key=k, value=v) for k, v in v.items()] if isinstance(v, dict) else v   # we can't use stringify_dict here as this will be converted into a JSON string
-            algo_parameters_json.append(dict(scope=scope, name=name, value=value))
-        return algo_parameters_json
-
-    def __validate_frame(self, fr, name=None, required=False):
-        return H2OFrame._validate(fr, name, required=required)
-
-    _extract_params_doc(getdoc(__init__))
-    project_name = _aml_property('build_control.project_name', types=(None, str), freezable=True,
-                                  validate_fn=__validate_project_name)
-    nfolds = _aml_property('build_control.nfolds', types=(int,), freezable=True,
-                           validate_fn=__validate_nfolds)
-    balance_classes = _aml_property('build_control.balance_classes', types=(bool,), freezable=True)
-    class_sampling_factors = _aml_property('build_control.class_sampling_factors', types=(None, [numeric]), freezable=True)
-    max_after_balance_size = _aml_property('build_control.max_after_balance_size', types=(None, numeric), freezable=True)
-    keep_cross_validation_models = _aml_property('build_control.keep_cross_validation_models', types=(bool,), freezable=True)
-    keep_cross_validation_fold_assignment = _aml_property('build_control.keep_cross_validation_fold_assignment', types=(bool,), freezable=True)
-    keep_cross_validation_predictions = _aml_property('build_control.keep_cross_validation_predictions', types=(bool,), freezable=True)
-    export_checkpoints_dir = _aml_property('build_control.export_checkpoints_dir', types=(None, str), freezable=True)
-    max_runtime_secs = _aml_property('build_control.stopping_criteria.max_runtime_secs', types=(None, int), freezable=True)
-    max_runtime_secs_per_model = _aml_property('build_control.stopping_criteria.max_runtime_secs_per_model', types=(None, int), freezable=True)
-    max_models = _aml_property('build_control.stopping_criteria.max_models', types=(None, int), freezable=True)
-    stopping_metric = _aml_property('build_control.stopping_criteria.stopping_metric', types=(None, str), freezable=True)
-    stopping_tolerance = _aml_property('build_control.stopping_criteria.stopping_tolerance', types=(None, numeric), freezable=True)
-    stopping_rounds = _aml_property('build_control.stopping_criteria.stopping_rounds', types=(None, int), freezable=True)
-    seed = _aml_property('build_control.stopping_criteria.seed', types=(None, int), freezable=True)
-    exclude_algos = _aml_property('build_models.exclude_algos', types=(None, [str]), freezable=True,
-                                  validate_fn=ft.partial(__validate_not_set, prop='include_algos',
-                                                         message="Use either `exclude_algos` or `include_algos`, not both."))
-    include_algos = _aml_property('build_models.include_algos', types=(None, [str]), freezable=True,
-                                  validate_fn=ft.partial(__validate_not_set, prop='exclude_algos',
-                                                         message="Use either `exclude_algos` or `include_algos`, not both."))
-    exploitation_ratio = _aml_property('build_models.exploitation_ratio', types=(None, numeric), freezable=True)
-    modeling_plan = _aml_property('build_models.modeling_plan', types=(None, list), freezable=True,
-                                  validate_fn=__validate_modeling_plan)
-    preprocessing = _aml_property('build_models.preprocessing', types=(None, [str]), freezable=True,
-                                  validate_fn=__validate_preprocessing)
-    monotone_constraints = _aml_property('build_models.algo_parameters', name='monotone_constraints', types=(None, dict), freezable=True, 
-                                         validate_fn=__validate_monotone_constraints)
-    _algo_parameters = _aml_property('build_models.algo_parameters', types=(None, dict), freezable=True,
-                                     validate_fn=__validate_algo_parameters)
-
-    sort_metric = _aml_property('input_spec.sort_metric', types=(None, str))
-    fold_column = _aml_property('input_spec.fold_column', types=(None, int, str))
-    weights_column = _aml_property('input_spec.weights_column', types=(None, int, str))
-
-    training_frame = _aml_property('input_spec.training_frame', set_input=False,
-                                   validate_fn=ft.partial(__validate_frame, name='training_frame', required=True))
-    validation_frame = _aml_property('input_spec.validation_frame', set_input=False,
-                                     validate_fn=ft.partial(__validate_frame, name='validation_frame'))
-    leaderboard_frame = _aml_property('input_spec.leaderboard_frame', set_input=False,
-                                      validate_fn=ft.partial(__validate_frame, name='leaderboard_frame'))
-    blending_frame = _aml_property('input_spec.blending_frame', set_input=False,
-                                   validate_fn=ft.partial(__validate_frame, name='blending_frame'))
-    response_column = _aml_property('input_spec.response_column', types=(str,))
-
-    #---------------------------------------------------------------------------
-    # Basic properties
-    #---------------------------------------------------------------------------
-    
-    @property
-    def key(self):
-        return self._job.dest_key if self._job else self.project_name
-
-    @property
-    def leader(self):
-        return None if self._leader_id is None else h2o.get_model(self._leader_id)
-
-    @property
-    def leaderboard(self):
-        return H2OFrame([]) if self._leaderboard is None else self._leaderboard
-
-    @property
-    def event_log(self):
-        return H2OFrame([]) if self._event_log is None else self._event_log
-
-    @property
-    def training_info(self):
-        return dict() if self._training_info is None else self._training_info
-
-    @property
-    def modeling_steps(self):
-        """
-        Expose the modeling steps effectively used by the AutoML run.
-        This executed plan can be directly reinjected as the ``modeling_plan`` property of a new AutoML instance
-        to improve reproducibility across AutoML versions.
-
-        :return: a list of dictionaries representing the effective modeling plan.
-        """
-        # removing alias key to be able to reinject result to a new AutoML instance
-        return list(map(lambda sdef: dict(name=sdef['name'], steps=sdef['steps']), self._state_json['modeling_steps']))
-
-    #---------------------------------------------------------------------------
-    # Training AutoML
-    #---------------------------------------------------------------------------
-    def train(self, x=None, y=None, training_frame=None, fold_column=None,
-              weights_column=None, validation_frame=None, leaderboard_frame=None, blending_frame=None):
-        """
-        Begins an AutoML task, a background task that automatically builds a number of models
-        with various algorithms and tracks their performance in a leaderboard. At any point 
-        in the process you may use H2O's performance or prediction functions on the resulting 
-        models.
-
-        :param x: A list of column names or indices indicating the predictor columns.
-        :param y: An index or a column name indicating the response column.
-        :param fold_column: The name or index of the column in training_frame that holds per-row fold
-            assignments.
-        :param weights_column: The name or index of the column in training_frame that holds per-row weights.
-        :param training_frame: The H2OFrame having the columns indicated by x and y (as well as any
-            additional columns specified by fold_column or weights_column).
-        :param validation_frame: H2OFrame with validation data. This argument is ignored unless the user sets 
-            nfolds = 0. If cross-validation is turned off, then a validation frame can be specified and used 
-            for early stopping of individual models and early stopping of the grid searches.  By default and 
-            when nfolds > 1, cross-validation metrics will be used for early stopping and thus validation_frame will be ignored.
-        :param leaderboard_frame: H2OFrame with test data for scoring the leaderboard.  This is optional and
-            if this is set to None (the default), then cross-validation metrics will be used to generate the leaderboard 
-            rankings instead.
-        :param blending_frame: H2OFrame used to train the the metalearning algorithm in Stacked Ensembles (instead of relying on cross-validated predicted values).
-            This is optional, but when provided, it is also recommended to disable cross validation 
-            by setting `nfolds=0` and to provide a leaderboard frame for scoring purposes.
-
-        :returns: An H2OAutoML object.
-
-        :examples:
-        >>> # Set up an H2OAutoML object
-        >>> aml = H2OAutoML(max_runtime_secs=30)
-        >>> # Launch an AutoML run
-        >>> aml.train(y=y, training_frame=train)
-        """
-        # Minimal required arguments are training_frame and y (response)
-        self.training_frame = training_frame
-
-        ncols = self.training_frame.ncols
-        names = self.training_frame.names
-
-        if y is None and self.response_column is None:
-            raise H2OValueError('The response column (y) is not set; please set it to the name of the column that you are trying to predict in your data.')
-        elif y is not None:
-            assert_is_type(y, int, str)
-            if is_type(y, int):
-                if not (-ncols <= y < ncols):
-                    raise H2OValueError("Column %d does not exist in the training frame" % y)
-                y = names[y]
-            else:
-                if y not in names:
-                    raise H2OValueError("Column %s does not exist in the training frame" % y)
-            self.response_column = y
-
-        self.fold_column = fold_column
-        self.weights_column = weights_column
-
-        self.validation_frame = validation_frame
-        self.leaderboard_frame = leaderboard_frame
-        self.blending_frame = blending_frame
-
-        if x is not None:
-            assert_is_type(x, list)
-            xset = set()
-            if is_type(x, int, str): x = [x]
-            for xi in x:
-                if is_type(xi, int):
-                    if not (-ncols <= xi < ncols):
-                        raise H2OValueError("Column %d does not exist in the training frame" % xi)
-                    xset.add(names[xi])
-                else:
-                    if xi not in names:
-                        raise H2OValueError("Column %s not in the training frame" % xi)
-                    xset.add(xi)
-            ignored_columns = set(names) - xset
-            for col in [y, fold_column, weights_column]:
-                if col is not None and col in ignored_columns:
-                    ignored_columns.remove(col)
-            if ignored_columns is not None:
-                self.input_spec['ignored_columns'] = list(ignored_columns)
-
-        def clean_params(params):
-            return ({k: clean_params(v) for k, v in params.items() if v is not None} if isinstance(params, dict) 
-                    else H2OEstimator._keyify(params))
-
-        automl_build_params = clean_params(dict(
-            build_control=self.build_control,
-            build_models=self.build_models,
-            input_spec=self.input_spec,
-        ))
-
-        resp = self._build_resp = h2o.api('POST /99/AutoMLBuilder', json=automl_build_params)
-        if 'job' not in resp:
-            raise H2OResponseError("Backend failed to build the AutoML job: {}".format(resp))
-
-        if not self.project_name:
-            self.project_name = resp['build_control']['project_name']
-        self.__frozen = True
-        
-        self._job = H2OJob(resp['job'], "AutoML")
-        poll_updates = ft.partial(self._poll_training_updates, verbosity=self._verbosity, state={})
-        try:
-            self._job.poll(poll_updates=poll_updates)
-        finally:
-            poll_updates(self._job, 1)
-
-        self._fetch()
-        return self.leader
-
-    #---------------------------------------------------------------------------
-    # Predict with AutoML
-    #---------------------------------------------------------------------------
-    def predict(self, test_data):
-        leader = self.leader
-        if leader is None:
-            self._fetch()
-            leader = self.leader
-        if leader is not None:
-            return leader.predict(test_data)
-        print("No model built yet...")
-
-    #-------------------------------------------------------------------------------------------------------------------
-    # Overrides
-    #-------------------------------------------------------------------------------------------------------------------
-    def detach(self):
-        self.__frozen = False
-        self.project_name = None
-        h2o.remove(self.leaderboard)
-        h2o.remove(self.event_log)
-
-    #-------------------------------------------------------------------------------------------------------------------
-    # Private
-    #-------------------------------------------------------------------------------------------------------------------
-
-    def _fetch(self):
-        state = H2OAutoML._fetch_state(self.key)
-        self._leader_id = state['leader_id']
-        self._leaderboard = state['leaderboard']
-        self._event_log = el = state['event_log']
-        self._training_info = { r[0]: r[1]
-                                for r in el[el['name'] != '', ['name', 'value']]
-                                           .as_data_frame(use_pandas=False, header=False)
-                              }
-        self._state_json = state['json']
-        return self._leader_id is not None
-
-    def _poll_training_updates(self, job, bar_progress=0, verbosity=None, state=None):
-        """
-        the callback function used to print verbose info when polling AutoML job.
-        """
-        levels = ['Debug', 'Info', 'Warn']
-        if verbosity is None or verbosity.capitalize() not in levels:
-            return
-
-        levels = levels[levels.index(verbosity.capitalize()):]
-        try:
-            if job.progress > state.get('last_job_progress', 0):
-                # print("\nbar_progress={}, job_progress={}".format(bar_progress, job.progress))
-                events = H2OAutoML._fetch_state(job.dest_key, properties=['event_log'])['event_log']
-                events = events[events['level'].isin(levels), :]
-                last_nrows = state.get('last_events_nrows', 0)
-                if events.nrows > last_nrows:
-                    fr = events[last_nrows:, ['timestamp', 'message']].as_data_frame(use_pandas=False, header=False)
-                    print('')
-                    for r in fr:
-                        print("{}: {}".format(r[0], r[1]))
-                    print('')
-                    state['last_events_nrows'] = events.nrows
-            state['last_job_progress'] = job.progress
-        except Exception as e:
-            print("Failed polling AutoML progress log: {}".format(e))
-
-    @staticmethod
-    def _fetch_leaderboard(aml_id, extensions=None):
-        assert_is_type(extensions, None, str, [str])
-        extensions = ([] if extensions is None
-                      else [extensions] if is_type(extensions, str)
-                      else extensions)
-        resp = h2o.api("GET /99/Leaderboards/%s" % aml_id, data=dict(extensions=extensions))
-        dest_key = resp['project_name'].split('@', 1)[0]+"_custom_leaderboard"
-        lb = H2OAutoML._fetch_table(resp['table'], key=dest_key, progress_bar=False)
-        return h2o.assign(lb[1:], dest_key)
-
-
-    @staticmethod
-    def _fetch_table(table, key=None, progress_bar=True):
-        try:
-            # Intentionally mask the progress bar here since showing multiple progress bars is confusing to users.
-            # If any failure happens, revert back to user's original setting for progress and display the error message.
-            ori_progress_state = H2OJob.__PROGRESS_BAR__
-            H2OJob.__PROGRESS_BAR__ = progress_bar
-            # Parse leaderboard H2OTwoDimTable & return as an H2OFrame
-            return h2o.H2OFrame(table.cell_values, destination_frame=key, column_names=table.col_header, column_types=table.col_types)
-        finally:
-            H2OJob.__PROGRESS_BAR__ = ori_progress_state
-
-    @staticmethod
-    def _fetch_state(aml_id, properties=None):
-        state_json = h2o.api("GET /99/AutoML/%s" % aml_id)
-        project_name = state_json["project_name"]
-        if project_name is None:
-            raise H2OValueError("No AutoML instance with id {}.".format(aml_id))
-
-        leaderboard_list = [key["name"] for key in state_json['leaderboard']['models']]
-        leader_id = leaderboard_list[0] if (leaderboard_list is not None and len(leaderboard_list) > 0) else None
-
-        should_fetch = lambda prop: properties is None or prop in properties
-
-        leader = None
-        if should_fetch('leader'):
-            leader = h2o.get_model(leader_id) if leader_id is not None else None
-
-        leaderboard = None
-        if should_fetch('leaderboard'):
-            leaderboard = H2OAutoML._fetch_table(state_json['leaderboard_table'], key=project_name+"_leaderboard", progress_bar=False)
-            leaderboard = h2o.assign(leaderboard[1:], project_name+"_leaderboard")  # removing index and reassign id to ensure persistence on backend
-
-        event_log = None
-        if should_fetch('event_log'):
-            event_log = H2OAutoML._fetch_table(state_json['event_log_table'], key=project_name+"_eventlog", progress_bar=False)
-            event_log = h2o.assign(event_log[1:], project_name+"_eventlog")  # removing index and reassign id to ensure persistence on backend
-
-        return dict(
-            project_name=project_name,
-            json=state_json,
-            leader_id=leader_id,
-            leader=leader,
-            leaderboard=leaderboard,
-            event_log=event_log,
-        )
-=======
 from h2o.utils.typechecks import assert_is_type
 from ._base import _fetch_state, _fetch_leaderboard
 from ._estimator import H2OAutoML  # keep this to link the estimator for backwards compatibility in module imports
 from ._output import H2OAutoMLOutput
->>>>>>> d37fe590
 
 
 def get_automl(project_name):
