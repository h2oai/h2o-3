--- conflicted
+++ resolved
@@ -1406,12 +1406,8 @@
                            by grouping feature values.
     :param output_graphing_data: a bool whether to output final graphing data to a frame.
     :param nbins: Number of bins used.
-<<<<<<< HEAD
+    :param show_rug: Show rug to visualize the density of the column
     :returns: object that contains the resulting matplotlib figure (can be accessed using ``result.figure()``).
-=======
-    :param show_rug: Show rug to visualize the density of the column
-    :returns: object that contains the resulting matplotlib figure (can be accessed using result.figure())
->>>>>>> d75a03e0
 
     :examples:
     
@@ -1477,12 +1473,8 @@
     :param markers: List of markers to use for factors, when it runs out of possible markers the last in
                     this list will get reused
     :param save_plot_path: a path to save the plot via using matplotlib function savefig
-<<<<<<< HEAD
-    :returns: object that contains the resulting matplotlib figure (can be accessed using ``result.figure()``)
-=======
     :param show_rug: Show rug to visualize the density of the column
-    :returns: object that contains the resulting matplotlib figure (can be accessed using result.figure())
->>>>>>> d75a03e0
+    :returns: object that contains the resulting matplotlib figure (can be accessed using ``result.figure()``).
 
     :examples:
     
@@ -1759,12 +1751,8 @@
         grouping feature values.
     :param output_graphing_data: a bool whether to output final graphing data to a frame.
     :param nbins: Number of bins used.
-<<<<<<< HEAD
+    :param show_rug: Show rug to visualize the density of the column
     :returns: object that contains the resulting matplotlib figure (can be accessed using ``result.figure()``).
-=======
-    :param show_rug: Show rug to visualize the density of the column
-    :returns: object that contains the resulting matplotlib figure (can be accessed using result.figure())
->>>>>>> d75a03e0
 
     :examples:
     
