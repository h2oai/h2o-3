--- conflicted
+++ resolved
@@ -54,9 +54,6 @@
     'SupervisedTrees', 
     'VariableImportance',
     'Contributions',
-<<<<<<< HEAD
     'Fairness',
-=======
     'RowToTreeAssignment'
->>>>>>> fb295a39
 ]