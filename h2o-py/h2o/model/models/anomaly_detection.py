# -*- encoding: utf-8 -*-
from __future__ import absolute_import, division, print_function, unicode_literals

from h2o.model import ModelBase
from h2o.utils.shared_utils import can_use_pandas


class H2OAnomalyDetectionModel(ModelBase):

    def varsplits(self, use_pandas=False):
        """
        Retrieve per-variable split information for a given Isolation Forest model. Output will include:
        
<<<<<<< HEAD
        **count**: The number of times a variable was used to make a split.
        
        **aggregated_split_ratios**: The split ratio is defined as `abs(#left_observations - #right_observations) / #before_split`.
        Even splits (i.e., `#left_observations` approx the same as `#right_observations`) contribute
        less to the total aggregated split ratio value for the given feature; highly imbalanced splits (e.g., `#left_observations` >> `#right_observations`) contribute more.
            
        **aggregated_split_depths**: The sum of all depths of a variable used to make a split. (If a variable is used on level N of a tree, then it contributes with N to the total aggregate.)

        :param use_pandas: If ``True``, then the variable splits will be returned as a Pandas data frame.

=======
        - count
            The number of times a variable was used to make a split.
        - aggregated_split_ratios
            The split ratio is defined as ``abs(#left_observations - #right_observations) / #before_split``.
            Even splits (``#left_observations`` approx the same as ``#right_observations``) contribute
            less to the total aggregated split ratio value for the given feature;
            highly imbalanced splits (eg. ``#left_observations >> #right_observations``) contribute more.
        - aggregated_split_depths
            The sum of all depths of a variable used to make a split. 
            (If a variable is used on level N of a tree, then it contributes with N to the total aggregate.)

        :param use_pandas: If True, then the variable splits will be returned as a Pandas data frame.
>>>>>>> b0415818
        :returns: A list or Pandas DataFrame.

        :examples:

        >>> from h2o.estimators import H2OIsolationForestEstimator
        >>> h2o_df = h2o.import_file("https://raw.github.com/h2oai/h2o/master/smalldata/logreg/prostate.csv")
        >>> train,test = h2o_df.split_frame(ratios=[0.75])
        >>> model = H2OIsolationForestEstimator(sample_rate = 0.1,
        ...                                     max_depth = 20,
        ...                                     ntrees = 50)
        >>> model.train(training_frame=train)
        >>> model.varsplits()
        """
        model = self._model_json["output"]
        if "variable_splits" in list(model.keys()) and model["variable_splits"]:
            vals = model["variable_splits"].cell_values
            header = model["variable_splits"].col_header

            if use_pandas and can_use_pandas():
                import pandas
                return pandas.DataFrame(vals, columns=header)
            else:
                return vals
        else:
            print("Warning: This model doesn't provide variable split information")<|MERGE_RESOLUTION|>--- conflicted
+++ resolved
@@ -11,18 +11,6 @@
         """
         Retrieve per-variable split information for a given Isolation Forest model. Output will include:
         
-<<<<<<< HEAD
-        **count**: The number of times a variable was used to make a split.
-        
-        **aggregated_split_ratios**: The split ratio is defined as `abs(#left_observations - #right_observations) / #before_split`.
-        Even splits (i.e., `#left_observations` approx the same as `#right_observations`) contribute
-        less to the total aggregated split ratio value for the given feature; highly imbalanced splits (e.g., `#left_observations` >> `#right_observations`) contribute more.
-            
-        **aggregated_split_depths**: The sum of all depths of a variable used to make a split. (If a variable is used on level N of a tree, then it contributes with N to the total aggregate.)
-
-        :param use_pandas: If ``True``, then the variable splits will be returned as a Pandas data frame.
-
-=======
         - count
             The number of times a variable was used to make a split.
         - aggregated_split_ratios
@@ -34,8 +22,7 @@
             The sum of all depths of a variable used to make a split. 
             (If a variable is used on level N of a tree, then it contributes with N to the total aggregate.)
 
-        :param use_pandas: If True, then the variable splits will be returned as a Pandas data frame.
->>>>>>> b0415818
+        :param use_pandas: If ``True``, then the variable splits will be returned as a Pandas data frame.
         :returns: A list or Pandas DataFrame.
 
         :examples:
