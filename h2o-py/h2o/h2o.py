import warnings

warnings.simplefilter('always', DeprecationWarning)
import os
import os.path
import re
import urllib
import urllib2
import imp
import tabulate
from connection import H2OConnection
from job import H2OJob
from frame import H2OFrame, _py_tmp_key, _is_list_of_lists
import expr
from estimators.estimator_base import H2OEstimator
from h2o_model_builder import supervised, unsupervised, _resolve_model


def lazy_import(path):
  """
  Import a single file or collection of files.

  Parameters
  ----------
  path : str
    A path to a data file (remote or local).

 :return: A new H2OFrame
  """
  return [_import(p)[0] for p in path] if isinstance(path, (list, tuple)) else _import(path)


def _import(path):
  j = H2OConnection.get_json(url_suffix="ImportFiles", path=path)
  if j['fails']: raise ValueError("ImportFiles of " + path + " failed on " + str(j['fails']))
  return j['destination_frames']


def upload_file(path, destination_frame="", header=(-1, 0, 1), sep="", col_names=None, col_types=None, na_strings=None):
  """
  Upload a dataset at the path given from the local machine to the H2O cluster.

  Parameters
  ----------
    path : str
      A path specifying the location of the data to upload.
    destination_frame : str, optional
      The unique hex key assigned to the imported file. If none is given, a key will
      automatically be generated.
    header : int, optional
     -1 means the first line is data, 0 means guess, 1 means first line is header.
    sep : str, optional
      The field separator character. Values on each line of the file are separated by
      this character. If sep = "", the parser will automatically detect the separator.
    col_names : list, optional
      A list of column names for the file.
    col_types : list or dict, optional
      A list of types or a dictionary of column names to types to specify whether columns
      should be forced to a certain type upon import parsing. If a list, the types for
      elements that are None will be guessed. The possible types a column may have are:
          "unknown" - this will force the column to be parsed as all NA
          "uuid"    - the values in the column must be true UUID or will be parsed as NA
          "string"  - force the column to be parsed as a string
          "numeric" - force the column to be parsed as numeric. H2O will handle the
                      compression of the numeric data in the optimal manner.
          "enum"    - force the column to be parsed as a categorical column.
          "time"    - force the column to be parsed as a time column. H2O will attempt to
                      parse the following list of date time formats.
                        date:
                          "yyyy-MM-dd"
                          "yyyy MM dd"
                          "dd-MMM-yy"
                          "dd MMM yy"
                        time:
                          "HH:mm:ss"
                          "HH:mm:ss:SSS"
                          "HH:mm:ss:SSSnnnnnn"
                          "HH.mm.ss"
                          "HH.mm.ss.SSS"
                          "HH.mm.ss.SSSnnnnnn"
                      Times can also contain "AM" or "PM".
    na_strings : list or dict, optional
      A list of strings, or a list of lists of strings (one list per column), or a
      dictionary of column names to strings which are to be interpreted as missing values.

  Returns
  -------
    A new H2OFrame instance.

  Examples
  --------
    >>> import h2o as ml
    >>> ml.upload_file(path="/path/to/local/data", destination_frame="my_local_data")
    ...
  """
<<<<<<< HEAD
  return H2OFrame()._upload_parse(path, destination_frame, header, sep, col_names, col_types, na_strings)
=======
  return H2OFrame._upload_parse(path, destination_frame, header, sep, col_names, col_types, na_strings)
>>>>>>> 09779bb7


def import_file(path=None, destination_frame="", parse=True, header=(-1, 0, 1), sep="",
                col_names=None, col_types=None, na_strings=None):
  """Have H2O import a dataset into memory. The path to the data must be a valid path for
  each node in the H2O cluster. If some node in the H2O cluster cannot see the file, then
  an exception will be thrown by the H2O cluster.

  Parameters
  ----------
    path : str
      A path specifying the location of the data to import.
    destination_frame : str, optional
      The unique hex key assigned to the imported file. If none is given, a key will
      automatically be generated.
    parse : bool, optional
      A logical value indicating whether the file should be parsed after import.
    header : int, optional
     -1 means the first line is data, 0 means guess, 1 means first line is header.
    sep : str, optional
      The field separator character. Values on each line of the file are separated by this
      character. If sep = "", the parser will automatically detect the separator.
    col_names : list, optional
      A list of column names for the file.
    col_types : list or dict, optional
      A list of types or a dictionary of column names to types to specify whether columns
      should be forced to a certain type upon import parsing. If a list, the types for
      elements that are None will be guessed. The possible types a column may have are:
          "unknown" - this will force the column to be parsed as all NA
          "uuid"    - the values in the column must be true UUID or will be parsed as NA
          "string"  - force the column to be parsed as a string
          "numeric" - force the column to be parsed as numeric. H2O will handle the
                      compression of the numeric data in the optimal manner.
          "enum"    - force the column to be parsed as a categorical column.
          "time"    - force the column to be parsed as a time column. H2O will attempt to
                      parse the following list of date time formats.
                        date:
                          "yyyy-MM-dd"
                          "yyyy MM dd"
                          "dd-MMM-yy"
                          "dd MMM yy"
                        time:
                          "HH:mm:ss"
                          "HH:mm:ss:SSS"
                          "HH:mm:ss:SSSnnnnnn"
                          "HH.mm.ss"
                          "HH.mm.ss.SSS"
                          "HH.mm.ss.SSSnnnnnn"
                      Times can also contain "AM" or "PM".
    na_strings : list or dict, optional
      A list of strings, or a list of lists of strings (one list per column), or a
      dictionary of column names to strings which are to be interpreted as missing values.

  Returns
  -------
    A new H2OFrame instance.
  """
  if not parse:
      return lazy_import(path)

<<<<<<< HEAD
  return H2OFrame()._import_parse(path, destination_frame, header, sep, col_names, col_types, na_strings)
=======
  return H2OFrame.read_csv(file_path=path, destination_frame=destination_frame, header=header, separator=sep, column_names=col_names, column_types=col_types, na_strings=na_strings)
>>>>>>> 09779bb7

def parse_setup(raw_frames, destination_frame="", header=(-1, 0, 1), separator="", column_names=None, column_types=None, na_strings=None):
  """

  During parse setup, the H2O cluster will make several guesses about the attributes of
  the data. This method allows a user to perform corrective measures by updating the
  returning dictionary from this method. This dictionary is then fed into `parse_raw` to
  produce the H2OFrame instance.

  Parameters
  ----------

    raw_frames : H2OFrame
      A collection of imported file frames
    destination_frame : str, optional
      The unique hex key assigned to the imported file. If none is given, a key will
      automatically be generated.
    parse : bool, optional
      A logical value indicating whether the file should be parsed after import.
    header : int, optional
     -1 means the first line is data, 0 means guess, 1 means first line is header.
    sep : str, optional
      The field separator character. Values on each line of the file are separated by this
       character. If sep = "", the parser will automatically detect the separator.
    col_names : list, optional
      A list of column names for the file.
    col_types : list or dict, optional
      A list of types or a dictionary of column names to types to specify whether columns
      should be forced to a certain type upon import parsing. If a list, the types for
      elements that are None will be guessed. The possible types a column may have are:
          "unknown" - this will force the column to be parsed as all NA
          "uuid"    - the values in the column must be true UUID or will be parsed as NA
          "string"  - force the column to be parsed as a string
          "numeric" - force the column to be parsed as numeric. H2O will handle the
                      compression of the numeric data in the optimal manner.
          "enum"    - force the column to be parsed as a categorical column.
          "time"    - force the column to be parsed as a time column. H2O will attempt to
                      parse the following list of date time formats.
                        date:
                          "yyyy-MM-dd"
                          "yyyy MM dd"
                          "dd-MMM-yy"
                          "dd MMM yy"
                        time:
                          "HH:mm:ss"
                          "HH:mm:ss:SSS"
                          "HH:mm:ss:SSSnnnnnn"
                          "HH.mm.ss"
                          "HH.mm.ss.SSS"
                          "HH.mm.ss.SSSnnnnnn"
                      Times can also contain "AM" or "PM".
      A list of strings, or a list of lists of strings (one list per column), or a
      dictionary of column names to strings which are to be interpreted as missing values.

  Returns
  -------
    A dictionary is returned containing all of the guesses made by the H2O back end.
  """

  # The H2O backend only accepts things that are quoted
  if isinstance(raw_frames, basestring): raw_frames = [raw_frames]
  j = H2OConnection.post_json(url_suffix="ParseSetup", source_frames=[_quoted(id) for id in raw_frames])

  if destination_frame: j["destination_frame"] = destination_frame.replace("%",".").replace("&",".") # TODO: really should be url encoding...
  if header != (-1, 0, 1):
    if header not in (-1, 0, 1): raise ValueError("header should be -1, 0, or 1")
    j["check_header"] = header
  if separator:
    if not isinstance(separator, basestring) or len(separator) != 1: raise ValueError("separator should be a single character string")
    j["separator"] = ord(separator)
  if column_names:
    if not isinstance(column_names, list): raise ValueError("col_names should be a list")
    if len(column_names) != len(j["column_types"]): raise ValueError("length of col_names should be equal to the number of columns")
    j["column_names"] = column_names
  if column_types:
    if isinstance(column_types, dict):
      #overwrite dictionary to ordered list of column types. if user didn't specify column type for all names, use type provided by backend
      if j["column_names"] is None:  # no colnames discovered! (C1, C2, ...)
        j["column_names"] = _gen_header(j["number_columns"])
      if not set(column_types.keys()).issubset(set(j["column_names"])): raise ValueError("names specified in col_types is not a subset of the column names")
      idx = 0
      column_types_list = []
      for name in j["column_names"]:
        if name in column_types:
          column_types_list.append(column_types[name])
        else:
          column_types_list.append(j["column_types"][idx])
        idx += 1
      column_types = column_types_list
    elif isinstance(column_types, list):
      if len(column_types) != len(j["column_types"]): raise ValueError("length of col_types should be equal to the number of columns")
      column_types = [column_types[i] if column_types[i] else j["column_types"][i] for i in range(len(column_types))]
    else:  # not dictionary or list
      raise ValueError("col_types should be a list of types or a dictionary of column names to types")
    j["column_types"] = column_types
  if na_strings:
    if isinstance(na_strings, dict):
      #overwrite dictionary to ordered list of lists of na_strings
      if not j["column_names"]: raise ValueError("column names should be specified")
      if not set(na_strings.keys()).issubset(set(j["column_names"])): raise ValueError("names specified in na_strings is not a subset of the column names")
      j["na_strings"] = [[] for _ in range(len(j["column_names"]))]
      for name, na in na_strings.items():
        idx = j["column_names"].index(name)
        if isinstance(na, basestring): na = [na]
        for n in na: j["na_strings"][idx].append(_quoted(n))
    elif _is_list_of_lists(na_strings):
      if len(na_strings) != len(j["column_types"]): raise ValueError("length of na_strings should be equal to the number of columns")
      j["na_strings"] = [[_quoted(na) for na in col] if col is not None else [] for col in na_strings]
    elif isinstance(na_strings, list):
      j["na_strings"] = [[_quoted(na) for na in na_strings]] * len(j["column_types"])
    else:  # not a dictionary or list
      raise ValueError("na_strings should be a list, a list of lists (one list per column), or a dictionary of column "
                       "names to strings which are to be interpreted as missing values")

  #quote column names and column types also when not specified by user
  if j["column_names"]: j["column_names"] = map(_quoted, j["column_names"])
  j["column_types"] = map(_quoted, j["column_types"])
  return j


<<<<<<< HEAD
def parse_raw(setup, id=None, first_line_is_header=(-1, 0, 1)):
=======
def parse_raw(setup):
>>>>>>> 09779bb7
  """
  Used in conjunction with lazy_import and parse_setup in order to make alterations before
  parsing.

  Parameters
  ----------

  setup : dict
    Result of h2o.parse_setup
  id : str, optional
    An id for the frame.
  first_line_is_header : int, optional
    -1,0,1 if the first line is to be used as the header

 :return: An H2OFrame object
  """
<<<<<<< HEAD
  if id: setup["destination_frame"] = _quoted(id).replace("%",".").replace("&",".")
  if first_line_is_header != (-1, 0, 1):
    if first_line_is_header not in (-1, 0, 1): raise ValueError("first_line_is_header should be -1, 0, or 1")
    setup["check_header"] = first_line_is_header
  fr = H2OFrame()
  fr._parse_raw(setup)
  return fr
=======
  return H2OFrame._parse_raw(setup)
>>>>>>> 09779bb7


def _quoted(key):
  if key is None: return "\"\""
  # mimic behavior in R to replace "%" and "&" characters, which break the call to /Parse, with "."
  # key = key.replace("%", ".")
  # key = key.replace("&", ".")
  is_quoted = len(re.findall(r'\"(.+?)\"', key)) != 0
  key = key if is_quoted  else '"' + key + '"'
  return key

<<<<<<< HEAD

def assign(data,id):
  data._eager()
  rapids(data._id, id)
  data._id=id
  data._ast=None  # ensure it won't be deleted by gc
  return data


def which(condition):
  """

  Parameters
  ----------

  condition : H2OFrame
    A conditional statement.

  :return: A H2OFrame of 1 column filled with 0-based indices for which the condition is True
  """
  return (H2OFrame._expr(expr=ExprNode("h2o.which",condition)))._scalar()


def ifelse(test,yes,no):
  """
  Semantically equivalent to R's ifelse.
  Based on the booleans in the test vector, the output has the values of the yes and no
  vectors interleaved (or merged together).

  Parameters
  ----------

  test : H2OFrame
    A "test" H2OFrame
  yes : H2OFrame
    A "yes" H2OFrame
  no : H2OFrame
    A "no" H2OFrame

 :return: An H2OFrame
  """
  return H2OFrame._expr(expr=ExprNode("ifelse",test,yes,no))._frame()


=======
def assign(data,xid):
  if data.frame_id == xid: ValueError("Desination key must differ input frame")
  data._ex = expr.ExprNode("tmp=",xid,data)._eval_driver(False)
  data._ex._id = xid
  return data


>>>>>>> 09779bb7
def get_future_model(future_model):
  """
  Waits for the future model to finish building, and then returns the model.

  Parameters
  ----------

  future_model : H2OModelFuture
    an H2OModelFuture object

  :return: a resolved model (i.e. an H2OBinomialModel, H2ORegressionModel, H2OMultinomialModel, ...)
  """
  return _resolve_model(future_model)


def get_model(model_id):
  """
  Return the specified model

  Parameters
  ----------

  model_id : str
    The model identification in h2o

  :return: H2OModel

  """
  m = H2OEstimator()
  model_json = H2OConnection.get_json("Models/"+model_id)["models"][0]
  m._resolve_model(model_id,model_json)
  return m


def get_frame(frame_id):
  """
  Obtain a handle to the frame in H2O with the frame_id key.
  :return: An H2OFrame
  """
  return H2OFrame.get_frame(frame_id)


def ou():
  """
  Where is my baguette!?

  :return: the name of the baguette. oh uhr uhr huhr
  """
  from inspect import stack

  return stack()[2][1]


def no_progress():
  """
  Disable the progress bar from flushing to stdout. The completed progress bar is printed
  when a job is complete so as to demarcate a log file.

  :return: None
  """
  H2OJob.__PROGRESS_BAR__ = False


def show_progress():
  """
  Enable the progress bar. (Progress bar is enabled by default).

  :return: None
  """
  H2OJob.__PROGRESS_BAR__ = True


def log_and_echo(message):
  """
  Log a message on the server-side logs
  This is helpful when running several pieces of work one after the other on a single H2O
  cluster and you want to make a notation in the H2O server side log where one piece of
  work ends and the next piece of work begins.

  Sends a message to H2O for logging. Generally used for debugging purposes.

  Parameters
  ----------

  message : str
    A character string with the message to write to the log.

  :return: None
  """
  if message is None: message = ""
  H2OConnection.post_json("LogAndEcho", message=message)

def remove(x):
  """
  Remove object from H2O. This is a "hard" delete of the object. It removes all subparts.
  :param x: The object to be removed.
  :return: None
  """
  if x is None:
    raise ValueError("remove with no object is not supported, for your protection")
  if isinstance(x, H2OFrame):
    x = x._ex._id       # String or None
    if not x: return    # Lazy frame, never evaluated, nothing in cluster
  if isinstance(x, str): H2OConnection.delete("DKV/"+x)


def remove_all():
  """
  Remove all objects from H2O.

  :return None
  """
  H2OConnection.delete("DKV")

def rapids(expr):
  """
  Fire off a Rapids expression.

  Parameters
  ----------

  expr : str
    The rapids expression (ascii string).

  :return: The JSON response of the Rapids execution
  """
<<<<<<< HEAD
  expr = expr if id is None else "(tmp= {} {})".format(id, expr)
  return H2OConnection.post_json("Rapids", ast=urllib.quote(expr), _rest_version=99)

=======
  return H2OConnection.post_json("Rapids", ast=urllib.quote(expr), _rest_version=99)
>>>>>>> 09779bb7

def ls():
  """
  List Keys on an H2O Cluster
  :return: Returns a list of keys in the current H2O instance
  """
<<<<<<< HEAD
  return H2OFrame._expr(expr=ExprNode("ls")).as_data_frame()
=======
  return H2OFrame(expr.ExprNode("ls")).as_data_frame(use_pandas=False)
>>>>>>> 09779bb7


def frame(frame_id,exclude=""):
  """
  Retrieve metadata for a id that points to a Frame.
  :param frame_id: A string name of a Frame in H2O.
  :return: Meta information on the frame
  """
  return H2OConnection.get_json("Frames/" + urllib.quote(frame_id + exclude))


def frames():
  """
  Retrieve all the Frames.
  :return: Meta information on the frames
  """
  return H2OConnection.get_json("Frames")


def download_pojo(model,path="", get_jar=True):
  """
  Download the POJO for this model to the directory specified by path (no trailing slash!).
  If path is "", then dump to screen.

  Parameters
  ----------

  model : H2OModel
    Retrieve this model's scoring POJO.
  path : str
    An absolute path to the directory where POJO should be saved.
  get_jar : bool
    Retreive the h2o genmodel jar also.

  :return: None
  """
  java = H2OConnection.get( "Models.java/"+model._id )
  file_path = path + "/" + model._id + ".java"
  if path == "": print java.text
  else:
    with open(file_path, 'wb') as f:
      f.write(java.text)
  if get_jar and path!="":
    url = H2OConnection.make_url("h2o-genmodel.jar")
    filename = path + "/" + "h2o-genmodel.jar"
    response = urllib2.urlopen(url)
    with open(filename, "wb") as f:
      f.write(response.read())


def download_csv(data, filename):
  """
  Download an H2O data set to a CSV file on the local disk.

  Warning: Files located on the H2O server may be very large! Make sure you have enough hard drive space to accommodate the entire file.

  Parameters
  ----------

  data : H2OFrame
    An H2OFrame object to be downloaded.
  filename : str
    A string indicating the name that the CSV file should be should be saved to.

  :return: None
  """
  data._eager()
  if not isinstance(data, H2OFrame): raise(ValueError, "`data` argument must be an H2OFrame, but got " + type(data))
  url = "http://{}:{}/3/DownloadDataset?frame_id={}".format(H2OConnection.ip(),H2OConnection.port(),data.frame_id)
  with open(filename, 'w') as f: f.write(urllib2.urlopen(url).read())


def download_all_logs(dirname=".",filename=None):
  """
  Download H2O Log Files to Disk

  Parameters
  ----------

  dirname : str
    (Optional) A character string indicating the directory that the log file should be saved in.
  filename : str
    (Optional) A string indicating the name that the CSV file should be

  :return: path of logs written (as a string)
  """
  url = 'http://{}:{}/Logs/download'.format(H2OConnection.ip(),H2OConnection.port())
  response = urllib2.urlopen(url)

  if not os.path.exists(dirname): os.mkdir(dirname)
  if filename == None:
    for h in response.headers.headers:
      if 'filename=' in h:
        filename = h.split("filename=")[1].strip()
        break
  path = os.path.join(dirname,filename)

  print "Writing H2O logs to " + path
  with open(path, 'w') as f: f.write(urllib2.urlopen(url).read())
  return path


def save_model(model, path="", force=False):
  """
  Save an H2O Model Object to Disk.

  Parameters
  ----------

  model :  H2OModel
    The model object to save.
  path : str
    A path to save the model at (hdfs, s3, local)
  force : bool
    Overwrite destination directory in case it exists or throw exception if set to false.

  :return: the path of the saved model (string)
  """
  path=os.path.join(os.getcwd() if path=="" else path,model._id)
  return H2OConnection.get_json("Models.bin/"+model._id,dir=path,force=force,_rest_version=99)["dir"]


def load_model(path):
  """
  Load a saved H2O model from disk.
  Example:
      >>> path = h2o.save_model(my_model,dir=my_path)
      >>> h2o.load_model(path)                         # use the result of save_model


  Parameters
  ----------
  path : str
    The full path of the H2O Model to be imported.

  :return: the model
  """
  res = H2OConnection.post_json("Models.bin/",dir=path,_rest_version=99)
  return get_model(res['models'][0]['model_id']['name'])


def cluster_status():
  """
  TODO: This isn't really a cluster status... it's a node status check for the node we're connected to.
  This is possibly confusing because this can come back without warning,
  but if a user tries to do any remoteSend, they will get a "cloud sick warning"

  Retrieve information on the status of the cluster running H2O.
  :return: None
  """
  cluster_json = H2OConnection.get_json("Cloud?skip_ticks=true")

  print "Version: {0}".format(cluster_json['version'])
  print "Cloud name: {0}".format(cluster_json['cloud_name'])
  print "Cloud size: {0}".format(cluster_json['cloud_size'])
  if cluster_json['locked']: print "Cloud is locked\n"
  else: print "Accepting new members\n"
  if cluster_json['nodes'] == None or len(cluster_json['nodes']) == 0:
    print "No nodes found"
    return

  status = []
  for node in cluster_json['nodes']:
    for k, v in zip(node.keys(),node.values()):
      if k in ["h2o", "healthy", "last_ping", "num_cpus", "sys_load", "mem_value_size", "total_value_size",
               "free_mem", "tot_mem", "max_mem", "free_disk", "max_disk", "pid", "num_keys", "tcps_active",
               "open_fds", "rpcs_active"]: status.append(k+": {0}".format(v))
    print ', '.join(status)
    print


def init(ip="localhost", port=54321, size=1, start_h2o=False, enable_assertions=False,
         license=None, max_mem_size_GB=None, min_mem_size_GB=None, ice_root=None, strict_version_check=False):
  """
  Initiate an H2O connection to the specified ip and port.

  Parameters
  ----------

  ip : str
    A string representing the hostname or IP address of the server where H2O is running.
  port : int
    A port, default is 54321
  size : int
    The expected number of h2o instances (ignored if start_h2o is True)
  start_h2o : bool
    A boolean dictating whether this module should start the H2O jvm. An attempt is made anyways if _connect fails.
  enable_assertions : bool
    If start_h2o, pass `-ea` as a VM option.s
  license : str
    If not None, is a path to a license file.
  max_mem_size_GB : int
    Maximum heap size (jvm option Xmx) in gigabytes.
  min_mem_size_GB : int
    Minimum heap size (jvm option Xms) in gigabytes.
  ice_root : str
    A temporary directory (default location is determined by tempfile.mkdtemp()) to hold H2O log files.


  :return: None
  """
  H2OConnection(ip=ip, port=port,start_h2o=start_h2o,enable_assertions=enable_assertions,license=license,max_mem_size_GB=max_mem_size_GB,min_mem_size_GB=min_mem_size_GB,ice_root=ice_root,strict_version_check=strict_version_check)
  return None


def export_file(frame,path,force=False):
  """
  Export a given H2OFrame to a path on the machine this python session is currently connected to. To view the current session, call h2o.cluster_info().

  Parameters
  ----------

  frame : H2OFrame
    The Frame to save to disk.
  path : str
    The path to the save point on disk.
  force : bool
    Overwrite any preexisting file with the same path

  :return: None

  """
  frame._eager()
  H2OJob(H2OConnection.get_json("Frames/"+frame._id+"/export/"+path+"/overwrite/"+("true" if force else "false")), "Export File").poll()


def cluster_info():
  """
  Display the current H2O cluster information.

  :return: None
  """
  H2OConnection._cluster_info()


def shutdown(conn=None, prompt=True):
  """
  Shut down the specified instance. All data will be lost.
  This method checks if H2O is running at the specified IP address and port, and if it is, shuts down that H2O instance.

  Parameters
  ----------

  conn : H2OConnection
    An H2OConnection object containing the IP address and port of the server running H2O.
  prompt : bool
    A logical value indicating whether to prompt the user before shutting down the H2O server.

  :return: None
  """
  if conn == None: conn = H2OConnection.current_connection()
  H2OConnection._shutdown(conn=conn, prompt=prompt)


def deeplearning(x,y=None,validation_x=None,validation_y=None,training_frame=None,model_id=None,
                 overwrite_with_best_model=None,validation_frame=None,checkpoint=None,autoencoder=None,
                 use_all_factor_levels=None,activation=None,hidden=None,epochs=None,train_samples_per_iteration=None,
                 target_ratio_comm_to_comp=None,
                 seed=None,adaptive_rate=None,rho=None,epsilon=None,rate=None,rate_annealing=None,rate_decay=None,
                 momentum_start=None,momentum_ramp=None,momentum_stable=None,nesterov_accelerated_gradient=None,
                 input_dropout_ratio=None,hidden_dropout_ratios=None,l1=None,l2=None,max_w2=None,initial_weight_distribution=None,
                 initial_weight_scale=None,loss=None,distribution=None,tweedie_power=None,score_interval=None,score_training_samples=None,
                 score_validation_samples=None,score_duty_cycle=None,classification_stop=None,regression_stop=None,quiet_mode=None,
                 max_confusion_matrix_size=None,max_hit_ratio_k=None,balance_classes=None,class_sampling_factors=None,
                 max_after_balance_size=None,score_validation_sampling=None,diagnostics=None,variable_importances=None,
                 fast_mode=None,ignore_const_cols=None,force_load_balance=None,replicate_training_data=None,single_node_mode=None,
                 shuffle_training_data=None,sparse=None,col_major=None,average_activation=None,sparsity_beta=None,
                 max_categorical_features=None,reproducible=None,export_weights_and_biases=None,offset_column=None,weights_column=None,
                 nfolds=None,fold_column=None,fold_assignment=None,keep_cross_validation_predictions=None):
  """
  Build a supervised Deep Learning model
  Performs Deep Learning neural networks on an H2OFrame

  Parameters
  ----------

  x : H2OFrame
    An H2OFrame containing the predictors in the model.
  y : H2OFrame
    An H2OFrame of the response variable in the model.
  training_frame : H2OFrame
    (Optional) An H2OFrame. Only used to retrieve weights, offset, or nfolds columns, if they aren't already provided in x.
  model_id : str
    (Optional) The unique id assigned to the resulting model. If none is given, an id will automatically be generated.
  overwrite_with_best_model : bool
    Logical. If True, overwrite the final model with the best model found during training. Defaults to True.
  validation_frame : H2OFrame
    (Optional) An H2OFrame object indicating the validation dataset used to construct the confusion matrix. If left blank, this defaults to the
    training data when nfolds = 0
  checkpoint : H2ODeepLearningModel
    "Model checkpoint (either key or H2ODeepLearningModel) to resume training with."
  autoencoder : bool
    Enable auto-encoder for model building.
  use_all_factor_levels : bool
    Logical. Use all factor levels of categorical variance. Otherwise the first factor level is omitted (without loss of accuracy). Useful for variable
    importances and auto-enabled for autoencoder.
  activation : str
    A string indicating the activation function to use. Must be either "Tanh", "TanhWithDropout", "Rectifier", "RectifierWithDropout", "Maxout", or "MaxoutWithDropout"
  hidden : list
    Hidden layer sizes (e.g. c(100,100))
  epochs : float
    How many times the dataset should be iterated (streamed), can be fractional
  train_samples_per_iteration : int
    Number of training samples (globally) per MapReduce iteration. Special values are: 0 one epoch; -1 all available data (e.g., replicated training data);
    or -2 auto-tuning (default)
  target_ratio_comm_to_comp : float
    Target ratio of communication overhead to computation. Only for multi-node operation and train_samples_per_iteration=-2 (auto-tuning).
    Higher values can lead to faster convergence.
  seed : int
    Seed for random numbers (affects sampling) - Note: only reproducible when running single threaded
  adaptive_rate : bool
    Logical. Adaptive learning rate (ADAELTA)
  rho : float
    Adaptive learning rate time decay factor (similarity to prior updates)
  epsilon : float
    Adaptive learning rate parameter, similar to learn rate annealing during initial training phase. Typical values are between 1.0e-10 and 1.0e-4
  rate : float
    Learning rate (higher => less stable, lower => slower convergence)
  rate_annealing : float
    Learning rate annealing: \eqn{(rate)/(1 + rate_annealing*samples)
  rate_decay : float
    Learning rate decay factor between layers (N-th layer: \eqn{rate*\alpha^(N-1))
  momentum_start : float
    Initial momentum at the beginning of training (try 0.5)
  momentum_ramp : float
    Number of training samples for which momentum increases
  momentum_stable : float
    Final momentum after the amp is over (try 0.99)
  nesterov_accelerated_gradient : bool
    Logical. Use Nesterov accelerated gradient (recommended)
  input_dropout_ratio : float
    A fraction of the features for each training row to be omitted from training in order to improve generalization (dimension sampling).
  hidden_dropout_ratios : float
    Input layer dropout ratio (can improve generalization) specify one value per hidden layer, defaults to 0.5
  l1 : float
    L1 regularization (can add stability and improve generalization, causes many weights to become 0)
  l2 : float
    L2 regularization (can add stability and improve generalization, causes many weights to be small)
  max_w2 : float
    Constraint for squared sum of incoming weights per unit (e.g. Rectifier)
  initial_weight_distribution : str
    Can be "Uniform", "UniformAdaptive", or "Normal"
  initial_weight_scale : str
    Uniform: -value ... value, Normal: stddev
  loss : str
    Loss function: "Automatic", "CrossEntropy" (for classification only), "Quadratic", "Absolute" (experimental) or "Huber" (experimental)
  distribution : str
     A character string. The distribution function of the response. Must be "AUTO", "bernoulli", "multinomial", "poisson", "gamma", "tweedie", "laplace",
     "huber" or "gaussian"
  tweedie_power : float
    Tweedie power (only for Tweedie distribution, must be between 1 and 2)
  score_interval : int
    Shortest time interval (in secs) between model scoring
  score_training_samples : int
    Number of training set samples for scoring (0 for all)
  score_validation_samples : int
    Number of validation set samples for scoring (0 for all)
  score_duty_cycle : float
    Maximum duty cycle fraction for scoring (lower: more training, higher: more scoring)
  classification_stop : float
    Stopping criterion for classification error fraction on training data (-1 to disable)
  regression_stop : float
    Stopping criterion for regression error (MSE) on training data (-1 to disable)
  quiet_mode : bool
    Enable quiet mode for less output to standard output
  max_confusion_matrix_size : int
    Max. size (number of classes) for confusion matrices to be shown
  max_hit_ratio_k : float
    Max number (top K) of predictions to use for hit ratio computation(for multi-class only, 0 to disable)
  balance_classes : bool
    Balance training data class counts via over/under-sampling (for imbalanced data)
  class_sampling_factors : list
    Desired over/under-sampling ratios per class (in lexicographic order). If not specified, sampling factors will be automatically computed to
    obtain class balance during training. Requires balance_classes.
  max_after_balance_size : float
    Maximum relative size of the training data after balancing class counts (can be less than 1.0)
  score_validation_sampling :
    Method used to sample validation dataset for scoring
  diagnostics : bool
    Enable diagnostics for hidden layers
  variable_importances : bool
    Compute variable importances for input features (Gedeon method) - can be slow for large networks)
  fast_mode : bool
    Enable fast mode (minor approximations in back-propagation)
  ignore_const_cols : bool
    Ignore constant columns (no information can be gained anyway)
  force_load_balance : bool
    Force extra load balancing to increase training speed for small datasets (to keep all cores busy)
  replicate_training_data : bool
    Replicate the entire training dataset onto every node for faster training
  single_node_mode : bool
    Run on a single node for fine-tuning of model parameters
  shuffle_training_data : bool
    Enable shuffling of training data (recommended if training data is replicated and train_samples_per_iteration is close to \eqn{numRows*numNodes
  sparse : bool
    Sparse data handling (more efficient for data with lots of 0 values)
  col_major : bool
    Use a column major weight matrix for input layer. Can speed up forward propagation, but might slow down backpropagation (Experimental)
  average_activation : float
    Average activation for sparse auto-encoder (Experimental)
  sparsity_beta : bool
    Sparsity regularization (Experimental)
  max_categorical_features : int
    Max. number of categorical features, enforced via hashing Experimental)
  reproducible : bool
    Force reproducibility on small data (will be slow - only uses 1 thread)
  export_weights_and_biases : bool
    Whether to export Neural Network weights and biases to H2O Frames"
  offset_column : H2OFrame
    Specify the offset column.
  weights_column : H2OFrame
    Specify the weights column.
  nfolds : int
    (Optional) Number of folds for cross-validation. If nfolds >= 2, then validation must remain empty.
  fold_column : H2OFrame
    (Optional) Column with cross-validation fold index assignment per observation
  fold_assignment : str
    Cross-validation fold assignment scheme, if fold_column is not specified Must be "AUTO", "Random" or "Modulo"
  keep_cross_validation_predictions : bool
    Whether to keep the predictions of the cross-validation models

  :return: Return a new classifier or regression model.
  """
  warnings.warn("`h2o.deeplearning` is deprecated. Use the estimators sub module to build an H2ODeepLearningEstimator.", category=DeprecationWarning, stacklevel=2)
  parms = {k:v for k,v in locals().items() if k in ["y","training_frame", "validation_frame", "validation_x", "validation_y", "offset_column", "weights_column", "fold_column"] or v is not None}
  parms["algo"]="deeplearning"
  return supervised(parms)


def autoencoder(x,training_frame=None,model_id=None,overwrite_with_best_model=None,checkpoint=None,
                use_all_factor_levels=None,activation=None,hidden=None,epochs=None,train_samples_per_iteration=None,
                target_ratio_comm_to_comp=None,
                seed=None,adaptive_rate=None,rho=None,epsilon=None,rate=None,rate_annealing=None,rate_decay=None,
                momentum_start=None,momentum_ramp=None,momentum_stable=None,nesterov_accelerated_gradient=None,
                input_dropout_ratio=None,hidden_dropout_ratios=None,l1=None,l2=None,max_w2=None,initial_weight_distribution=None,
                initial_weight_scale=None,loss=None,distribution=None,tweedie_power=None,score_interval=None,score_training_samples=None,
                score_duty_cycle=None,classification_stop=None,regression_stop=None,quiet_mode=None,
                max_confusion_matrix_size=None,max_hit_ratio_k=None,balance_classes=None,class_sampling_factors=None,
                max_after_balance_size=None,diagnostics=None,variable_importances=None,
                fast_mode=None,ignore_const_cols=None,force_load_balance=None,replicate_training_data=None,single_node_mode=None,
                shuffle_training_data=None,sparse=None,col_major=None,average_activation=None,sparsity_beta=None,
                max_categorical_features=None,reproducible=None,export_weights_and_biases=None):
  """
  Build unsupervised auto encoder using H2O Deeplearning

  Parameters
  ----------
    x : H2OFrame
      An H2OFrame containing the predictors in the model.
    training_frame : H2OFrame
      (Optional) An H2OFrame. Only used to retrieve weights, offset, or nfolds columns, if they aren't already provided in x.
    model_id : str
      (Optional) The unique id assigned to the resulting model. If none is given, an id will automatically be generated.
    overwrite_with_best_model : bool
      Logical. If True, overwrite the final model with the best model found during training. Defaults to True.
    checkpoint : H2ODeepLearningModel
      "Model checkpoint (either key or H2ODeepLearningModel) to resume training with."
    use_all_factor_levels : bool
      Logical. Use all factor levels of categorical variance. Otherwise the first factor level is omitted (without loss of accuracy).
      Useful for variable importances and auto-enabled for autoencoder.
    activation : str
      A string indicating the activation function to use. Must be either "Tanh", "TanhWithDropout", "Rectifier", "RectifierWithDropout", "Maxout", or "MaxoutWithDropout"
    hidden : list
      Hidden layer sizes (e.g. c(100,100))
    epochs : float
      How many times the dataset should be iterated (streamed), can be fractional
    train_samples_per_iteration : int
      Number of training samples (globally) per MapReduce iteration. Special values are: 0 one epoch; -1 all available data
      (e.g., replicated training data); or -2 auto-tuning (default)
    target_ratio_comm_to_comp : float
      Target ratio of communication overhead to computation. Only for multi-node operation and train_samples_per_iteration=-2 (auto-tuning).
      Higher values can lead to faster convergence.
    seed : int
      Seed for random numbers (affects sampling) - Note: only reproducible when running single threaded
    adaptive_rate : bool
      Logical. Adaptive learning rate (ADAELTA)
    rho : float
      Adaptive learning rate time decay factor (similarity to prior updates)
    epsilon : float
      Adaptive learning rate parameter, similar to learn rate annealing during initial training phase. Typical values are between 1.0e-10 and 1.0e-4
    rate : float
      Learning rate (higher => less stable, lower => slower convergence)
    rate_annealing : float
      Learning rate annealing: \eqn{(rate)/(1 + rate_annealing*samples)
    rate_decay : float
      Learning rate decay factor between layers (N-th layer: \eqn{rate*\alpha^(N-1))
    momentum_start : float
      Initial momentum at the beginning of training (try 0.5)
    momentum_ramp : int
      Number of training samples for which momentum increases
    momentum_stable : float
      Final momentum after the amp is over (try 0.99)
    nesterov_accelerated_gradient : bool
      Logical. Use Nesterov accelerated gradient (recommended)
    input_dropout_ratio : float
      A fraction of the features for each training row to be omitted from training in order to improve generalization (dimension sampling).
    hidden_dropout_ratios : float
      Input layer dropout ratio (can improve generalization) specify one value per hidden layer, defaults to 0.5
    l1 : float
      L1 regularization (can add stability and improve generalization, causes many weights to become 0)
    l2:  float
      L2 regularization (can add stability and improve generalization, causes many weights to be small)
    max_w2 : float
      Constraint for squared sum of incoming weights per unit (e.g. Rectifier)
    initial_weight_distribution : str
      Can be "Uniform", "UniformAdaptive", or "Normal"
    initial_weight_scale : str
      Uniform: -value ... value, Normal: stddev
    loss : str
      Loss function: "Automatic", "CrossEntropy" (for classification only), "Quadratic", "Absolute" (experimental) or "Huber" (experimental)
    distribution : str
      A character string. The distribution function of the response. Must be "AUTO", "bernoulli", "multinomial", "poisson", "gamma",
      "tweedie", "laplace", "huber" or "gaussian"
    tweedie_power : float
      Tweedie power (only for Tweedie distribution, must be between 1 and 2)
    score_interval : int
      Shortest time interval (in secs) between model scoring
    score_training_samples : int
      Number of training set samples for scoring (0 for all)
    score_duty_cycle : float
      Maximum duty cycle fraction for scoring (lower: more training, higher: more scoring)
    classification_stop : float
      Stopping criterion for classification error fraction on training data (-1 to disable)
    regression_stop : float
      Stopping criterion for regression error (MSE) on training data (-1 to disable)
    quiet_mode : bool
      Enable quiet mode for less output to standard output
    max_confusion_matrix_size : int
      Max. size (number of classes) for confusion matrices to be shown
    max_hit_ratio_k : float
      Max number (top K) of predictions to use for hit ratio computation(for multi-class only, 0 to disable)
    balance_classes : bool
      Balance training data class counts via over/under-sampling (for imbalanced data)
    class_sampling_factors : list
      Desired over/under-sampling ratios per class (in lexicographic order). If not specified, sampling factors will be automatically computed to obtain
      class balance during training. Requires balance_classes.
    max_after_balance_size : float
      Maximum relative size of the training data after balancing class counts (can be less than 1.0)
    diagnostics : bool
      Enable diagnostics for hidden layers
    variable_importances : bool
      Compute variable importances for input features (Gedeon method) - can be slow for large networks)
    fast_mode : bool
      Enable fast mode (minor approximations in back-propagation)
    ignore_const_cols : bool
      Ignore constant columns (no information can be gained anyway)
    force_load_balance : bool
      Force extra load balancing to increase training speed for small datasets (to keep all cores busy)
    replicate_training_data : bool
      Replicate the entire training dataset onto every node for faster training
    single_node_mode : bool
      Run on a single node for fine-tuning of model parameters
    shuffle_training_data : bool
      Enable shuffling of training data (recommended if training data is replicated and train_samples_per_iteration is close to \eqn{numRows*numNodes
    sparse : bool
      Sparse data handling (Experimental)
    col_major : bool
      Use a column major weight matrix for input layer. Can speed up forward propagation, but might slow down backpropagation (Experimental)
    average_activation : float
      Average activation for sparse auto-encoder (Experimental)
    sparsity_beta : float
      Sparsity regularization (Experimental)
    max_categorical_features : int
      Max. number of categorical features, enforced via hashing Experimental)
    reproducible : bool
      Force reproducibility on small data (will be slow - only uses 1 thread)
    export_weights_and_biases : bool
      Whether to export Neural Network weights and biases to H2O Frames"

  :return: H2OAutoEncoderModel



  """
  warnings.warn("`h2o.autoencoder` is deprecated. Use the estimators sub module to build an H2OAutoEncoderEstimator.", category=DeprecationWarning, stacklevel=2)
  parms = {k:v for k,v in locals().items() if k in ["training_frame", "validation_frame", "validation_x", "validation_y", "offset_column", "weights_column", "fold_column"] or v is not None}
  parms["algo"]="deeplearning"
  parms["autoencoder"]=True
  return unsupervised(parms)


def gbm(x,y,validation_x=None,validation_y=None,training_frame=None,model_id=None,
        distribution=None,tweedie_power=None,ntrees=None,max_depth=None,min_rows=None,
        learn_rate=None,sample_rate=None,col_sample_rate=None,nbins=None,
        nbins_top_level=None,nbins_cats=None,validation_frame=None,
        balance_classes=None,max_after_balance_size=None,seed=None,build_tree_one_node=None,
        nfolds=None,fold_column=None,fold_assignment=None,keep_cross_validation_predictions=None,
        score_each_iteration=None,offset_column=None,weights_column=None,do_future=None,checkpoint=None):
  """
  Builds gradient boosted classification trees, and gradient boosted regression trees on a parsed data set.
  The default distribution function will guess the model type based on the response column typerun properly the
  response column must be an numeric for "gaussian" or an enum for "bernoulli" or "multinomial".

  Parameters
  ----------

  x : H2OFrame
    An H2OFrame containing the predictors in the model.
  y : H2OFrame
    An H2OFrame of the response variable in the model.
  training_frame : H2OFrame
    (Optional) An H2OFrame. Only used to retrieve weights, offset, or nfolds columns, if they aren't already provided in x.
  model_id : str
    (Optional) The unique id assigned to the resulting model. If none is given, an id will automatically be generated.
  distribution : str
     A character string. The distribution function of the response. Must be "AUTO", "bernoulli", "multinomial", "poisson", "gamma", "tweedie" or "gaussian"
  tweedie_power : float
    Tweedie power (only for Tweedie distribution, must be between 1 and 2)
  ntrees : int
    A non-negative integer that determines the number of trees to grow.
  max_depth : int
    Maximum depth to grow the tree.
  min_rows : int
    Minimum number of rows to assign to terminal nodes.
  learn_rate : float
    Learning rate (from 0.0 to 1.0)
  sample_rate : float
    Row sample rate (from 0.0 to 1.0)
  col_sample_rate : float
    Column sample rate (from 0.0 to 1.0)
  nbins : int
    For numerical columns (real/int), build a histogram of (at least) this many bins, then split at the best point.
  nbins_top_level : int
    For numerical columns (real/int), build a histogram of (at most) this many bins at the root level, then decrease by factor of two per level.
  nbins_cats : int
    For categorical columns (factors), build a histogram of this many bins, then split at the best point. Higher values can lead to more overfitting.
  validation_frame : H2OFrame
    An H2OFrame object indicating the validation dataset used to contruct the confusion matrix. If left blank, this defaults to the training data when nfolds = 0
  balance_classes : bool
    logical, indicates whether or not to balance training data class counts via over/under-sampling (for imbalanced data)
  max_after_balance_size : float
    Maximum relative size of the training data after balancing class counts (can be less than 1.0). Ignored if balance_classes is False, which is the default behavior.
  seed : int
    Seed for random numbers (affects sampling when balance_classes=T)
  build_tree_one_node : bool
    Run on one node only; no network overhead but fewer cpus used.  Suitable for small datasets.
  nfolds : int
    (Optional) Number of folds for cross-validation. If nfolds >= 2, then validation must remain empty.
  fold_column : H2OFrame
    (Optional) Column with cross-validation fold index assignment per observation
  fold_assignment : str
    Cross-validation fold assignment scheme, if fold_column is not specified Must be "AUTO", "Random" or "Modulo"
  keep_cross_validation_predictions : bool
    Whether to keep the predictions of the cross-validation models
  score_each_iteration : bool
    Attempts to score each tree.
  offset_column : H2OFrame
    Specify the offset column.
  weights_column : H2OFrame
    Specify the weights column.

  :return: A new classifier or regression model.
  """
  warnings.warn("`h2o.gbm` is deprecated. Use the estimators sub module to build an H2OGradientBoostedEstimator.", category=DeprecationWarning, stacklevel=2)
  parms = {k:v for k,v in locals().items() if k in ["training_frame", "validation_frame", "validation_x", "validation_y", "offset_column", "weights_column", "fold_column"] or v is not None}
  parms["algo"]="gbm"
  return supervised(parms)


def glm(x,y,validation_x=None,validation_y=None,training_frame=None,model_id=None,validation_frame=None,
        max_iterations=None,beta_epsilon=None,solver=None,standardize=None,family=None,link=None,
        tweedie_variance_power=None,tweedie_link_power=None,alpha=None,prior=None,lambda_search=None,
        nlambdas=None,lambda_min_ratio=None,beta_constraints=None,offset_column=None,weights_column=None,
        nfolds=None,fold_column=None,fold_assignment=None,keep_cross_validation_predictions=None,
        intercept=None, Lambda=None, max_active_predictors=None, do_future=None, checkpoint=None):
  """
  Build a Generalized Linear Model
  Fit a generalized linear model, specified by a response variable, a set of predictors, and a description of the error
  distribution.

  Parameters
  ----------

  x : H2OFrame
    An H2OFrame containing the predictors in the model.
  y : H2OFrame
    An H2OFrame of the response variable in the model.
  training_frame : H2OFrame
    (Optional) An H2OFrame. Only used to retrieve weights, offset, or nfolds columns, if they aren't already provided in x.
  model_id : str
    (Optional) The unique id assigned to the resulting model. If none is given, an id will automatically be generated.
  validation_frame : H2OFrame
    An H2OFrame object containing the variables in the model.
  max_iterations : int
    A non-negative integer specifying the maximum number of iterations.
  beta_epsilon : int
     A non-negative number specifying the magnitude of the maximum difference between the coefficient estimates from successive iterations.
     Defines the convergence criterion for h2o.glm.
  solver : str
    A character string specifying the solver used: IRLSM (supports more features), L_BFGS (scales better for datasets with many columns)
  standardize : bool
    A logical value indicating whether the numeric predictors should be standardized to have a mean of 0 and a variance of 1 prior to training the models.
  family : str
    A character string specifying the distribution of the model:  gaussian, binomial, poisson, gamma, tweedie.
  link : str
    A character string specifying the link function. The default is the canonical link for the family.


  The supported links for each of the family specifications are:\n
          "gaussian": "identity", "log", "inverse"\n
          "binomial": "logit", "log"
          "poisson": "log", "identity"
          "gamma": "inverse", "log", "identity"
          "tweedie": "tweedie"

  tweedie_variance_power : int
     numeric specifying the power for the variance function when family = "tweedie".
  tweedie_link_power : int
    A numeric specifying the power for the link function when family = "tweedie".
  alpha : float
    A numeric in [0, 1] specifying the elastic-net mixing parameter.

  The elastic-net penalty is defined to be:
  eqn{P(\alpha,\beta) = (1-\alpha)/2||\beta||_2^2 + \alpha||\beta||_1 = \sum_j [(1-\alpha)/2 \beta_j^2 + \alpha|\beta_j|],
  making alpha = 1 the lasso penalty and alpha = 0 the ridge penalty.

  Lambda : float
    A non-negative shrinkage parameter for the elastic-net, which multiplies \eqn{P(\alpha,\beta) in the objective function.
    When Lambda = 0, no elastic-net penalty is applied and ordinary generalized linear models are fit.
  prior : float
    (Optional) A numeric specifying the prior probability of class 1 in the response when family = "binomial". The default prior is the observational frequency of class 1.
  lambda_search : bool
    A logical value indicating whether to conduct a search over the space of lambda values starting from the lambda max, given lambda is interpreted as lambda minself.
  nlambdas : int
    The number of lambda values to use when lambda_search = TRUE.
  lambda_min_ratio : float
    Smallest value for lambda as a fraction of lambda.max. By default if the number of observations is greater than the the number of
    variables then lambda_min_ratio = 0.0001; if the number of observations is less than the number of variables then lambda_min_ratio = 0.01.
  beta_constraints : H2OFrame
    A data.frame or H2OParsedData object with the columns ["names", "lower_bounds", "upper_bounds", "beta_given"], where each row corresponds to a predictor
    in the GLM. "names" contains the predictor names, "lower"/"upper_bounds", are the lower and upper bounds of beta, and "beta_given" is some supplied starting
    values for the
  offset_column : H2OFrame
    Specify the offset column.
  weights_column : H2OFrame
    Specify the weights column.
  nfolds : int
    (Optional) Number of folds for cross-validation. If nfolds >= 2, then validation must remain empty.
  fold_column : H2OFrame
    (Optional) Column with cross-validation fold index assignment per observation
  fold_assignment : str
    Cross-validation fold assignment scheme, if fold_column is not specified Must be "AUTO", "Random" or "Modulo"
  keep_cross_validation_predictions : bool
    Whether to keep the predictions of the cross-validation models
  intercept : bool
    Logical, include constant term (intercept) in the model
  max_active_predictors : int
    (Optional) Convergence criteria for number of predictors when using L1 penalty.



  Returns: A subclass of ModelBase is returned. The specific subclass depends on the machine learning task at hand (if
  it's binomial classification, then an H2OBinomialModel is returned, if it's regression then a H2ORegressionModel is
  returned). The default print-out of the models is shown, but further GLM-specifc information can be queried out of
  the object.
  Upon completion of the GLM, the resulting object has coefficients, normalized coefficients, residual/null deviance,
  aic, and a host of model metrics including MSE, AUC (for logistic regression), degrees of freedom, and confusion
  matrices.
  """
  warnings.warn("`h2o.glm` is deprecated. Use the estimators sub module to build an H2OGeneralizedLinearEstimator.", category=DeprecationWarning, stacklevel=2)
  parms = {k.lower():v for k,v in locals().items() if k in ["training_frame", "validation_frame", "validation_x", "validation_y", "offset_column", "weights_column", "fold_column"] or v is not None}
  if "alpha" in parms and not isinstance(parms["alpha"], (list,tuple)): parms["alpha"] = [parms["alpha"]]
  parms["algo"]="glm"
  return supervised(parms)


def start_glm_job(x,y,validation_x=None,validation_y=None,**kwargs):
  """
  Build a Generalized Linear Model
  Note: this function is the same as glm(), but it doesn't block on model-build. Instead, it returns and H2OModelFuture
  object immediately. The model can be retrieved from the H2OModelFuture object with get_future_model().

  :return: H2OModelFuture
  """
  kwargs["do_future"] = True
  return glm(x,y,validation_x,validation_y,**kwargs)


def kmeans(x,validation_x=None,k=None,model_id=None,max_iterations=None,standardize=None,init=None,seed=None,
           nfolds=None,fold_column=None,fold_assignment=None,training_frame=None,validation_frame=None,
           user_points=None,ignored_columns=None,score_each_iteration=None,keep_cross_validation_predictions=None,
           ignore_const_cols=None,checkpoint=None):
  """
  Performs k-means clustering on an H2O dataset.

  Parameters
  ----------
    x : H2OFrame
       The data columns on which k-means operates.\n
    k : int
      The number of clusters. Must be between 1 and 1e7 inclusive. k may be omitted if the user specifies the
      initial centers in the init parameter. If k is not omitted, in this case, then it should be equal to the number of
      user-specified centers.
    model_id : str
      (Optional) The unique id assigned to the resulting model. If none is given, an id will automatically be generated.
    max_iterations : int
      The maximum number of iterations allowed. Must be between 0 and 1e6 inclusive.
    standardize : bool
      Indicates whether the data should be standardized before running k-means.
    init : str
      A character string that selects the initial set of k cluster centers. Possible values are "Random": for
      random initialization, "PlusPlus": for k-means plus initialization, or "Furthest": for initialization at the furthest
      point from each successive center. Additionally, the user may specify a the initial centers as a matrix, data.frame,
      H2OFrame, or list of vectors. For matrices, data.frames, and H2OFrames, each row of the respective structure is an
      initial center. For lists of vectors, each vector is an initial center.
    seed : int
      (Optional) Random seed used to initialize the cluster centroids.
    nfolds : int
      (Optional) Number of folds for cross-validation. If nfolds >= 2, then validation must remain empty.
    fold_column : H2OFrame
      (Optional) Column with cross-validation fold index assignment per observation
    fold_assignment : str
      Cross-validation fold assignment scheme, if fold_column is not specified Must be "AUTO", "Random" or "Modulo"

  :return: An instance of H2OClusteringModel.
  """
  warnings.warn("`h2o.kmeans` is deprecated. Use the estimators sub module to build an H2OKMeansEstimator.", category=DeprecationWarning, stacklevel=2)
  parms = {k:v for k,v in locals().items() if k in ["training_frame", "validation_frame", "validation_x", "validation_y", "offset_column", "weights_column", "fold_column"] or v is not None}
  parms["algo"]="kmeans"
  return unsupervised(parms)


def random_forest(x,y,validation_x=None,validation_y=None,training_frame=None,model_id=None,mtries=None,sample_rate=None,
                  build_tree_one_node=None,ntrees=None,max_depth=None,min_rows=None,nbins=None,nbins_top_level=None,
                  nbins_cats=None,binomial_double_trees=None,validation_frame=None,balance_classes=None,
                  max_after_balance_size=None,seed=None,offset_column=None,weights_column=None,nfolds=None,
                  fold_column=None,fold_assignment=None,keep_cross_validation_predictions=None,checkpoint=None):
  """
  Build a Big Data Random Forest Model
  Builds a Random Forest Model on an H2OFrame


  Parameters
  ----------

  x : H2OFrame
    An H2OFrame containing the predictors in the model.
  y : H2OFrame
    An H2OFrame of the response variable in the model.
  training_frame : H2OFrame
    (Optional) An H2OFrame. Only used to retrieve weights, offset, or nfolds columns, if they aren't already provided in x.
  model_id : str
    (Optional) The unique id assigned to the resulting model. If none is given, an id will automatically be generated.
  mtries : int
    Number of variables randomly sampled as candidates at each split. If set to -1, defaults to sqrt{p} for classification, and p/3 for regression,
    where p is the number of predictors.
  sample_rate : float
    Sample rate, from 0 to 1.0.
  build_tree_one_node : bool
    Run on one node only; no network overhead but fewer cpus used.  Suitable for small datasets.
  ntrees : int
    A nonnegative integer that determines the number of trees to grow.
  max_depth : int
    Maximum depth to grow the tree.
  min_rows : int
    Minimum number of rows to assign to teminal nodes.
  nbins : int
    For numerical columns (real/int), build a histogram of (at least) this many bins, then split at the best point.
  nbins_top_level : int
    For numerical columns (real/int), build a histogram of (at most) this many bins at the root level, then decrease by factor of two per level.
  nbins_cats : int
    For categorical columns (factors), build a histogram of this many bins, then split at the best point. Higher values can lead to more overfitting.
  binomial_double_trees : bool
    or binary classification: Build 2x as many trees (one per class) - can lead to higher accuracy.
  validation_frame : H2OFrame
     An H2OFrame object containing the variables in the model.
  balance_classes : bool
    logical, indicates whether or not to balance training data class counts via over/under-sampling (for imbalanced data)
  max_after_balance_size : float
    Maximum relative size of the training data after balancing class counts (can be less than 1.0). Ignored if balance_classes is False, which is the default behavior.
  seed : int
    Seed for random numbers (affects sampling) - Note: only reproducible when running single threaded
  offset_column : H2OFrame
    Specify the offset column.
  weights_column : H2OFrame
    Specify the weights column.
  nfolds : int
    (Optional) Number of folds for cross-validation. If nfolds >= 2, then validation must remain empty.
  fold_column : H2OFrame
    (Optional) Column with cross-validation fold index assignment per observation
  fold_assignment : str
    Cross-validation fold assignment scheme, if fold_column is not specified Must be "AUTO", "Random" or "Modulo"
  keep_cross_validation_predictions : bool
    Whether to keep the predictions of the cross-validation models

  :return: A new classifier or regression model.
  """
  warnings.warn("`h2o.random_forest` is deprecated. Use the estimators sub module to build an H2ORandomForestEstimator.", category=DeprecationWarning, stacklevel=2)
  parms = {k:v for k,v in locals().items() if k in ["training_frame", "validation_frame", "validation_x", "validation_y", "offset_column", "weights_column", "fold_column"] or v is not None}
  parms["algo"]="drf"
  return supervised(parms)


def prcomp(x,validation_x=None,k=None,model_id=None,max_iterations=None,transform=None,seed=None,use_all_factor_levels=None,
           training_frame=None,validation_frame=None,pca_method=None):
  """
  Principal components analysis of a H2O dataset.

  Parameters
  ----------

  k : int
    The number of principal components to be computed. This must be between 1 and min(ncol(training_frame), nrow(training_frame)) inclusive.
  model_id : str
    (Optional) The unique hex key assigned to the resulting model. Automatically generated if none is provided.
  max_iterations : int
    The maximum number of iterations to run each power iteration loop. Must be between 1 and 1e6 inclusive.
  transform : str
    A character string that indicates how the training data should be transformed before running PCA.
    Possible values are "NONE": for no transformation, "DEMEAN": for subtracting the mean of each column, "DESCALE":
    for dividing by the standard deviation of each column, "STANDARDIZE": for demeaning and descaling, and "NORMALIZE":
    for demeaning and dividing each column by its range (max - min).
  seed : int
    (Optional) Random seed used to initialize the right singular vectors at the beginning of each power method iteration.
  use_all_factor_levels : bool
    (Optional) A logical value indicating whether all factor levels should be included in each categorical column expansion.
    If FALSE, the indicator column corresponding to the first factor level of every categorical variable will be dropped. Defaults to FALSE.
  pca_method : str
    A character string that indicates how PCA should be calculated.
    Possible values are "GramSVD": distributed computation of the Gram matrix followed by a local SVD using the JAMA package,
    "Power": computation of the SVD using the power iteration method, "Randomized": approximate SVD by projecting onto a random
    subspace, "GLRM": fit a generalized low rank model with an l2 loss function (no regularization) and solve for the SVD using
    local matrix algebra.

  :return: a new dim reduction model
  """
  warnings.warn("`h2o.prcomp` is deprecated. Use the transforms sub module to build an H2OPCA.", category=DeprecationWarning, stacklevel=2)
  parms = {k:v for k,v in locals().items() if k in ["training_frame", "validation_frame", "validation_x", "validation_y", "offset_column", "weights_column", "fold_column"] or v is not None}
  parms["algo"]="pca"
  return unsupervised(parms)


def svd(x,validation_x=None,training_frame=None,validation_frame=None,nv=None,max_iterations=None,transform=None,seed=None,
        use_all_factor_levels=None,svd_method=None):
  """
  Singular value decomposition of a H2O dataset.

  Parameters
  ----------

  nv : int
    The number of right singular vectors to be computed. This must be between 1 and min(ncol(training_frame), snrow(training_frame)) inclusive.
  max_iterations : int
    The maximum number of iterations to run each power iteration loop. Must be between 1 and
    1e6 inclusive.max_iterations The maximum number of iterations to run each power iteration loop. Must be between 1
    and 1e6 inclusive.
  transform : str
    A character string that indicates how the training data should be transformed before running SVD.
    Possible values are "NONE": for no transformation, "DEMEAN": for subtracting the mean of each column, "DESCALE": for
    dividing by the standard deviation of each column, "STANDARDIZE": for demeaning and descaling, and "NORMALIZE": for
    demeaning and dividing each column by its range (max - min).
  seed : int
    (Optional) Random seed used to initialize the right singular vectors at the beginning of each power method iteration.
  use_all_factor_levels : bool
    (Optional) A logical value indicating whether all factor levels should be included in each categorical column expansion.
    If FALSE, the indicator column corresponding to the first factor level of every categorical variable will be dropped. Defaults to TRUE.
  svd_method : str
    A character string that indicates how SVD should be calculated.
    Possible values are "GramSVD": distributed computation of the Gram matrix followed by a local SVD using the JAMA package,
    "Power": computation of the SVD using the power iteration method, "Randomized": approximate SVD by projecting onto a random subspace.


  :return: a new dim reduction model
  """
  warnings.warn("`h2o.svd` is deprecated. Use the transforms sub module to build an H2OSVD.", category=DeprecationWarning, stacklevel=2)
  parms = {k:v for k,v in locals().items() if k in ["training_frame", "validation_frame", "validation_x", "validation_y", "offset_column", "weights_column", "fold_column"] or v is not None}
  parms["algo"]="svd"
  parms['_rest_version']=99
  return unsupervised(parms)


def glrm(x,validation_x=None,training_frame=None,validation_frame=None,k=None,max_iterations=None,transform=None,seed=None,
         ignore_const_cols=None,loss=None,multi_loss=None,loss_by_col=None,loss_by_col_idx=None,regularization_x=None,
         regularization_y=None,gamma_x=None,gamma_y=None,init_step_size=None,min_step_size=None,init=None,svd_method=None,
         user_y=None,user_x=None,recover_svd=None,expand_user_y=None):
  """
  Builds a generalized low rank model of a H2O dataset.

  Parameters
  ----------

  k : int
    The rank of the resulting decomposition. This must be between 1 and the number of columns in the training frame inclusive.
  max_iterations : int
    The maximum number of iterations to run the optimization loop. Each iteration consists of an update of the X matrix, followed by an
    update of the Y matrix.
  transform : str
    A character string that indicates how the training data should be transformed before running GLRM.
    Possible values are "NONE": for no transformation, "DEMEAN": for subtracting the mean of each column, "DESCALE": for
    dividing by the standard deviation of each column, "STANDARDIZE": for demeaning and descaling, and "NORMALIZE": for
    demeaning and dividing each column by its range (max - min).
  seed : int
    (Optional) Random seed used to initialize the X and Y matrices.
  ignore_const_cols : bool
    (Optional) A logical value indicating whether to ignore constant columns in the training frame. A column is constant if all of its
    non-missing values are the same value.
  loss : str
    A character string indicating the default loss function for numeric columns. Possible values are "Quadratic" (default), "Absolute", "Huber",
    "Poisson", "Hinge", and "Logistic".
  multi_loss : str
    A character string indicating the default loss function for enum columns. Possible values are "Categorical" and "Ordinal".
  loss_by_col : str
    (Optional) A list of strings indicating the loss function for specific columns by corresponding index in loss_by_col_idx.
    Will override loss for numeric columns and multi_loss for enum columns.
  loss_by_col_idx : str
    (Optional) A list of column indices to which the corresponding loss functions in loss_by_col are assigned. Must be zero indexed.
  regularization_x : str
    A character string indicating the regularization function for the X matrix. Possible values are "None" (default), "Quadratic",
    "L2", "L1", "NonNegative", "OneSparse", "UnitOneSparse", and "Simplex".
  regularization_y : str
    A character string indicating the regularization function for the Y matrix. Possible values are "None" (default), "Quadratic",
    "L2", "L1", "NonNegative", "OneSparse", "UnitOneSparse", and "Simplex".
  gamma_x : float
    The weight on the X matrix regularization term.
  gamma_y : float
    The weight on the Y matrix regularization term.
  init_step_size : float
    Initial step size. Divided by number of columns in the training frame when calculating the proximal gradient update. The algorithm
    begins at init_step_size and decreases the step size at each iteration until a termination condition is reached.
  min_step_size : float
    Minimum step size upon which the algorithm is terminated.
  init : str
    A character string indicating how to select the initial X and Y matrices.
    Possible values are "Random": for initialization to a random array from the standard normal distribution, "PlusPlus": for initialization
    using the clusters from k-means++ initialization, "SVD": for initialization using the first k (approximate) right singular vectors, and
    "User": user-specified initial X and Y frames (must set user_y and user_x arguments).
  svd_method : str
    A character string that indicates how SVD should be calculated during initialization.
    Possible values are "GramSVD": distributed computation of the Gram matrix followed by a local SVD using the JAMA package,
    "Power": computation of the SVD using the power iteration method, "Randomized": approximate SVD by projecting onto a random subspace.
  user_x : H2OFrame
    (Optional) An H2OFrame object specifying the initial X matrix. Only used when init = "User".
  user_y : H2OFrame
    (Optional) An H2OFrame object specifying the initial Y matrix. Only used when init = "User".
  recover_svd : bool
    A logical value indicating whether the singular values and eigenvectors should be recovered during post-processing of the generalized
    low rank decomposition.
  expand_user_y : bool
	A logical value indicating whether the categorical columns of the initial Y matrix should be one-hot expanded. Only used when init = "User" and user_y is specified.


  :return: a new dim reduction model
  """
  warnings.warn("`h2o.glrm` is deprecated. Use the estimators sub module to build an H2OGeneralizedLowRankEstimator.", category=DeprecationWarning, stacklevel=2)
  parms = {k:v for k,v in locals().items() if k in ["training_frame", "validation_frame", "validation_x", "validation_y", "offset_column", "weights_column", "fold_column"] or v is not None}
  parms["algo"]="glrm"
  parms['_rest_version']=99
  return unsupervised(parms)


def naive_bayes(x,y,validation_x=None,validation_y=None,training_frame=None,validation_frame=None,
                laplace=None,threshold=None,eps=None,compute_metrics=None,offset_column=None,weights_column=None,
                balance_classes=None,max_after_balance_size=None, nfolds=None,fold_column=None,fold_assignment=None,
                keep_cross_validation_predictions=None,checkpoint=None):
  """
  The naive Bayes classifier assumes independence between predictor variables conditional on the response, and a
  Gaussian distribution of numeric predictors with mean and standard deviation computed from the training dataset.
  When building a naive Bayes classifier, every row in the training dataset that contains at least one NA will be
  skipped completely. If the test dataset has missing values, then those predictors are omitted in the probability
  calculation during prediction.

  Parameters
  ----------

  laplace : int
    A positive number controlling Laplace smoothing. The default zero disables smoothing.
  threshold : float
    The minimum standard deviation to use for observations without enough data. Must be at least 1e-10.
  eps : float
    A threshold cutoff to deal with numeric instability, must be positive.
  compute_metrics : bool
    A logical value indicating whether model metrics should be computed. Set to FALSE to reduce the runtime of the algorithm.
  training_frame : H2OFrame
    Training Frame
  validation_frame : H2OFrame
    Validation Frame
  offset_column : H2OFrame
    Specify the offset column.
  weights_column : H2OFrame
    Specify the weights column.
  nfolds : int
    (Optional) Number of folds for cross-validation. If nfolds >= 2, then validation must remain empty.
  fold_column : H2OFrame
    (Optional) Column with cross-validation fold index assignment per observation
  fold_assignment : str
    Cross-validation fold assignment scheme, if fold_column is not specified Must be "AUTO", "Random" or "Modulo"
  keep_cross_validation_predictions :  bool
    Whether to keep the predictions of the cross-validation models

  :return: Returns an H2OBinomialModel if the response has two categorical levels, H2OMultinomialModel otherwise.
  """
  warnings.warn("`h2o.naive_bayes` is deprecated. Use the estimators sub module to build an H2ONaiveBayesEstimator.", category=DeprecationWarning, stacklevel=2)
  parms = {k:v for k,v in locals().items() if k in ["training_frame", "validation_frame", "validation_x", "validation_y", "offset_column", "weights_column", "fold_column"] or v is not None}
  parms["algo"]="naivebayes"
  return supervised(parms)


def create_frame(id = None, rows = 10000, cols = 10, randomize = True, value = 0, real_range = 100,
                 categorical_fraction = 0.2, factors = 100, integer_fraction = 0.2, integer_range = 100,
                 binary_fraction = 0.1, binary_ones_fraction = 0.02, missing_fraction = 0.01, response_factors = 2,
                 has_response = False, seed=None):
  """
  Data Frame Creation in H2O.
  Creates a data frame in H2O with real-valued, categorical, integer, and binary columns specified by the user.

  Parameters
  ----------
  id : str
    A string indicating the destination key. If empty, this will be auto-generated by H2O.
  rows : int
    The number of rows of data to generate.
  cols : int
    The number of columns of data to generate. Excludes the response column if has_response == True.
  randomize : bool
    A logical value indicating whether data values should be randomly generated. This must be TRUE if either categorical_fraction or integer_fraction is non-zero.
  value : int
    If randomize == FALSE, then all real-valued entries will be set to this value.
  real_range : float
    The range of randomly generated real values.
  categorical_fraction : float
    The fraction of total columns that are categorical.
  factors : int
    The number of (unique) factor levels in each categorical column.
  integer_fraction : float
    The fraction of total columns that are integer-valued.
  integer_range : list
    The range of randomly generated integer values.
  binary_fraction : float
    The fraction of total columns that are binary-valued.
  binary_ones_fraction : float
    The fraction of values in a binary column that are set to 1.
  missing_fraction : float
    The fraction of total entries in the data frame that are set to NA.
  response_factors : int
    If has_response == TRUE, then this is the number of factor levels in the response column.
  has_response : bool
    A logical value indicating whether an additional response column should be pre-pended to the final H2O data frame. If set to TRUE, the total number
    of columns will be cols+1.
  seed : int
    A seed used to generate random values when randomize = TRUE.

 :return: the H2OFrame that was created
  """
  parms = {"dest": _py_tmp_key() if id is None else id,
           "rows": rows,
           "cols": cols,
           "randomize": randomize,
           "value": value,
           "real_range": real_range,
           "categorical_fraction": categorical_fraction,
           "factors": factors,
           "integer_fraction": integer_fraction,
           "integer_range": integer_range,
           "binary_fraction": binary_fraction,
           "binary_ones_fraction": binary_ones_fraction,
           "missing_fraction": missing_fraction,
           "response_factors": response_factors,
           "has_response": has_response,
           "seed": -1 if seed is None else seed,
           }
  H2OJob(H2OConnection.post_json("CreateFrame", **parms), "Create Frame").poll()
  return get_frame(parms["dest"])


def interaction(data, factors, pairwise, max_factors, min_occurrence, destination_frame=None):
  """
  Categorical Interaction Feature Creation in H2O.
  Creates a frame in H2O with n-th order interaction features between categorical columns, as specified by
  the user.

  Parameters
  ----------

  data : H2OFrame
    the H2OFrame that holds the target categorical columns.
  factors : list
    factors Factor columns (either indices or column names).
  pairwise : bool
    Whether to create pairwise interactions between factors (otherwise create one higher-order interaction). Only applicable if there are 3 or more factors.
  max_factors : int
    Max. number of factor levels in pair-wise interaction terms (if enforced, one extra catch-all factor will be made)
  min_occurrence : int
    Min. occurrence threshold for factor levels in pair-wise interaction terms
  destination_frame : str
    A string indicating the destination key. If empty, this will be auto-generated by H2O.

  :return: H2OFrame
  """
  factors = [data.names[n] if isinstance(n,int) else n for n in factors]
  parms = {"dest": _py_tmp_key() if destination_frame is None else destination_frame,
           "source_frame": data.frame_id,
           "factor_columns": [_quoted(f) for f in factors],
           "pairwise": pairwise,
           "max_factors": max_factors,
           "min_occurrence": min_occurrence,
           }
  H2OJob(H2OConnection.post_json("Interaction", **parms), "Interactions").poll()
  return get_frame(parms["dest"])


def network_test():
  res = H2OConnection.get_json(url_suffix="NetworkTest")
  res["table"].show()


def _locate(path):
  """
  Search for a relative path and turn it into an absolute path.
  This is handy when hunting for data files to be passed into h2o and used by import file.
  Note: This function is for unit testing purposes only.

  Parameters
  ----------
  path : str
    Path to search for

  :return: Absolute path if it is found.  None otherwise.
  """

  tmp_dir = os.path.realpath(os.getcwd())
  possible_result = os.path.join(tmp_dir, path)
  while True:
    if os.path.exists(possible_result):
      return possible_result

    next_tmp_dir = os.path.dirname(tmp_dir)
    if next_tmp_dir == tmp_dir:
      raise ValueError("File not found: " + path)

    tmp_dir = next_tmp_dir
    possible_result = os.path.join(tmp_dir, path)


def store_size():
  """
  Get the H2O store size (current count of keys).
  :return: number of keys in H2O cloud
  """
  return rapids("(store_size)")["result"]


def keys_leaked(num_keys):
  """
  Ask H2O if any keys leaked.
  @param num_keys: The number of keys that should be there.
  :return: A boolean True/False if keys leaked. If keys leaked, check H2O logs for further detail.
  """
  return rapids("keys_leaked #{})".format(num_keys))["result"]=="TRUE"


def as_list(data, use_pandas=True):
  """
  Convert an H2O data object into a python-specific object.

  WARNING: This will pull all data local!

  If Pandas is available (and use_pandas is True), then pandas will be used to parse the data frame.
  Otherwise, a list-of-lists populated by character data will be returned (so the types of data will
  all be str).

  Parameters
  ----------

  data : H2OFrame
    An H2O data object.
  use_pandas : bool
    Try to use pandas for reading in the data.

  :return: List of list (Rows x Columns).
  """
  return H2OFrame.as_data_frame(data, use_pandas=use_pandas)


def set_timezone(tz):
  """
  Set the Time Zone on the H2O Cloud

  Parameters
  ----------
  tz : str
    The desired timezone.

  :return: None
  """
  expr.ExprNode("setTimeZone",tz)._eager_scalar()


def get_timezone():
  """
  Get the Time Zone on the H2O Cloud

  :return: the time zone (string)
  """
<<<<<<< HEAD
  return H2OFrame._expr(expr=ExprNode("getTimeZone"))._scalar()

=======
  return expr.ExprNode("getTimeZone")._eager_scalar()
>>>>>>> 09779bb7

def list_timezones():
  """
  Get a list of all the timezones

  :return: the time zones (as an H2OFrame)
  """
<<<<<<< HEAD
  return H2OFrame._expr(expr=ExprNode("listTimeZones"))._frame()
=======
  return H2OFrame(expr.ExprNode("listTimeZones")._eager())
>>>>>>> 09779bb7


class H2ODisplay:
  """
  Pretty printing for H2O Objects;
  Handles both IPython and vanilla console display
  """
  THOUSANDS = "{:,}"
  def __init__(self,table=None,header=None,table_header=None,**kwargs):
    self.table_header=table_header
    self.header=header
    self.table=table
    self.kwargs=kwargs
    self.do_print=True

    # one-shot display... never return an H2ODisplay object (or try not to)
    # if holding onto a display object, then may have odd printing behavior
    # the __repr__ and _repr_html_ methods will try to save you from many prints,
    # but just be WARNED that your mileage may vary!
    #
    # In other words, it's better to just new one of these when you're ready to print out.

    if self.table_header is not None:
      print
      print self.table_header + ":"
      print
    if H2ODisplay._in_ipy():
      from IPython.display import display
      display(self)
      self.do_print=False
    else:
      self.pprint()
      self.do_print=False

  # for Ipython
  def _repr_html_(self):
    if self.do_print:
      return H2ODisplay._html_table(self.table,self.header)

  def pprint(self):
    r = self.__repr__()
    print r

  # for python REPL console
  def __repr__(self):
    if self.do_print or not H2ODisplay._in_ipy():
      if self.header is None: return tabulate.tabulate(self.table,**self.kwargs)
      else:                   return tabulate.tabulate(self.table,headers=self.header,**self.kwargs)
    self.do_print=True
    return ""

  @staticmethod
  def _in_ipy():  # are we in ipy? then pretty print tables with _repr_html
    try:
      __IPYTHON__
      return True
    except NameError:
      return False

  # some html table builder helper things
  @staticmethod
  def _html_table(rows, header=None):
    table= "<div style=\"overflow:auto\"><table style=\"width:50%\">{}</table></div>"  # keep table in a div for scroll-a-bility
    table_rows=[]
    if header is not None:
      table_rows.append(H2ODisplay._html_row(header, bold=True))
    for row in rows:
      table_rows.append(H2ODisplay._html_row(row))
    return table.format("\n".join(table_rows))

  @staticmethod
  def _html_row(row, bold=False):
    res = "<tr>{}</tr>"
    entry = "<td><b>{}</b></td>"if bold else "<td>{}</td>"
    #format full floating point numbers to only 1 decimal place
    entries = "\n".join([entry.format(str(r))
                         if len(str(r)) < 10 or not H2ODisplay._is_number(str(r))
                         else entry.format("{0:.1f}".format(float(str(r)))) for r in row])
    return res.format(entries)

  @staticmethod
  def _is_number(s):
    try:
      float(s)
      return True
    except ValueError:
      return False


def can_use_pandas():
  try:
    imp.find_module('pandas')
    return True
  except ImportError:
    return False

# Used by tests to verify the number of python-side temps remains sane
def temp_ctr():  return H2OFrame.temp_ctr()
def rest_ctr():  return H2OConnection.rest_ctr()

#  ALL DEPRECATED METHODS BELOW #

# the @h2o_deprecated decorator
def h2o_deprecated(newfun=None):
  def o(fun):
    def i(*args, **kwargs):
      print '\n'
      if newfun is None: raise DeprecationWarning("{} is deprecated.".format(fun.__name__))
      warnings.warn("{} is deprecated. Use {}.".format(fun.__name__,newfun.__name__), category=DeprecationWarning, stacklevel=2)
      return newfun(*args, **kwargs)
    return i
  return o

@h2o_deprecated(import_file)
def import_frame():
  """
  Deprecated for import_file.

  Parameters
  ----------
  path : str
    A path specifying the location of the data to import.

  Returns
  -------
    A new H2OFrame
  """

@h2o_deprecated()
def parse():
  """
  External use of parse is deprecated. parse has been renamed H2OFrame._parse for internal
  use.

  Parameters
  ----------
  setup : dict
    The result of calling parse_setup.

  Returns
  -------
    A new H2OFrame
  """<|MERGE_RESOLUTION|>--- conflicted
+++ resolved
@@ -93,11 +93,7 @@
     >>> ml.upload_file(path="/path/to/local/data", destination_frame="my_local_data")
     ...
   """
-<<<<<<< HEAD
-  return H2OFrame()._upload_parse(path, destination_frame, header, sep, col_names, col_types, na_strings)
-=======
   return H2OFrame._upload_parse(path, destination_frame, header, sep, col_names, col_types, na_strings)
->>>>>>> 09779bb7
 
 
 def import_file(path=None, destination_frame="", parse=True, header=(-1, 0, 1), sep="",
@@ -158,11 +154,7 @@
   if not parse:
       return lazy_import(path)
 
-<<<<<<< HEAD
-  return H2OFrame()._import_parse(path, destination_frame, header, sep, col_names, col_types, na_strings)
-=======
   return H2OFrame.read_csv(file_path=path, destination_frame=destination_frame, header=header, separator=sep, column_names=col_names, column_types=col_types, na_strings=na_strings)
->>>>>>> 09779bb7
 
 def parse_setup(raw_frames, destination_frame="", header=(-1, 0, 1), separator="", column_names=None, column_types=None, na_strings=None):
   """
@@ -283,11 +275,7 @@
   return j
 
 
-<<<<<<< HEAD
-def parse_raw(setup, id=None, first_line_is_header=(-1, 0, 1)):
-=======
 def parse_raw(setup):
->>>>>>> 09779bb7
   """
   Used in conjunction with lazy_import and parse_setup in order to make alterations before
   parsing.
@@ -304,17 +292,7 @@
 
  :return: An H2OFrame object
   """
-<<<<<<< HEAD
-  if id: setup["destination_frame"] = _quoted(id).replace("%",".").replace("&",".")
-  if first_line_is_header != (-1, 0, 1):
-    if first_line_is_header not in (-1, 0, 1): raise ValueError("first_line_is_header should be -1, 0, or 1")
-    setup["check_header"] = first_line_is_header
-  fr = H2OFrame()
-  fr._parse_raw(setup)
-  return fr
-=======
   return H2OFrame._parse_raw(setup)
->>>>>>> 09779bb7
 
 
 def _quoted(key):
@@ -326,52 +304,6 @@
   key = key if is_quoted  else '"' + key + '"'
   return key
 
-<<<<<<< HEAD
-
-def assign(data,id):
-  data._eager()
-  rapids(data._id, id)
-  data._id=id
-  data._ast=None  # ensure it won't be deleted by gc
-  return data
-
-
-def which(condition):
-  """
-
-  Parameters
-  ----------
-
-  condition : H2OFrame
-    A conditional statement.
-
-  :return: A H2OFrame of 1 column filled with 0-based indices for which the condition is True
-  """
-  return (H2OFrame._expr(expr=ExprNode("h2o.which",condition)))._scalar()
-
-
-def ifelse(test,yes,no):
-  """
-  Semantically equivalent to R's ifelse.
-  Based on the booleans in the test vector, the output has the values of the yes and no
-  vectors interleaved (or merged together).
-
-  Parameters
-  ----------
-
-  test : H2OFrame
-    A "test" H2OFrame
-  yes : H2OFrame
-    A "yes" H2OFrame
-  no : H2OFrame
-    A "no" H2OFrame
-
- :return: An H2OFrame
-  """
-  return H2OFrame._expr(expr=ExprNode("ifelse",test,yes,no))._frame()
-
-
-=======
 def assign(data,xid):
   if data.frame_id == xid: ValueError("Desination key must differ input frame")
   data._ex = expr.ExprNode("tmp=",xid,data)._eval_driver(False)
@@ -379,7 +311,6 @@
   return data
 
 
->>>>>>> 09779bb7
 def get_future_model(future_model):
   """
   Waits for the future model to finish building, and then returns the model.
@@ -506,24 +437,14 @@
 
   :return: The JSON response of the Rapids execution
   """
-<<<<<<< HEAD
-  expr = expr if id is None else "(tmp= {} {})".format(id, expr)
   return H2OConnection.post_json("Rapids", ast=urllib.quote(expr), _rest_version=99)
-
-=======
-  return H2OConnection.post_json("Rapids", ast=urllib.quote(expr), _rest_version=99)
->>>>>>> 09779bb7
 
 def ls():
   """
   List Keys on an H2O Cluster
   :return: Returns a list of keys in the current H2O instance
   """
-<<<<<<< HEAD
-  return H2OFrame._expr(expr=ExprNode("ls")).as_data_frame()
-=======
   return H2OFrame(expr.ExprNode("ls")).as_data_frame(use_pandas=False)
->>>>>>> 09779bb7
 
 
 def frame(frame_id,exclude=""):
@@ -1817,12 +1738,7 @@
 
   :return: the time zone (string)
   """
-<<<<<<< HEAD
-  return H2OFrame._expr(expr=ExprNode("getTimeZone"))._scalar()
-
-=======
   return expr.ExprNode("getTimeZone")._eager_scalar()
->>>>>>> 09779bb7
 
 def list_timezones():
   """
@@ -1830,11 +1746,7 @@
 
   :return: the time zones (as an H2OFrame)
   """
-<<<<<<< HEAD
-  return H2OFrame._expr(expr=ExprNode("listTimeZones"))._frame()
-=======
   return H2OFrame(expr.ExprNode("listTimeZones")._eager())
->>>>>>> 09779bb7
 
 
 class H2ODisplay:
