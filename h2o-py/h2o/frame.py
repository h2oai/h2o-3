# -*- encoding: utf-8 -*-
"""
H2O data frame.

:copyright: (c) 2016 H2O.ai
:license:   Apache License Version 2.0 (see LICENSE for details)
"""
from __future__ import absolute_import, division, print_function, unicode_literals

import csv
import datetime
import functools
import os
import sys
import tempfile
import traceback
import warnings
from io import StringIO
from types import FunctionType

import requests

import h2o
from h2o.display import H2ODisplay
from h2o.exceptions import H2OTypeError, H2OValueError
from h2o.expr import ExprNode
from h2o.group_by import GroupBy
from h2o.job import H2OJob
from h2o.utils.compatibility import *  # NOQA
from h2o.utils.compatibility import viewitems, viewvalues
from h2o.utils.config import get_config_value
from h2o.utils.shared_utils import (_handle_numpy_array, _handle_pandas_data_frame, _handle_python_dicts,
                                    _handle_python_lists, _is_list, _is_str_list, _py_tmp_key, _quoted,
                                    can_use_pandas, quote, normalize_slice, slice_is_normalized, check_frame_id)
from h2o.utils.typechecks import (assert_is_type, assert_satisfies, Enum, I, is_type, numeric, numpy_ndarray,
                                  numpy_datetime, pandas_dataframe, pandas_timestamp, scipy_sparse, U)

__all__ = ("H2OFrame", )




class H2OFrame(object):
    """
    Primary data store for H2O.

    H2OFrame is similar to pandas' ``DataFrame``, or R's ``data.frame``. One of the critical distinction is that the
    data is generally not held in memory, instead it is located on a (possibly remote) H2O cluster, and thus
    ``H2OFrame`` represents a mere handle to that data.
    """

    #-------------------------------------------------------------------------------------------------------------------
    # Construction
    #-------------------------------------------------------------------------------------------------------------------

    def __init__(self, python_obj=None, destination_frame=None, header=0, separator=",",
                 column_names=None, column_types=None, na_strings=None):
        """
        Create a new H2OFrame object, possibly from some other object.

        :param python_obj: object that will be converted to an ``H2OFrame``. This could have multiple types:

            - None: create an empty H2OFrame
            - A list/tuple of strings or numbers: create a single-column H2OFrame containing the contents of this list.
            - A dictionary of ``{name: list}`` pairs: create an H2OFrame with multiple columns, each column having the
                provided ``name`` and contents from ``list``. If the source dictionary is not an OrderedDict, then the
                columns in the H2OFrame may appear shuffled.
            - A list of lists of strings/numbers: construct an H2OFrame from a rectangular table of values, with inner
                lists treated as rows of the table. I.e. ``H2OFrame([[1, 'a'], [2, 'b'], [3, 'c']])`` will create a
                frame with 3 rows and 2 columns, one numeric and one string.
            - A Pandas dataframe, or a Numpy ndarray: create a matching H2OFrame.
            - A Scipy sparse matrix: create a matching sparse H2OFrame.

        :param int header: if ``python_obj`` is a list of lists, this parameter can be used to indicate whether the
            first row of the data represents headers. The value of -1 means the first row is data, +1 means the first
            row is the headers, 0 (default) allows H2O to guess whether the first row contains data or headers.
        :param List[str] column_names: explicit list of column names for the new H2OFrame. This will override any
            column names derived from the data. If the python_obj does not contain explicit column names, and this
            parameter is not given, then the columns will be named "C1", "C2", "C3", etc.
        :param column_types: explicit column types for the new H2OFrame. This could be either a list of types for
            each column, or a dictionary of {column name: column type} pairs. In the latter case you may override
            types for only few columns, and let H2O choose the types of the rest.
        :param na_strings: List of strings in the input data that should be interpreted as missing values. This could
            be given on a per-column basis, either as a list-of-lists, or as a dictionary {column name: list of nas}.
        :param str destination_frame: (internal) name of the target DKV key in the H2O backend.
        :param str separator: (deprecated)
        """
        coltype = U(None, "unknown", "uuid", "string", "float", "real", "double", "int", "numeric",
                    "categorical", "factor", "enum", "time")
        assert_is_type(python_obj, None, list, tuple, dict, numpy_ndarray, pandas_dataframe, scipy_sparse)
        assert_is_type(destination_frame, None, str)
        assert_is_type(header, -1, 0, 1)
        assert_is_type(separator, I(str, lambda s: len(s) == 1))
        assert_is_type(column_names, None, [str])
        assert_is_type(column_types, None, [coltype], {str: coltype})
        assert_is_type(na_strings, None, [str], [[str]], {str: [str]})
        check_frame_id(destination_frame)

        self._ex = ExprNode()
        self._ex._children = None
        self._is_frame = True  # Indicate that this is an actual frame, allowing typechecks to be made
        if python_obj is not None:
            self._upload_python_object(python_obj, destination_frame, header, separator,
                                       column_names, column_types, na_strings)

    @staticmethod
    def _expr(expr, cache=None):
        # TODO: merge this method with `__init__`
        fr = H2OFrame()
        fr._ex = expr
        if cache is not None:
            fr._ex._cache.fill_from(cache)
        return fr


    def _upload_python_object(self, python_obj, destination_frame=None, header=0, separator=",",
                              column_names=None, column_types=None, na_strings=None):
        assert_is_type(python_obj, list, tuple, dict, numpy_ndarray, pandas_dataframe, scipy_sparse)
        if is_type(python_obj, scipy_sparse):
            self._upload_sparse_matrix(python_obj, destination_frame=destination_frame)
            return
        # TODO: all these _handlers should really belong to this class, not to shared_utils.
        processor = (_handle_pandas_data_frame if is_type(python_obj, pandas_dataframe) else
                     _handle_numpy_array if is_type(python_obj, numpy_ndarray) else
                     _handle_python_dicts if is_type(python_obj, dict) else
                     _handle_python_lists)
        col_header, data_to_write = processor(python_obj, header)
        if col_header is None or data_to_write is None:
            raise H2OValueError("No data to write")
        if not column_names:
            column_names = col_header

        # create a temporary file that will be written to
        tmp_handle, tmp_path = tempfile.mkstemp(suffix=".csv")
        tmp_file = os.fdopen(tmp_handle, 'w')
        # create a new csv writer object thingy
        csv_writer = csv.writer(tmp_file, dialect="excel", quoting=csv.QUOTE_NONNUMERIC)
        csv_writer.writerow(column_names)
        if data_to_write and isinstance(data_to_write[0], dict):
            for row in data_to_write:
                csv_writer.writerow([row.get(k, None) for k in col_header])
        else:
            csv_writer.writerows(data_to_write)
        tmp_file.close()  # close the streams
        self._upload_parse(tmp_path, destination_frame, 1, separator, column_names, column_types, na_strings)
        os.remove(tmp_path)  # delete the tmp file


    def _upload_sparse_matrix(self, matrix, destination_frame=None):
        import scipy.sparse as sp
        if not sp.issparse(matrix):
            raise H2OValueError("A sparse matrix expected, got %s" % type(matrix))

        tmp_handle, tmp_path = tempfile.mkstemp(suffix=".svmlight")
        out = os.fdopen(tmp_handle, "wt")
        if destination_frame is None:
            destination_frame = _py_tmp_key(h2o.connection().session_id)

        # sp.find(matrix) returns (row indices, column indices, values) of the non-zero elements of A. Unfortunately
        # there is no guarantee that those elements are returned in the correct order, so need to sort
        data = zip(*sp.find(matrix))
        if not isinstance(data, list): data = list(data)  # possibly convert from iterator to a list
        data.sort()
        idata = 0  # index of the next element to be consumed from `data`
        for irow in range(matrix.shape[0]):
            if idata < len(data) and data[idata][0] == irow and data[idata][1] == 0:
                y = data[idata][2]
                idata += 1
            else:
                y = 0
            out.write(str(y))
            while idata < len(data) and data[idata][0] == irow:
                out.write(" ")
                out.write(str(data[idata][1]))
                out.write(":")
                out.write(str(data[idata][2]))
                idata += 1
            out.write("\n")
        out.close()

        ret = h2o.api("POST /3/PostFile", filename=tmp_path)
        os.remove(tmp_path)
        rawkey = ret["destination_frame"]

        p = {"source_frames": [rawkey], "destination_frame": destination_frame}
        H2OJob(h2o.api("POST /3/ParseSVMLight", data=p), "Parse").poll()
        self._ex._cache._id = destination_frame
        self._ex._cache.fill()


    @staticmethod
    def get_frame(frame_id):
        """
        Retrieve an existing H2OFrame from the H2O cluster using the frame's id.

        :param str frame_id: id of the frame to retrieve
        :returns: an existing H2OFrame with the id provided; or None if such frame doesn't exist.
        """
        fr = H2OFrame()
        fr._ex._cache._id = frame_id
        try:
            fr._ex._cache.fill()
        except EnvironmentError:
            return None
        return fr


    def refresh(self):
        """Reload frame information from the backend H2O server."""
        self._ex._cache.flush()
        self._frame(fill_cache=True)



    #-------------------------------------------------------------------------------------------------------------------
    # Frame properties
    #-------------------------------------------------------------------------------------------------------------------

    @property
    def names(self):
        """The list of column names (List[str])."""
        if not self._ex._cache.names_valid():
            self._ex._cache.flush()
            self._frame(fill_cache=True)
        return list(self._ex._cache.names)

    @names.setter
    def names(self, value):
        self.set_names(value)


    @property
    def nrows(self):
        """Number of rows in the dataframe (int)."""
        if not self._ex._cache.nrows_valid():
            self._ex._cache.flush()
            self._frame(fill_cache=True)
        return self._ex._cache.nrows


    @property
    def ncols(self):
        """Number of columns in the dataframe (int)."""
        if not self._ex._cache.ncols_valid():
            self._ex._cache.flush()
            self._frame(fill_cache=True)
        return self._ex._cache.ncols


    @property
    def shape(self):
        """Number of rows and columns in the dataframe as a tuple ``(nrows, ncols)``."""
        return self.nrows, self.ncols


    @property
    def types(self):
        """The dictionary of column name/type pairs."""
        if not self._ex._cache.types_valid():
            self._ex._cache.flush()
            self._frame(fill_cache=True)
        return dict(self._ex._cache.types)


    @property
    def frame_id(self):
        """Internal id of the frame (str)."""
        return self._frame()._ex._cache._id

    @frame_id.setter
    def frame_id(self, newid):
        check_frame_id(newid)
        if self._ex._cache._id is None:
            h2o.assign(self, newid)
        else:
            oldname = self.frame_id
            self._ex._cache._id = newid
            h2o.rapids("(rename \"{}\" \"{}\")".format(oldname, newid))


    def type(self, col):
        """
        The type for the given column.

        :param col: either a name, or an index of the column to look up
        :returns: type of the column, one of: ``str``, ``int``, ``real``, ``enum``, ``time``, ``bool``.
        :raises H2OValueError: if such column does not exist in the frame.
        """
        assert_is_type(col, int, str)
        if not self._ex._cache.types_valid() or not self._ex._cache.names_valid():
            self._ex._cache.flush()
            self._frame(fill_cache=True)
        types = self._ex._cache.types
        if is_type(col, str):
            if col in types:
                return types[col]
        else:
            names = self._ex._cache.names
            if -len(names) <= col < len(names):
                return types[names[col]]
        raise H2OValueError("Column '%r' does not exist in the frame" % col)


    def _import_parse(self, path, pattern, destination_frame, header, separator, column_names, column_types, na_strings):
        if is_type(path, str) and "://" not in path:
            path = os.path.abspath(path)
        rawkey = h2o.lazy_import(path, pattern)
        self._parse(rawkey, destination_frame, header, separator, column_names, column_types, na_strings)
        return self


    def _upload_parse(self, path, destination_frame, header, sep, column_names, column_types, na_strings):
        ret = h2o.api("POST /3/PostFile", filename=path)
        rawkey = ret["destination_frame"]
        self._parse(rawkey, destination_frame, header, sep, column_names, column_types, na_strings)
        return self


    def _parse(self, rawkey, destination_frame="", header=None, separator=None, column_names=None, column_types=None,
               na_strings=None):
        setup = h2o.parse_setup(rawkey, destination_frame, header, separator, column_names, column_types, na_strings)
        return self._parse_raw(setup)


    def _parse_raw(self, setup):
        # Parse parameters (None values provided by setup)
        p = {"destination_frame": None,
             "parse_type": None,
             "separator": None,
             "single_quotes": None,
             "check_header": None,
             "number_columns": None,
             "chunk_size": None,
             "delete_on_done": True,
             "blocking": False,
             "column_types": None,
             }

        if setup["column_names"]: p["column_names"] = None
        if setup["na_strings"]: p["na_strings"] = None

        p.update({k: v for k, v in viewitems(setup) if k in p})

        # Extract only 'name' from each src in the array of srcs
        p['source_frames'] = [_quoted(src['name']) for src in setup['source_frames']]

        H2OJob(h2o.api("POST /3/Parse", data=p), "Parse").poll()
        # Need to return a Frame here for nearly all callers
        # ... but job stats returns only a dest_key, requiring another REST call to get nrow/ncol
        self._ex._cache._id = p["destination_frame"]
        self._ex._cache.fill()


    def filter_na_cols(self, frac=0.2):
        """
        Filter columns with proportion of NAs greater or equals than ``frac``.

        :param float frac: Maximum fraction of NAs in the column to keep.

        :returns: A list of indices of columns that have fewer NAs than ``frac``. If all columns are filtered,
            None is returned.
        """
        return ExprNode("filterNACols", self, frac)._eager_scalar()


    def columns_by_type(self, coltype="numeric"):
        """
        Extract columns of the specified type from the frame.

        :param str coltype: A character string indicating which column type to filter by. This must be
            one of the following:

            - ``"numeric"``      - Numeric, but not categorical or time
            - ``"categorical"``  - Integer, with a categorical/factor String mapping
            - ``"string"``       - String column
            - ``"time"``         - Long msec since the Unix Epoch - with a variety of display/parse options
            - ``"uuid"``         - UUID
            - ``"bad"``          - No none-NA rows (triple negative! all NAs or zero rows)

        :returns: list of indices of columns that have the requested type
        """
        assert_is_type(coltype, "numeric", "categorical", "string", "time", "uuid", "bad")
        assert_is_type(self, H2OFrame)
        return ExprNode("columnsByType", self, coltype)._eager_scalar()


    def __iter__(self):
        return (self[i] for i in range(self.ncol))

    def __unicode__(self):
        if sys.gettrace() is None:
            if self._ex is None: return "This H2OFrame has been removed."
            table = self._frame(fill_cache=True)._ex._cache._tabulate("simple", False)
            nrows = "%d %s" % (self.nrow, "row" if self.nrow == 1 else "rows")
            ncols = "%d %s" % (self.ncol, "column" if self.ncol == 1 else "columns")
            return "%s\n\n[%s x %s]" % (table, nrows, ncols)
        return ""

    def __repr__(self):
        if sys.gettrace() is None:
            # PUBDEV-2278: using <method>? from IPython caused everything to dump
            stk = traceback.extract_stack()
            if not ("IPython" in stk[-2][0] and "info" == stk[-2][2]):
                self.show()
        return ""

    def show(self, use_pandas=False):
        """
        Used by the H2OFrame.__repr__ method to print or display a snippet of the data frame.

        If called from IPython, displays an html'ized result. Else prints a tabulate'd result.
        """
        if self._ex is None:
            print("This H2OFrame has been removed.")
            return
        if not self._ex._cache.is_valid(): self._frame()._ex._cache.fill()
        if H2ODisplay._in_ipy():
            import IPython.display
            if use_pandas and can_use_pandas():
                IPython.display.display(self.head().as_data_frame(fill_cache=True))
            else:
                IPython.display.display_html(self._ex._cache._tabulate("html", False), raw=True)
        else:
            if use_pandas and can_use_pandas():
                print(self.head().as_data_frame(fill_cache=True))
            else:
                s = self.__unicode__()
                stk = traceback.extract_stack()
                if "IPython" in stk[-3][0]:
                    s = "\n%s" % s
                try:
                    print(s)
                except UnicodeEncodeError:
                    print(s.encode("ascii", "replace"))


    def summary(self, return_data=False):
        """
        Display summary information about the frame.

        Summary includes min/mean/max/sigma and other rollup data.

        :param bool return_data: Return a dictionary of the summary output
        """
        if not self._ex._cache.is_valid(): self._frame()._ex._cache.fill()
        if not return_data:
            if H2ODisplay._in_ipy():
                import IPython.display
                IPython.display.display_html(self._ex._cache._tabulate("html", True), raw=True)
            else:
                print(self._ex._cache._tabulate("simple", True))
        else:
            return self._ex._cache._data


    def describe(self, chunk_summary=False):
        """
        Generate an in-depth description of this H2OFrame.

        This will print to the console the dimensions of the frame; names/types/summary statistics for each column;
        and finally first ten rows of the frame.

        :param bool chunk_summary: Retrieve the chunk summary along with the distribution summary
        """
        res = h2o.api("GET /3/Frames/%s" % self.frame_id, data={"row_count": 10})["frames"][0]
        self._ex._cache._fill_data(res)
        print("Rows:{}".format(self.nrow))
        print("Cols:{}".format(self.ncol))

        #The chunk & distribution summaries are not cached, so must be pulled if chunk_summary=True.
        if chunk_summary:
            res["chunk_summary"].show()
            res["distribution_summary"].show()
        print("\n")
        self.summary()


    def _frame(self, rows=10, fill_cache=False):
        self._ex._eager_frame()
        if fill_cache:
            self._ex._cache.fill(rows=rows)
        return self


    def head(self, rows=10, cols=200):
        """
        Return the first ``rows`` and ``cols`` of the frame as a new H2OFrame.

        :param int rows: maximum number of rows to return
        :param int cols: maximum number of columns to return
        :returns: a new H2OFrame cut from the top left corner of the current frame, and having dimensions at
            most ``rows`` x ``cols``.
        """
        assert_is_type(rows, int)
        assert_is_type(cols, int)
        nrows = min(self.nrows, rows)
        ncols = min(self.ncols, cols)
        newdt = self[:nrows, :ncols]
        return newdt._frame(rows=nrows, fill_cache=True)


    def tail(self, rows=10, cols=200):
        """
        Return the last ``rows`` and ``cols`` of the frame as a new H2OFrame.

        :param int rows: maximum number of rows to return
        :param int cols: maximum number of columns to return
        :returns: a new H2OFrame cut from the bottom left corner of the current frame, and having dimensions at
            most ``rows`` x ``cols``.
        """
        assert_is_type(rows, int)
        assert_is_type(cols, int)
        nrows = min(self.nrows, rows)
        ncols = min(self.ncols, cols)
        start_idx = self.nrows - nrows
        newdt = self[start_idx:start_idx + nrows, :ncols]
        return newdt._frame(rows=nrows, fill_cache=True)


    def logical_negation(self):
        """
        Returns new H2OFrame equal to elementwise Logical NOT applied to the current frame.
        """
        return H2OFrame._expr(expr=ExprNode("not", self), cache=self._ex._cache)


    def _unop(self, op, rtype="real"):
        if self._is_frame:
            for cname, ctype in self.types.items():
                if ctype not in {"int", "real", "bool"}:
                    raise H2OValueError("Function %s cannot be applied to %s column '%s'" % (op, ctype, cname))
        ret = H2OFrame._expr(expr=ExprNode(op, self), cache=self._ex._cache)
        ret._ex._cache._names = ["%s(%s)" % (op, name) for name in self._ex._cache._names]
        ret._ex._cache._types = {name: rtype for name in ret._ex._cache._names}
        return ret


    # Binary operations
    def __add__(self, rhs):
        return _binop(self, "+", rhs)

    def __sub__(self, rhs):
        return _binop(self, "-", rhs)

    def __mul__(self, rhs):
        return _binop(self, "*", rhs)

    def __div__(self, rhs):
        return _binop(self, "/", rhs)

    def __truediv__(self, rhs):
        return _binop(self, "/", rhs)

    def __floordiv__(self, rhs):
        return _binop(self, "intDiv", rhs)

    def __mod__(self, rhs):
        return _binop(self, "%", rhs)

    def __or__(self, rhs):
        return _binop(self, "|", rhs, rtype="bool")

    def __and__(self, rhs):
        return _binop(self, "&", rhs, rtype="bool")

    def __ge__(self, rhs):
        return _binop(self, ">=", rhs, rtype="bool")

    def __gt__(self, rhs):
        return _binop(self, ">", rhs, rtype="bool")

    def __le__(self, rhs):
        return _binop(self, "<=", rhs, rtype="bool")

    def __lt__(self, rhs):
        return _binop(self, "<", rhs, rtype="bool")

    def __eq__(self, rhs):
        if rhs is None: rhs = float("nan")
        return _binop(self, "==", rhs, rtype="bool")

    def __ne__(self, rhs):
        if rhs is None: rhs = float("nan")
        return _binop(self, "!=", rhs, rtype="bool")

    def __pow__(self, rhs):
        return _binop(self, "^", rhs)

    def __contains__(self, lhs):
        return all((t == self).any() for t in lhs) if _is_list(lhs) else (lhs == self).any()

    # rops
    def __rmod__(self, lhs):
        return _binop(lhs, "%", self)

    def __radd__(self, lhs):
        return _binop(lhs, "+", self)

    def __rsub__(self, lhs):
        return _binop(lhs, "-", self)

    def __rand__(self, lhs):
        return _binop(lhs, "&", self, rtype="bool")

    def __ror__(self, lhs):
        return _binop(lhs, "|", self, rtype="bool")

    def __rtruediv__(self, lhs):
        return _binop(lhs, "/", self)

    def __rdiv__(self, lhs):
        return _binop(lhs, "/", self)

    def __rfloordiv__(self, lhs):
        return _binop(lhs, "intDiv", self, rtype="int")

    def __rmul__(self, lhs):
        return _binop(lhs, "*", self)

    def __rpow__(self, lhs):
        return _binop(lhs, "^", self)

    # unops
    def __abs__(self):
        return self._unop("abs")

    def __invert__(self):
        return self._unop("!!", rtype="bool")

    def __nonzero__(self):
        if self.nrows > 1 or self.ncols > 1:
            raise H2OValueError(
                'This operation is not supported on an H2OFrame. Try using parentheses. '
                'Did you mean & (logical and), | (logical or), or ~ (logical not)?')
        else:
            return self.__len__()

    def __int__(self):
        return int(self.flatten())

    def __float__(self):
        return float(self.flatten())


    def flatten(self):
        """
        Convert a 1x1 frame into a scalar.

        :returns: content of this 1x1 frame as a scalar (``int``, ``float``, or ``str``).
        :raises H2OValueError: if current frame has shape other than 1x1
        """
        if self.shape != (1, 1): raise H2OValueError("Not a 1x1 Frame")
        return ExprNode("flatten", self)._eager_scalar()


    def getrow(self):
        """
        Convert a 1xn frame into an n-element list.

        :returns: content of this 1xn frame as a Python list.
        :raises H2OValueError: if current frame has more than one row.
        """
        if self.nrows != 1:
            raise H2OValueError("This method can only be applied to single-row frames")
        return ExprNode("getrow", self)._eager_scalar()


    def mult(self, matrix):
        """
        Multiply this frame, viewed as a matrix, by another matrix.

        :param matrix: another frame that you want to multiply the current frame by; must be compatible with the
            current frame (i.e. its number of rows must be the same as number of columns in the current frame).
        :returns: new H2OFrame, which is the result of multiplying the current frame by ``matrix``.
        """
        if self.ncols != matrix.nrows:
            raise H2OValueError("Matrix is not compatible for multiplication with the current frame")
        return H2OFrame._expr(expr=ExprNode("x", self, matrix))


    def cos(self):
        """Return new H2OFrame equal to elementwise cosine of the current frame."""
        return self._unop("cos")


    def sin(self):
        """Return new H2OFrame equal to elementwise sine of the current frame."""
        return self._unop("sin")


    def tan(self):
        """Return new H2OFrame equal to elementwise tangent of the current frame."""
        return self._unop("tan")


    def acos(self):
        """Return new H2OFrame equal to elementwise arc cosine of the current frame."""
        return self._unop("acos")


    def asin(self):
        """Return new H2OFrame equal to elementwise arc sine of the current frame."""
        return self._unop("asin")


    def atan(self):
        """Return new H2OFrame equal to elementwise arc tangent of the current frame."""
        return self._unop("atan")


    def cosh(self):
        """Make new H2OFrame with values equal to the hyperbolic cosines of the values in the current frame."""
        return self._unop("cosh")


    def sinh(self):
        """Return new H2OFrame equal to elementwise hyperbolic sine of the current frame."""
        return self._unop("sinh")


    def tanh(self):
        """Return new H2OFrame equal to elementwise hyperbolic tangent of the current frame."""
        return self._unop("tanh")


    def acosh(self):
        """Return new H2OFrame equal to elementwise inverse hyperbolic cosine of the current frame."""
        return self._unop("acosh")


    def asinh(self):
        """Return new H2OFrame equal to elementwise inverse hyperbolic sine of the current frame."""
        return self._unop("asinh")


    def atanh(self):
        """Return new H2OFrame equal to elementwise inverse hyperbolic tangent of the current frame."""
        return self._unop("atanh")


    def cospi(self):
        """Return new H2OFrame equal to elementwise cosine of the current frame multiplied by Pi."""
        return self._unop("cospi")


    def sinpi(self):
        """Return new H2OFrame equal to elementwise sine of the current frame multiplied by Pi."""
        return self._unop("sinpi")


    def tanpi(self):
        """Return new H2OFrame equal to elementwise tangent of the current frame multiplied by Pi."""
        return self._unop("tanpi")


    def abs(self):
        """Return new H2OFrame equal to elementwise absolute value of the current frame."""
        return self._unop("abs")


    def sign(self):
        """Return new H2OFrame equal to signs of the values in the frame: -1 , +1, or 0."""
        return self._unop("sign", rtype="int")


    def sqrt(self):
        """Return new H2OFrame equal to elementwise square root of the current frame."""
        return self._unop("sqrt")


    def trunc(self):
        """
        Apply the numeric truncation function.

        ``trunc(x)`` is the integer obtained from ``x`` by dropping its decimal tail. This is equal to ``floor(x)``
        if ``x`` is positive, and ``ceil(x)`` if ``x`` is negative. Truncation is also called "rounding towards zero".

        :returns: new H2OFrame of truncated values of the original frame.
        """
        return self._unop("trunc", rtype="int")


    def ceil(self):
        """
        Apply the ceiling function to the current frame.

        ``ceil(x)`` is the smallest integer greater or equal to ``x``.

        :returns: new H2OFrame of ceiling values of the original frame.
        """
        return self._unop("ceiling", rtype="int")


    def floor(self):
        """
        Apply the floor function to the current frame.

        ``floor(x)`` is the largest integer smaller or equal to ``x``.

        :returns: new H2OFrame of floor values of the original frame.
        """
        return self._unop("floor", rtype="int")


    def log(self):
        """Return new H2OFrame equals to elementwise natural logarithm of the current frame."""
        return self._unop("log")


    def log10(self):
        """Return new H2OFrame equals to elementwise decimal logarithm of the current frame."""
        return self._unop("log10")


    def log1p(self):
        """Return new H2OFrame equals to elementwise ``ln(1 + x)`` for each ``x`` in the current frame."""
        return self._unop("log1p")


    def log2(self):
        """Return new H2OFrame equals to elementwise binary logarithm of the current frame."""
        return self._unop("log2")


    def exp(self):
        """Return new H2OFrame equals to elementwise exponent (i.e. ``e^x``) of the current frame."""
        return self._unop("exp")


    def expm1(self):
        """Return new H2OFrame equals to elementwise exponent minus 1 (i.e. ``e^x - 1``) of the current frame."""
        return self._unop("expm1")


    def gamma(self):
        """Return new H2OFrame equals to elementwise gamma function of the current frame."""
        return self._unop("gamma")


    def lgamma(self):
        """Return new H2OFrame equals to elementwise logarithm of the gamma function of the current frame."""
        return self._unop("lgamma")


    def digamma(self):
        """Return new H2OFrame equals to elementwise digamma function of the current frame."""
        return self._unop("digamma")


    def trigamma(self):
        """Return new H2OFrame equals to elementwise trigamma function of the current frame."""
        return self._unop("trigamma")


    @staticmethod
    def moment(year=None, month=None, day=None, hour=None, minute=None, second=None, msec=None, date=None, time=None):
        """
        Create a time column from individual components.

        Each parameter should be either an integer, or a single-column H2OFrame
        containing the corresponding time parts for each row.

        The "date" part of the timestamp can be specified using either the tuple ``(year, month, day)``, or an
        explicit ``date`` parameter. The "time" part of the timestamp is optional, but can be specified either via
        the ``time`` parameter, or via the ``(hour, minute, second, msec)`` tuple.

        :param year: the year part of the constructed date
        :param month: the month part of the constructed date
        :param day: the day-of-the-month part of the constructed date
        :param hour: the hours part of the constructed date
        :param minute: the minutes part of the constructed date
        :param second: the seconds part of the constructed date
        :param msec: the milliseconds part of the constructed date
        :param date date: construct the timestamp from the Python's native ``datetime.date`` (or ``datetime.datetime``)
            object. If the object passed is of type ``date``, then you can specify the time part using either the
            ``time`` argument, or ``hour`` ... ``msec`` arguments (but not both). If the object passed is of type
            ``datetime``, then no other arguments can be provided.
        :param time time: construct the timestamp from this Python's native ``datetime.time`` object. This argument
            cannot be used alone, it should be supplemented with either ``date`` argument, or ``year`` ... ``day``
            tuple.

        :returns: H2OFrame with one column containing the date constructed from the provided arguments.
        """
        assert_is_type(date, None, datetime.date, numpy_datetime, pandas_timestamp)
        assert_is_type(time, None, datetime.time)
        assert_is_type(year, None, int, H2OFrame)
        assert_is_type(month, None, int, H2OFrame)
        assert_is_type(day, None, int, H2OFrame)
        assert_is_type(hour, None, int, H2OFrame)
        assert_is_type(minute, None, int, H2OFrame)
        assert_is_type(second, None, int, H2OFrame)
        assert_is_type(msec, None, int, H2OFrame)
        if time is not None:
            if hour is not None or minute is not None or second is not None or msec is not None:
                raise H2OValueError("Arguments hour, minute, second, msec cannot be used together with `time`.")
            hour = time.hour
            minute = time.minute
            second = time.second
            msec = time.microsecond // 1000
        if date is not None:
            if is_type(date, pandas_timestamp):
                date = date.to_pydatetime()
            if is_type(date, numpy_datetime):
                date = date.astype("M8[ms]").astype("O")
            if year is not None or month is not None or day is not None:
                raise H2OValueError("Arguments year, month and day cannot be used together with `date`.")
            year = date.year
            month = date.month
            day = date.day
            if isinstance(date, datetime.datetime):
                if time is not None:
                    raise H2OValueError("Argument `time` cannot be used together with `date` of datetime type.")
                if hour is not None or minute is not None or second is not None or msec is not None:
                    raise H2OValueError("Arguments hour, minute, second, msec cannot be used together with `date` "
                                        "of datetime type.")
                hour = date.hour
                minute = date.minute
                second = date.second
                msec = date.microsecond // 1000
        if year is None or month is None or day is None:
            raise H2OValueError("Either arguments (`year`, `month` and `day`) or the `date` are required.")
        if hour is None: hour = 0
        if minute is None: minute = 0
        if second is None: second = 0
        if msec is None: msec = 0

        local_vars = locals()
        res_nrows = None
        for n in ["year", "month", "day", "hour", "minute", "second", "msec"]:
            x = local_vars[n]
            if isinstance(x, H2OFrame):
                if x.ncols != 1:
                    raise H2OValueError("Argument `%s` is a frame with more than 1 column" % n)
                if x.type(0) not in {"int", "real"}:
                    raise H2OValueError("Column `%s` is not numeric (type = %s)" % (n, x.type(0)))
                if res_nrows is None:
                    res_nrows = x.nrows
                if x.nrows == 0 or x.nrows != res_nrows:
                    raise H2OValueError("Incompatible column `%s` having %d rows" % (n, x.nrows))
        if res_nrows is None:
            res_nrows = 1
        res = H2OFrame._expr(ExprNode("moment", year, month, day, hour, minute, second, msec))
        res._ex._cache._names = ["name"]
        res._ex._cache._types = {"name": "time"}
        res._ex._cache._nrows = res_nrows
        res._ex._cache._ncols = 1
        return res


    def unique(self):
        """
        Extract the unique values in the column.

        :returns: H2OFrame of just the unique values in the column.
        """
        return H2OFrame._expr(expr=ExprNode("unique", self))


    def levels(self):
        """
        Get the factor levels.

        :returns: A list of lists, one list per column, of levels.
        """
        lol = H2OFrame._expr(expr=ExprNode("levels", self)).as_data_frame(False)
        lol.pop(0)  # Remove column headers
        lol = list(zip(*lol))
        return [[ll for ll in l if ll != ''] for l in lol]


    def nlevels(self):
        """
        Get the number of factor levels for each categorical column.

        :returns: A list of the number of levels per column.
        """
        levels = self.levels()
        return [len(l) for l in levels] if levels else 0


    def set_level(self, level):
        """
        A method to set all column values to one of the levels.

        :param str level: The level at which the column will be set (a string)

        :returns: H2OFrame with entries set to the desired level.
        """
        return H2OFrame._expr(expr=ExprNode("setLevel", self, level), cache=self._ex._cache)


    def set_levels(self, levels):
        """
        Replace the levels of a categorical column.

        New levels must be aligned with the old domain. This call has copy-on-write semantics.

        :param List[str] levels: A list of strings specifying the new levels. The number of new
            levels must match the number of old levels.
        :returns: A single-column H2OFrame with the desired levels.
        """
        assert_is_type(levels, [str])
        return H2OFrame._expr(expr=ExprNode("setDomain", self, False, levels), cache=self._ex._cache)


    def set_names(self, names):
        """
        Change names of all columns in the frame.

        :param List[str] names: The list of new names for every column in the frame.
        """
        assert_is_type(names, [str])
        assert_satisfies(names, len(names) == self.ncol)
        self._ex = ExprNode("colnames=", self, range(self.ncol), names)  # Update-in-place, but still lazy
        return self


    def set_name(self, col=None, name=None):
        """
        Set a new name for a column.

        :param col: index or name of the column whose name is to be set; may be skipped for 1-column frames
        :param name: the new name of the column
        """
        assert_is_type(col, None, int, str)
        assert_is_type(name, str)
        ncols = self.ncols

        col_index = None
        if is_type(col, int):
            if not(-ncols <= col < ncols):
                raise H2OValueError("Index %d is out of bounds for a frame with %d columns" % (col, ncols))
            col_index = (col + ncols) % ncols  # handle negative indices
        elif is_type(col, str):
            if col not in self.names:
                raise H2OValueError("Column %s doesn't exist in the frame." % col)
            col_index = self.names.index(col)  # lookup the name
        else:
            assert col is None
            if ncols != 1:
                raise H2OValueError("The frame has %d columns; please specify which one to rename" % ncols)
            col_index = 0
        if name != self.names[col_index] and name in self.types:
            raise H2OValueError("Column '%s' already exists in the frame" % name)

        oldname = self.names[col_index]
        old_cache = self._ex._cache
        self._ex = ExprNode("colnames=", self, col_index, name)  # Update-in-place, but still lazy
        self._ex._cache.fill_from(old_cache)
        if self.names is None:
            self._frame()._ex._cache.fill()
        else:
            self._ex._cache._names = self.names[:col] + [name] + self.names[col + 1:]
            self._ex._cache._types[name] = self._ex._cache._types.pop(oldname)
        return


    def as_date(self, format):
        """
        Convert the frame (containing strings / categoricals) into the ``date`` format.

        :param str format: the format string (e.g. "YYYY-mm-dd")
        :returns: new H2OFrame with "date" column types
        """
        fr = H2OFrame._expr(expr=ExprNode("as.Date", self, format), cache=self._ex._cache)
        if fr._ex._cache.types_valid():
            fr._ex._cache.types = {k: "int" for k in self._ex._cache.types.keys()}
        return fr


    def cumsum(self,  axis=0):
        """
        Compute cumulative sum over rows / columns of the frame.

        :param int axis: 0 for column-wise, 1 for row-wise
        :returns: new H2OFrame with cumulative sums of the original frame.
        """
        return H2OFrame._expr(expr=ExprNode("cumsum", self, axis), cache=self._ex._cache)


    def cumprod(self, axis=0):
        """
        Compute cumulative product over rows / columns of the frame.

        :param int axis: 0 for column-wise, 1 for row-wise
        :returns: new H2OFrame with cumulative products of the original frame.
        """
        return H2OFrame._expr(expr=ExprNode("cumprod", self, axis), cache=self._ex._cache)


    def cummin(self, axis=0):
        """
        Compute cumulative minimum over rows / columns of the frame.

        :param int axis: 0 for column-wise, 1 for row-wise
        :returns: new H2OFrame with running minimums of the original frame.
        """
        return H2OFrame._expr(expr=ExprNode("cummin", self, axis), cache=self._ex._cache)


    def cummax(self, axis=0):
        """
        Compute cumulative maximum over rows / columns of the frame.

        :param int axis: 0 for column-wise, 1 for row-wise
        :returns: new H2OFrame with running maximums of the original frame.
        """
        return H2OFrame._expr(expr=ExprNode("cummax", self, axis), cache=self._ex._cache)


    def prod(self, na_rm=False):
        """
        Compute the product of all values in the frame.

        :param bool na_rm: If True then NAs will be ignored during the computation.
        :returns: product of all values in the frame (a float)
        """
        return ExprNode("prod.na" if na_rm else "prod", self)._eager_scalar()


    def any(self):
        """Return True if any element in the frame is either True or NA."""
        return bool(ExprNode("any", self)._eager_scalar())


    def any_na_rm(self):
        """Return True if any value in the frame is non-zero (disregarding all NAs)."""
        return bool(ExprNode("any.na", self)._eager_scalar())


    def all(self):
        """Return True if every element in the frame is either True or NA."""
        return bool(ExprNode("all", self)._eager_scalar())


    def isnumeric(self):
        """
        Test which columns in the frame are numeric.

        :returns: a list of True/False indicating for each column in the frame whether it is numeric.
        """
        return [bool(o) for o in ExprNode("is.numeric", self)._eager_scalar()]


    def isstring(self):
        """
        Test which columns in the frame are string.

        :returns: a list of True/False indicating for each column in the frame whether it is numeric.
        """
        return [bool(o) for o in ExprNode("is.character", self)._eager_scalar()]


    def isin(self, item):
        """
        Test whether elements of an H2OFrame are contained in the ``item``.

        :param items: An item or a list of items to compare the H2OFrame against.

        :returns: An H2OFrame of 0s and 1s showing whether each element in the original H2OFrame is contained in item.
        """
        if is_type(item, list, tuple, set):
            return functools.reduce(H2OFrame.__or__, (self == i for i in item))
        else:
            return self == item


    def kfold_column(self, n_folds=3, seed=-1):
        """
        Build a fold assignments column for cross-validation.

        This method will produce a column having the same data layout as the source frame.

        :param int n_folds: An integer specifying the number of validation sets to split the training data into.
        :param int seed: Seed for random numbers as fold IDs are randomly assigned.

        :returns: A single column H2OFrame with the fold assignments.
        """
        return H2OFrame._expr(expr=ExprNode("kfold_column", self, n_folds, seed))._frame()  # want this to be eager!


    def modulo_kfold_column(self, n_folds=3):
        """
        Build a fold assignments column for cross-validation.

        Rows are assigned a fold according to the current row number modulo ``n_folds``.

        :param int n_folds: An integer specifying the number of validation sets to split the training data into.
        :returns: A single-column H2OFrame with the fold assignments.
        """
        return H2OFrame._expr(expr=ExprNode("modulo_kfold_column", self, n_folds))._frame()  # want this to be eager!


    def stratified_kfold_column(self, n_folds=3, seed=-1):
        """
        Build a fold assignment column with the constraint that each fold has the same class
        distribution as the fold column.

        :param int n_folds: The number of folds to build.
        :param int seed: A seed for the random number generator.

        :returns: A single column H2OFrame with the fold assignments.
        """
        return H2OFrame._expr(
            expr=ExprNode("stratified_kfold_column", self, n_folds, seed))._frame()  # want this to be eager!


    def structure(self):
        """Compactly display the internal structure of an H2OFrame."""
        df = self.as_data_frame(use_pandas=False)
        cn = df.pop(0)
        nr = self.nrow
        nc = self.ncol
        width = max([len(c) for c in cn])
        isfactor = self.isfactor()
        numlevels = self.nlevels()
        lvls = self.levels()
        print("H2OFrame: '{}' \nDimensions: {} obs. of {} variables".format(self.frame_id, nr, nc))
        for i in range(nc):
            print("$ {} {}: ".format(cn[i], ' ' * (width - max(0, len(cn[i])))), end=' ')
            if isfactor[i]:
                nl = numlevels[i]
                print("Factor w/ {} level(s) {} ".format(nl, '"' + '","'.join(lvls[i]) + '"'), end='\n')
            else:
                print("num {}".format(" ".join(it[0] if it else "nan" for it in h2o.as_list(self[:10, i], False)[1:])))


    def as_data_frame(self, use_pandas=True, header=True):
        """
        Obtain the dataset as a python-local object.

        :param bool use_pandas: If True (default) then return the H2OFrame as a pandas DataFrame (requires that the
            ``pandas`` library was installed). If False, then return the contents of the H2OFrame as plain nested
            list, in a row-wise order.
        :param bool header: If True (default), then column names will be appended as the first row in list

        :returns: A python object (a list of lists of strings, each list is a row, if use_pandas=False, otherwise
            a pandas DataFrame) containing this H2OFrame instance's data.
        """
        if can_use_pandas() and use_pandas:
            import pandas
            return pandas.read_csv(StringIO(self.get_frame_data()), low_memory=False)
        frame = [row for row in csv.reader(StringIO(self.get_frame_data()))]
        if not header:
            frame.pop(0)
        return frame


    def get_frame_data(self):
        """
        Get frame data as a string in csv format.

        This will create a multiline string, where each line will contain a separate row of frame's data, with
        individual values separated by commas.
        """
        return h2o.api("GET /3/DownloadDataset", data={"frame_id": self.frame_id, "hex_string": False})


    def __getitem__(self, item):
        """
        Frame slicing, supports row and column slicing.

        :param item: selector of a subframe. This can be one of the following:

            - an int, indicating selection of a single column at the specified index (0-based)
            - a string, selecting a column with the given name
            - a list of ints or strings, selecting several columns with the given indices / names
            - a slice, selecting columns with the indices within this slice
            - a single-column boolean frame, selecting rows for which the selector is true
            - a 2-element tuple, where the first element is a row selector, and the second element is the
              column selector. Here the row selector may be one of: an int, a list of ints, a slice, or
              a boolean frame. The column selector is similarly one of: an int, a list of ints, a string,
              a list of strings, or a slice. It is also possible to use the empty slice (``:``) to select
              all elements within one of the dimensions.

        :returns: A new frame comprised of some rows / columns of the source frame.

        :examples:
        >>> fr[2]              # All rows, 3rd column
        >>> fr[-2]             # All rows, 2nd column from end
        >>> fr[:, -1]          # All rows, last column
        >>> fr[0:5, :]         # First 5 rows, all columns
        >>> fr[fr[0] > 1, :]   # Only rows where first cell is greater than 1, all columns
        >>> fr[[1, 5, 6]]      # Columns 2, 6, and 7
        >>> fr[0:50, [1,2,3]]  # First 50 rows, columns 2, 3, and 4
        """
        # Select columns based on a string, a list of strings, an int or a slice.
        # Note that the python column selector handles the case of negative
        # selections, or out-of-range selections - without having to compute
        # self._ncols in the front-end - which would force eager evaluation just to
        # range check in the front-end.
        new_ncols = -1
        new_nrows = -1
        new_names = None
        new_types = None
        fr = None
        flatten = False
        if isinstance(item, slice):
            item = normalize_slice(item, self.ncols)
        if is_type(item, str, int, list, slice):
            new_ncols, new_names, new_types, item = self._compute_ncol_update(item)
            new_nrows = self.nrow
            fr = H2OFrame._expr(expr=ExprNode("cols_py", self, item))
        elif isinstance(item, (ExprNode, H2OFrame)):
            new_ncols = self.ncol
            new_names = self.names
            new_types = self.types
            new_nrows = -1  # have a "big" predicate column -- update cache later on...
            fr = H2OFrame._expr(expr=ExprNode("rows", self, item))
        elif isinstance(item, tuple):
            rows, cols = item
            allrows = allcols = False
            if isinstance(cols, slice):
                cols = normalize_slice(cols, self.ncols)
                allcols = cols == slice(0, self.ncols, 1)
            if isinstance(rows, slice):
                rows = normalize_slice(rows, self.nrows)
                allrows = rows == slice(0, self.nrows, 1)

            if allrows and allcols: return self  # fr[:,:]    -> all rows and columns.. return self
            if allrows:
                new_ncols, new_names, new_types, cols = self._compute_ncol_update(cols)
                new_nrows = self.nrow
                fr = H2OFrame._expr(expr=ExprNode("cols_py", self, cols))  # fr[:,cols] -> really just a column slice
            if allcols:
                new_ncols = self.ncols
                new_names = self.names
                new_types = self.types
                new_nrows, rows = self._compute_nrow_update(rows)
                fr = H2OFrame._expr(expr=ExprNode("rows", self, rows))  # fr[rows,:] -> really just a row slices

            if not allrows and not allcols:
                new_ncols, new_names, new_types, cols = self._compute_ncol_update(cols)
                new_nrows, rows = self._compute_nrow_update(rows)
                fr = H2OFrame._expr(expr=ExprNode("rows", ExprNode("cols_py", self, cols), rows))

            flatten = is_type(rows, int) and is_type(cols, str, int)
        else:
            raise ValueError("Unexpected __getitem__ selector: " + str(type(item)) + " " + str(item.__class__))

        assert fr is not None
        # Pythonic: if the row & col selector turn into ints (or a single col
        # name), then extract the single element out of the Frame.  Otherwise
        # return a Frame, EVEN IF the selectors are e.g. slices-of-1-value.
        if flatten:
            return fr.flatten()

        fr._ex._cache.ncols = new_ncols
        fr._ex._cache.nrows = new_nrows
        fr._ex._cache.names = new_names
        fr._ex._cache.types = new_types
        fr._is_frame = self._is_frame
        return fr

    def _compute_ncol_update(self, item):  # computes new ncol, names, and types
        try:
            new_ncols = -1
            if isinstance(item, list):
                new_ncols = len(item)
                if _is_str_list(item):
                    new_types = {k: self.types[k] for k in item}
                    new_names = item
                else:
                    new_names = [self.names[i] for i in item]
                    new_types = {name: self.types[name] for name in new_names}
            elif isinstance(item, slice):
                assert slice_is_normalized(item)
                new_names = self.names[item]
                new_types = {name: self.types[name] for name in new_names}
            elif is_type(item, str, int):
                new_ncols = 1
                if is_type(item, str):
                    new_names = [item]
                    new_types = None if item not in self.types else {item: self.types[item]}
                else:
                    new_names = [self.names[item]]
                    new_types = {new_names[0]: self.types[new_names[0]]}
            else:
                raise ValueError("Unexpected type: " + str(type(item)))
            return (new_ncols, new_names, new_types, item)
        except:
            return (-1, None, None, item)

    def _compute_nrow_update(self, item):
        try:
            new_nrows = -1
            if isinstance(item, list):
                new_nrows = len(item)
            elif isinstance(item, slice):
                assert slice_is_normalized(item)
                new_nrows = (item.stop - item.start + item.step - 1) // item.step
            elif isinstance(item, H2OFrame):
                new_nrows = -1
            else:
                new_nrows = 1
            return [new_nrows, item]
        except:
            return [-1, item]


    def __setitem__(self, item, value):
        """
        Replace, update or add column(s) in an H2OFrame.

        :param item: A 0-based index of a column, or a column name, or a list of column names, or a slice.
            Alternatively, this may also be a two-element tuple where the first element in the tuple is a row selector,
            and the second element is a row selector. Finally, this can also be a boolean frame indicating which
            rows/columns to modify. If ``item`` is a column name that does not exist in the frame, then a new column
            will be appended to the current frame.
        :param value: The value replacing elements at positions given by ``item``. This can be either a constant, or
            another frame.
        """
        # TODO: add far stronger type checks, so that we never run in a situation where the server has to
        #       tell us that we requested an illegal operation.
        assert_is_type(item, str, int, tuple, list, H2OFrame)
        assert_is_type(value, None, numeric, str, H2OFrame)
        col_expr = None
        row_expr = None
        colname = None  # When set, we are doing an append

        if is_type(item, str):  # String column name, could be new or old
            if item in self.names:
                col_expr = self.names.index(item)  # Update an existing column
            else:
                col_expr = self.ncols
                colname = item  # New, append
        elif is_type(item, int):
            if not(-self.ncols <= item < self.ncols):
                raise H2OValueError("Incorrect column index: %d" % item)
            col_expr = item  # Column by number
            if col_expr < 0:
                col_expr += self.ncols
        elif isinstance(item, tuple):  # Both row and col specifiers
            # Need more type checks
            row_expr = item[0]
            col_expr = item[1]
            if is_type(col_expr, str):  # Col by name
                if col_expr not in self.names:  # Append
                    colname = col_expr
                    col_expr = self.ncol
            elif is_type(col_expr, int):
                if not(-self.ncols <= col_expr < self.ncols):
                    raise H2OValueError("Incorrect column index: %d" % item)
                if col_expr < 0:
                    col_expr += self.ncols
            elif isinstance(col_expr, slice):  # Col by slice
                if col_expr.start is None and col_expr.stop is None:
                    col_expr = slice(0, self.ncol)  # Slice of all
            if isinstance(row_expr, slice):
                start = row_expr.start
                step = row_expr.step
                stop = row_expr.stop
                if start is None: start = 0
                if stop is None: stop = self.nrows
                row_expr = slice(start, stop, step)
        elif isinstance(item, H2OFrame):
            row_expr = item  # Row slicing
        elif isinstance(item, list):
            col_expr = item

        if value is None: value = float("nan")
        value_is_own_subframe = isinstance(value, H2OFrame) and self._is_frame_in_self(value)
        old_cache = self._ex._cache
        if colname is None:
            self._ex = ExprNode(":=", self, value, col_expr, row_expr)
            self._ex._cache.fill_from(old_cache)
            if isinstance(value, H2OFrame) and \
                    value._ex._cache.types_valid() and \
                    self._ex._cache.types_valid():
                self._ex._cache._types.update(value._ex._cache.types)
            else:
                self._ex._cache.types = None
        else:
            self._ex = ExprNode("append", self, value, colname)
            self._ex._cache.fill_from(old_cache)
            self._ex._cache.names = self.names + [colname]
            self._ex._cache._ncols += 1
            if self._ex._cache.types_valid() and isinstance(value, H2OFrame) and value._ex._cache.types_valid():
                self._ex._cache._types[colname] = list(viewvalues(value._ex._cache.types))[0]
            else:
                self._ex._cache.types = None
        if value_is_own_subframe:
            value._ex = None  # wipe out to keep ref counts correct


    def _is_frame_in_self(self, frame):
        if self._ex is frame._ex: return True
        if frame._ex._children is None: return False
        return any(self._is_expr_in_self(ch) for ch in frame._ex._children)

    def _is_expr_in_self(self, expr):
        if not isinstance(expr, ExprNode): return False
        if self._ex is expr: return True
        if expr._children is None: return False
        return any(self._is_expr_in_self(ch) for ch in expr._children)


    def drop(self, index, axis=1):
        """
        Drop a single column or row or a set of columns or rows from a H2OFrame.

        Dropping a column or row is not in-place.
        Indices of rows and columns are zero-based.

        :param index: A list of column indices, column names, or row indices to drop; or
            a string to drop a single column by name; or an int to drop a single column by index.

        :param int axis: If 1 (default), then drop columns; if 0 then drop rows.

        :returns: a new H2OFrame with the respective dropped columns or rows. The original H2OFrame remains
            unchanged.
        """
        if axis == 1:
            if not isinstance(index, list):
                #If input is a string, i.e., "C1":
                if is_type(index, str):
                    #Check if index is an actual column(s) in the frame
                    if index not in self.names:
                        raise H2OValueError("Column(s) selected to drop are not in original frame: %r" % index)
                    index = self.names.index(index)
                #If input is an int indicating a column index, i.e., 3:
                elif is_type(index, int):
                    #Check if index is an actual column index in the frame
                    if index > self.ncol:
                        raise H2OValueError("Column index selected to drop is not part of the frame: %r" % index)
                    if index < 0:
                        raise H2OValueError("Column index selected to drop is not positive: %r" % index)

                fr = H2OFrame._expr(expr=ExprNode("cols", self, -(index + 1)), cache=self._ex._cache)
                fr._ex._cache.ncols -= 1
                fr._ex._cache.names = self.names[:index] + self.names[index + 1:]
                fr._ex._cache.types = {name: self.types[name] for name in fr._ex._cache.names}
                return fr

            elif isinstance(index, list):
                #If input is an int array indicating a column index, i.e., [3] or [1,2,3]:
                if is_type(index, [int]):
                    if max(index) > self.ncol:
                        raise H2OValueError("Column index selected to drop is not part of the frame: %r" % index)
                    if min(index) < 0:
                        raise H2OValueError("Column index selected to drop is not positive: %r" % index)
                    for i in range(len(index)):
                        index[i] = -(index[i] + 1)
                #If index is a string array, i.e., ["C1", "C2"]
                elif is_type(index, [str]):
                    #Check if index is an actual column(s) in the frame
                    if not set(index).issubset(self.names):
                        raise H2OValueError("Column(s) selected to drop are not in original frame: %r" % index)
                    for i in range(len(index)):
                        index[i] = -(self.names.index(index[i]) + 1)
                fr = H2OFrame._expr(expr=ExprNode("cols", self, index), cache=self._ex._cache)
                fr._ex._cache.ncols -= len(index)
                fr._ex._cache.names = [i for i in self.names
                                       if self.names.index(i) not in list(map(lambda x: abs(x) - 1, index))]
                fr._ex._cache.types = {name: fr.types[name] for name in fr._ex._cache.names}

            else:
                raise ValueError("Invalid column index types. Must either be a list of all int indexes, "
                                 "a string list of all column names, a single int index, or"
                                 "a single string for dropping columns.")
            return fr
        elif axis == 0:
            if is_type(index, [int]):
                #Check if index is an actual column index in the frame
                if max(index) > self.nrow:
                    raise H2OValueError("Row index selected to drop is not part of the frame: %r" % index)
                if min(index) < 0:
                    raise H2OValueError("Row index selected to drop is not positive: %r" % index)
                index = [-(x + 1) for x in index]
                fr = H2OFrame._expr(expr=ExprNode("rows", self, index), cache=self._ex._cache)
                fr._ex._cache.nrows -= len(index)
            else:
                raise ValueError("Invalid row indexes. Must be a list of int row indexes to drop from the H2OFrame.")
        return fr


    def pop(self, i):
        """
        Pop a column from the H2OFrame at index i.

        :param i: The index (int) or name (str) of the column to pop.
        :returns: an H2OFrame containing the column dropped from the current frame; the current frame is modified
            in-place and loses the column.
        """
        if is_type(i, str): i = self.names.index(i)
        col = H2OFrame._expr(expr=ExprNode("cols", self, i))
        old_cache = self._ex._cache
        self._ex = ExprNode("cols", self, -(i + 1))
        self._ex._cache.ncols -= 1
        self._ex._cache.names = old_cache.names[:i] + old_cache.names[i + 1:]
        self._ex._cache.types = {name: old_cache.types[name] for name in self._ex._cache.names}
        self._ex._cache._data = None
        col._ex._cache.ncols = 1
        col._ex._cache.names = [old_cache.names[i]]
        return col


    def quantile(self, prob=None, combine_method="interpolate", weights_column=None):
        """
        Compute quantiles.

        :param List[float] prob: list of probabilities for which quantiles should be computed.
        :param str combine_method: for even samples this setting determines how to combine quantiles. This can be
            one of ``"interpolate"``, ``"average"``, ``"low"``, ``"high"``.
        :param weights_column: optional weights for each row. If not given, all rows are assumed to have equal
            importance. This parameter can be either the name of column containing the observation weights in
            this frame, or a single-column separate H2OFrame of observation weights.

        :returns: a new H2OFrame containing the quantiles and probabilities.
        """
        if len(self) == 0: return self
        if prob is None: prob = [0.01, 0.1, 0.25, 0.333, 0.5, 0.667, 0.75, 0.9, 0.99]
        if weights_column is None:
            weights_column = "_"
        else:
            assert_is_type(weights_column, str, I(H2OFrame, lambda wc: wc.ncol == 1 and wc.nrow == self.nrow))
            if isinstance(weights_column, H2OFrame):
                merged = self.cbind(weights_column)
                weights_column = merged.names[-1]
                return H2OFrame._expr(expr=ExprNode("quantile", merged, prob, combine_method, weights_column))
        return H2OFrame._expr(expr=ExprNode("quantile", self, prob, combine_method, weights_column))


    def concat(self, frames, axis=1):
        """
        Append multiple H2OFrames to this frame, column-wise or row-wise.

        :param List[H2OFrame] frames: list of frames that should be appended to the current frame.
        :param int axis: if 1 then append column-wise (default), if 0 then append row-wise.

        :returns: an H2OFrame of the combined datasets.
        """
        if len(frames) == 0:
            raise ValueError("Input list of frames is empty! Nothing to concat.")

        if axis == 1:
            df = self.cbind(frames)
        else:
            df = self.rbind(frames)
        return df


    def cbind(self, data):
        """
        Append data to this frame column-wise.

        :param H2OFrame data: append columns of frame ``data`` to the current frame. You can also cbind a number,
            in which case it will get converted into a constant column.

        :returns: new H2OFrame with all frames in ``data`` appended column-wise.
        """
        assert_is_type(data, H2OFrame, numeric, [H2OFrame, numeric])
        frames = [data] if not isinstance(data, list) else data
        new_cols = list(self.columns)
        new_types = dict(self.types)
        for frame in frames:
            if isinstance(frame, H2OFrame):
                if frame.nrow != self.nrow:
                    raise H2OValueError("Cannot bind a dataframe with %d rows to a data frame with %d rows: "
                                        "the number of rows should match" % (frame.nrow, self.nrow))
                new_cols += frame.columns
                new_types.update(frame.types)
            else:
                new_cols += [None]
        unique_cols = set(new_cols)
        fr = H2OFrame._expr(expr=ExprNode("cbind", self, *frames), cache=self._ex._cache)
        fr._ex._cache.ncols = len(new_cols)
        if len(new_cols) == len(unique_cols) and None not in unique_cols:
            fr._ex._cache.names = new_cols
            fr._ex._cache.types = new_types
        else:
            # Invalidate names and types since they contain duplicate / unknown names, and the server will choose those.
            fr._ex._cache.names = None
            fr._ex._cache.types = None
        return fr


    def rbind(self, data):
        """
        Append data to this frame row-wise.

        :param data: an H2OFrame or a list of H2OFrame's to be combined with current frame row-wise.
        :returns: this H2OFrame with all frames in data appended row-wise.
        """
        assert_is_type(data, H2OFrame, [H2OFrame])
        frames = [data] if not isinstance(data, list) else data
        for frame in frames:
            if frame.ncol != self.ncol:
                raise H2OValueError("Cannot row-bind a dataframe with %d columns to a data frame with %d columns: "
                                    "the columns must match" % (frame.ncol, self.ncol))
            if frame.columns != self.columns or frame.types != self.types:
                raise H2OValueError("Column names and types must match for rbind() to work")
        fr = H2OFrame._expr(expr=ExprNode("rbind", self, *frames), cache=self._ex._cache)
        fr._ex._cache.nrows = self.nrow + sum(frame.nrow for frame in frames)
        return fr


    def split_frame(self, ratios=None, destination_frames=None, seed=None):
        """
        Split a frame into distinct subsets of size determined by the given ratios.

        The number of subsets is always 1 more than the number of ratios given. Note that
        this does not give an exact split. H2O is designed to be efficient on big data
        using a probabilistic splitting method rather than an exact split. For example
        when specifying a split of 0.75/0.25, H2O will produce a test/train split with
        an expected value of 0.75/0.25 rather than exactly 0.75/0.25. On small datasets,
        the sizes of the resulting splits will deviate from the expected value more than
        on big data, where they will be very close to exact.

        :param List[float] ratios: The fractions of rows for each split.
        :param List[str] destination_frames: The names of the split frames.
        :param int seed: seed for the random number generator

        :returns: A list of H2OFrames
        """
        assert_is_type(ratios, [numeric], None)
        assert_is_type(destination_frames, [str], None)
        assert_is_type(seed, int, None)

        if ratios is None:
            ratios = [0.75]
        if not ratios:
            raise ValueError("Ratios array may not be empty")

        if destination_frames is not None:
            if len(ratios) + 1 != len(destination_frames):
                raise ValueError("The number of provided destination_frames must be one more "
                                 "than the number of provided ratios")

        num_slices = len(ratios) + 1
        boundaries = []

        last_boundary = 0
        i = 0
        while i < num_slices - 1:
            ratio = ratios[i]
            if ratio < 0:
                raise ValueError("Ratio must be greater than 0")
            boundary = last_boundary + ratio
            if boundary >= 1.0:
                raise ValueError("Ratios must add up to less than 1.0")
            boundaries.append(boundary)
            last_boundary = boundary
            i += 1

        splits = []
        tmp_runif = self.runif(seed)
        tmp_runif.frame_id = "%s_splitter" % _py_tmp_key(h2o.connection().session_id)

        i = 0
        while i < num_slices:
            if i == 0:
                # lower_boundary is 0.0
                upper_boundary = boundaries[i]
                tmp_slice = self[(tmp_runif <= upper_boundary), :]
            elif i == num_slices - 1:
                lower_boundary = boundaries[i - 1]
                # upper_boundary is 1.0
                tmp_slice = self[(tmp_runif > lower_boundary), :]
            else:
                lower_boundary = boundaries[i - 1]
                upper_boundary = boundaries[i]
                tmp_slice = self[((tmp_runif > lower_boundary) & (tmp_runif <= upper_boundary)), :]

            if destination_frames is None:
                splits.append(tmp_slice)
            else:
                destination_frame_id = destination_frames[i]
                tmp_slice.frame_id = destination_frame_id
                splits.append(tmp_slice)

            i += 1

        del tmp_runif
        return splits


    def group_by(self, by):
        """
        Return a new ``GroupBy`` object using this frame and the desired grouping columns.

        The returned groups are sorted by the natural group-by column sort.

        :param by: The columns to group on (either a single column name, or a list of column names, or
            a list of column indices).
        """
        assert_is_type(by, str, int, [str, int])
        return GroupBy(self, by)

    def sort(self, by):
        """
        Return a new Frame that is sorted by column(s) in ascending order. A fully distributed and parallel sort.
<<<<<<< HEAD

=======
        However, the original frame must not contain any String columns.
>>>>>>> 9bd73fce
        :param by: The column to sort by (either a single column name, or a list of column names, or
            a list of column indices)

        :return: a new sorted Frame
        """
        assert_is_type(by, str, int, [str, int])
        if type(by) != list: by = [by]
        for c in by:
            if self.type(c) not in ["enum","time","int"]:
                raise H2OValueError("Sort by column: " + str(c) + " not of enum, time, or int type")
        return H2OFrame._expr(expr=ExprNode("sort",self,by))

    def fillna(self,method="forward",axis=0,maxlen=1):
        """
        Return a new Frame that fills NA along a given axis and along a given direction with a maximum fill length

        :param method: ``"forward"`` or ``"backward"``
        :param axis:  0 for columnar-wise or 1 for row-wise fill
        :param maxlen: Max number of consecutive NA's to fill
        
        :return: 
        """
        assert_is_type(axis, 0, 1)
        assert_is_type(method,str)
        assert_is_type(maxlen, int)
        return H2OFrame._expr(expr=ExprNode("h2o.fillna",self,method,axis,maxlen))

    def impute(self, column=-1, method="mean", combine_method="interpolate", by=None, group_by_frame=None, values=None):
        """
        Impute missing values into the frame, modifying it in-place.

        :param int column: Index of the column to impute, or -1 to impute the entire frame.
        :param str method: The method of imputation: ``"mean"``, ``"median"``, or ``"mode"``.
        :param str combine_method: When the method is ``"median"``, this setting dictates how to combine quantiles
            for even samples. One of ``"interpolate"``, ``"average"``, ``"low"``, ``"high"``.
        :param by: The list of columns to group on.
        :param H2OFrame group_by_frame: Impute the values with this pre-computed grouped frame.
        :param List values: The list of impute values, one per column. None indicates to skip the column.

        :returns: A list of values used in the imputation or the group-by result used in imputation.
        """
        if is_type(column, str): column = self.names.index(column)
        if is_type(by, str):     by = self.names.index(by)

        if values is None:
            values = "_"
        else:
            assert len(values) == len(self.columns), "Length of values does not match length of columns"
            # convert string values to categorical num values
            values2 = []
            for i in range(0,len(values)):
                if self.type(i) == "enum":
                    try:
                        values2.append(self.levels()[i].index(values[i]))
                    except:
                        raise H2OValueError("Impute value of: " + values[i] + " not found in existing levels of"
                                            " column: " + self.col_names[i])
                else:
                    values2.append(values[i])
            values = values2
        if group_by_frame is None: group_by_frame = "_"


        # This code below is needed to ensure the frame (self) exists on the server. Without it, self._ex._cache.fill()
        # fails with an assertion that ._id is None.
        # This code should be removed / reworked once we have a more consistent strategy of dealing with frames.
        self._ex._eager_frame()

        if by is not None or group_by_frame is not "_":
            res = H2OFrame._expr(
                expr=ExprNode("h2o.impute", self, column, method, combine_method, by, group_by_frame, values))._frame()
        else:
            res = ExprNode("h2o.impute", self, column, method, combine_method, by, group_by_frame,
                           values)._eager_scalar()

        self._ex._cache.flush()
        self._ex._cache.fill(10)
        return res


    def merge(self, other, all_x=False, all_y=False, by_x=None, by_y=None, method="auto"):
        """
        Merge two datasets based on common column names.

        :param H2OFrame other: The frame to merge to the current one. By default, must have at least one column in common with
            this frame, and all columns in common are used as the merge key.  If you want to use only a subset of the
            columns in common, rename the other columns so the columns are unique in the merged result.
        :param bool all_x: If True, include all rows from the left/self frame
        :param bool all_y: If True, include all rows from the right/other frame
        :param by_x: list of columns in the current frame to use as a merge key.
        :param by_y: list of columns in the ``other`` frame to use as a merge key. Should have the same number of
            columns as in the ``by_x`` list.

        :returns: New H2OFrame with the result of merging the current frame with the ``other`` frame.
        """

        if by_x is None and by_y is None:
            common_names = list(set(self.names) & set(other.names))
            if not common_names:
                raise H2OValueError("No columns in common to merge on!")

        if by_x is None:
            by_x = [self.names.index(c) for c in common_names]
        else:
            by_x = _getValidCols(by_x,self)

        if by_y is None:
            by_y = [other.names.index(c) for c in common_names]
        else:
            by_y = _getValidCols(by_y,other)


        return H2OFrame._expr(expr=ExprNode("merge", self, other, all_x, all_y, by_x, by_y, method))


    def relevel(self, y):
        """
        Reorder levels of an H2O factor.

        The levels of a factor are reordered such that the reference level is at level 0, all remaining levels are
        moved down as needed.

        :param str y: The reference level
        :returns: New reordered factor column
        """
        return H2OFrame._expr(expr=ExprNode("relevel", self, quote(y)))


    def insert_missing_values(self, fraction=0.1, seed=None):
        """
        Insert missing values into the current frame, modifying it in-place.

        Randomly replaces a user-specified fraction of entries in a H2O dataset with missing
        values.

        :param float fraction: A number between 0 and 1 indicating the fraction of entries to replace with missing.
        :param int seed: The seed for the random number generator used to determine which values to make missing.

        :returns: the original H2OFrame with missing values inserted.
        """
        kwargs = {}
        kwargs['dataset'] = self.frame_id  # Eager; forces eval now for following REST call
        kwargs['fraction'] = fraction
        if seed is not None: kwargs['seed'] = seed
        job = {}
        job['job'] = h2o.api("POST /3/MissingInserter", data=kwargs)
        H2OJob(job, job_type=("Insert Missing Values")).poll()
        self._ex._cache.flush()
        return self


    def min(self):
        """The minimum value of all frame entries."""
        return ExprNode("min", self)._eager_scalar()


    def max(self):
        """The maximum value of all frame entries."""
        return ExprNode("max", self)._eager_scalar()


    def sum(self, skipna=True, axis=0, **kwargs):
        """
        Compute the frame's sum by-column (or by-row).

        :param bool skipna: If True (default), then NAs are ignored during the computation. Otherwise presence
            of NAs renders the entire result NA.
        :param int axis: Direction of sum computation. If 0 (default), then sum is computed columnwise, and the result
            is a frame with 1 row and number of columns as in the original frame. If 1, then sum is computed rowwise
            and the result is a frame with 1 column (called "sum"), and number of rows equal to the number of rows
            in the original frame.
        :returns: either a list of sum of values per-column (old semantic); or an H2OFrame containing sum of values
            per-column/per-row in the original frame (new semantic). The new semantic is triggered by either
            providing the ``return_frame=True`` parameter, or having the ``general.allow_breaking_changed`` config
            option turned on.
        """
        assert_is_type(skipna, bool)
        assert_is_type(axis, 0, 1)
        # Deprecated since 2016-10-14,
        if "na_rm" in kwargs:
            warnings.warn("Parameter na_rm is deprecated; use skipna instead", category=DeprecationWarning)
            na_rm = kwargs.pop("na_rm")
            assert_is_type(na_rm, bool)
            skipna = na_rm  # don't assign to skipna directly, to help with error reporting
        # Determine whether to return a frame or a list
        return_frame = get_config_value("general.allow_breaking_changes", False)
        if "return_frame" in kwargs:
            return_frame = kwargs.pop("return_frame")
            assert_is_type(return_frame, bool)
        if kwargs:
            raise H2OValueError("Unknown parameters %r" % list(kwargs))

        if return_frame:
            return H2OFrame._expr(ExprNode("sumaxis", self, skipna, axis))
        else:
            return ExprNode("sumNA" if skipna else "sum", self)._eager_scalar()


    def mean(self, skipna=True, axis=0, **kwargs):
        """
        Compute the frame's means by-column (or by-row).

        :param bool skipna: If True (default), then NAs are ignored during the computation. Otherwise presence
            of NAs renders the entire result NA.
        :param int axis: Direction of mean computation. If 0 (default), then mean is computed columnwise, and the
            result is a frame with 1 row and number of columns as in the original frame. If 1, then mean is computed
            rowwise and the result is a frame with 1 column (called "mean"), and number of rows equal to the number
            of rows in the original frame.
        :returns: either a list of mean values per-column (old semantic); or an H2OFrame containing mean values
            per-column/per-row from the original frame (new semantic). The new semantic is triggered by either
            providing the ``return_frame=True`` parameter, or having the ``general.allow_breaking_changed`` config
            option turned on.
        """
        assert_is_type(skipna, bool)
        assert_is_type(axis, 0, 1)
        # Deprecated since 2016-10-14,
        if "na_rm" in kwargs:
            warnings.warn("Parameter na_rm is deprecated; use skipna instead", category=DeprecationWarning)
            na_rm = kwargs.pop("na_rm")
            assert_is_type(na_rm, bool)
            skipna = na_rm  # don't assign to skipna directly, to help with error reporting
        # Determine whether to return a frame or a list
        return_frame = get_config_value("general.allow_breaking_changes", False)
        if "return_frame" in kwargs:
            return_frame = kwargs.pop("return_frame")
            assert_is_type(return_frame, bool)
        if kwargs:
            raise H2OValueError("Unknown parameters %r" % list(kwargs))

        new_frame = H2OFrame._expr(ExprNode("mean", self, skipna, axis))
        if return_frame:
            return new_frame
        else:
            return new_frame.getrow()


    def skewness(self, na_rm=False):
        """
        Compute the skewness of each column in the frame.

        :param bool na_rm: If True, then ignore NAs during the computation.
        :returns: A list containing the skewness for each column (NaN for non-numeric columns).
        """
        return ExprNode("skewness", self, na_rm)._eager_scalar()


    def kurtosis(self, na_rm=False):
        """
        Compute the kurtosis of each column in the frame.

        We calculate the common kurtosis, such that kurtosis(normal distribution) is 3.

        :param bool na_rm: If True, then ignore NAs during the computation.
        :returns: A list containing the kurtosis for each column (NaN for non-numeric columns).
        """
        return ExprNode("kurtosis", self, na_rm)._eager_scalar()


    def nacnt(self):
        """
        Count of NAs for each column in this H2OFrame.

        :returns: A list of the na counts (one entry per column).
        """
        return ExprNode("naCnt", self)._eager_scalar()


    def median(self, na_rm=False):
        """
        Compute the median of each column in the frame.

        :param bool na_rm: If True, then ignore NAs during the computation.
        :returns: A list containing the median for each column (NaN for non-numeric columns).
        """
        return ExprNode("median", self, na_rm)._eager_scalar()


    def var(self, y=None, na_rm=False, use=None):
        """
        Compute the variance-covariance matrix of one or two H2OFrames.

        :param H2OFrame y: If this parameter is given, then a covariance  matrix between the columns of the target
            frame and the columns of ``y`` is computed. If this parameter is not provided then the covariance matrix
            of the target frame is returned. If target frame has just a single column, then return the scalar variance
            instead of the matrix. Single rows are treated as single columns.
        :param str use: A string indicating how to handle missing values. This could be one of the following:

            - ``"everything"``: outputs NaNs whenever one of its contributing observations is missing
            - ``"all.obs"``: presence of missing observations will throw an error
            - ``"complete.obs"``: discards missing values along with all observations in their rows so that only
              complete observations are used
        :param bool na_rm: an alternative to ``use``: when this is True then default value for ``use`` is
            ``"everything"``; and if False then default ``use`` is ``"complete.obs"``. This parameter has no effect
            if ``use`` is given explicitly.

        :returns: An H2OFrame of the covariance matrix of the columns of this frame (if ``y`` is not given),
            or with the columns of ``y`` (if ``y`` is given). However when this frame and ``y`` are both single rows
            or single columns, then the variance is returned as a scalar.
        """
        symmetric = False
        if y is None:
            y = self
            symmetric = True
        if use is None: use = "complete.obs" if na_rm else "everything"
        if self.nrow == 1 or (self.ncol == 1 and y.ncol == 1):
            return ExprNode("var", self, y, use, symmetric)._eager_scalar()
        return H2OFrame._expr(expr=ExprNode("var", self, y, use, symmetric))._frame()


    def sd(self, na_rm=False):
        """
        Compute the standard deviation for each column in the frame.

        :param bool na_rm: if True, then NAs will be removed from the computation.
        :returns: A list containing the standard deviation for each column (NaN for non-numeric columns).
        """
        return ExprNode("sd", self, na_rm)._eager_scalar()


    def cor(self, y=None, na_rm=False, use=None):
        """
        Compute the correlation matrix of one or two H2OFrames.

        :param H2OFrame y: If this parameter is provided, then compute correlation between the columns of ``y``
            and the columns of the current frame. If this parameter is not given, then just compute the correlation
            matrix for the columns of the current frame.
        :param str use: A string indicating how to handle missing values. This could be one of the following:

            - ``"everything"``: outputs NaNs whenever one of its contributing observations is missing
            - ``"all.obs"``: presence of missing observations will throw an error
            - ``"complete.obs"``: discards missing values along with all observations in their rows so that only
              complete observations are used
        :param bool na_rm: an alternative to ``use``: when this is True then default value for ``use`` is
            ``"everything"``; and if False then default ``use`` is ``"complete.obs"``. This parameter has no effect
            if ``use`` is given explicitly.

        :returns: An H2OFrame of the correlation matrix of the columns of this frame (if ``y`` is not given),
            or with the columns of ``y`` (if ``y`` is given). However when this frame and ``y`` are both single rows
            or single columns, then the correlation is returned as a scalar.
        """
        assert_is_type(y, H2OFrame, None)
        assert_is_type(na_rm, bool)
        assert_is_type(use, None, "everything", "all.obs", "complete.obs")
        if y is None:
            y = self
        if use is None: use = "complete.obs" if na_rm else "everything"
        if self.nrow == 1 or (self.ncol == 1 and y.ncol == 1): return ExprNode("cor", self, y, use)._eager_scalar()
        return H2OFrame._expr(expr=ExprNode("cor", self, y, use))._frame()


    def distance(self, y, measure=None):
        """
        Compute a pairwise distance measure between all rows of two numeric H2OFrames.

        :param H2OFrame y: Frame containing queries (small)
        :param str use: A string indicating what distance measure to use. Must be one of:

            - ``"l1"``:        Absolute distance (L1-norm, >=0)
            - ``"l2"``:        Euclidean distance (L2-norm, >=0)
            - ``"cosine"``:    Cosine similarity (-1...1)
            - ``"cosine_sq"``: Squared Cosine similarity (0...1)

        :examples:
          >>>
          >>> iris_h2o = h2o.import_file(path=pyunit_utils.locate("smalldata/iris/iris.csv"))
          >>> references = iris_h2o[10:150,0:4
          >>> queries    = iris_h2o[0:10,0:4]
          >>> A = references.distance(queries, "l1")
          >>> B = references.distance(queries, "l2")
          >>> C = references.distance(queries, "cosine")
          >>> D = references.distance(queries, "cosine_sq")
          >>> E = queries.distance(references, "l1")
          >>> (E.transpose() == A).all()

        :returns: An H2OFrame of the matrix containing pairwise distance / similarity between the 
            rows of this frame (N x p) and ``y`` (M x p), with dimensions (N x M).
        """
        assert_is_type(y, H2OFrame)
        if measure is None: measure = "l2"
        return H2OFrame._expr(expr=ExprNode("distance", self, y, measure))._frame()


    def strdistance(self, y, measure=None):
        """
        Compute element-wise string distances between two H2OFrames. Both frames need to have the same
        shape and only contain string/factor columns.

        :param H2OFrame y: A comparison frame.
        :param str measure: A string identifier indicating what string distance measure to use. Must be one of:

            - ``"lv"``:        Levenshtein distance
            - ``"lcs"``:       Longest common substring distance
            - ``"qgram"``:     q-gram distance
            - ``"jaccard"``:   Jaccard distance between q-gram profiles
            - ``"jw"``:        Jaro, or Jaro-Winker distance
            - ``"soundex"``:   Distance based on soundex encoding

        :examples:
          >>>
          >>> x = h2o.H2OFrame.from_python(['Martha', 'Dwayne', 'Dixon'], column_types=['factor'])
          >>> y = h2o.H2OFrame.from_python(['Marhta', 'Duane', 'Dicksonx'], column_types=['string'])
          >>> x.strdistance(y, measure="jw")

        :returns: An H2OFrame of the matrix containing element-wise distance between the
            strings of this frame and ``y``. The returned frame has the same shape as the input frames.
        """
        assert_is_type(y, H2OFrame)
        assert_is_type(measure, Enum('lv', 'lcs', 'qgram', 'jaccard', 'jw', 'soundex'))
        return H2OFrame._expr(expr=ExprNode("strDistance", self, y, measure))._frame()


    def asfactor(self):
        """
        Convert columns in the current frame to categoricals.

        :returns: new H2OFrame with columns of the "enum" type.
        """
        for colname in self.names:
            t = self.types[colname]
            if t not in {"bool", "int", "string", "enum"}:
                raise H2OValueError("Only 'int' or 'string' are allowed for "
                                    "asfactor(), got %s:%s " % (colname, t))
        fr = H2OFrame._expr(expr=ExprNode("as.factor", self), cache=self._ex._cache)
        if fr._ex._cache.types_valid():
            fr._ex._cache.types = {name: "enum" for name in self.types}
        else:
            raise H2OTypeError("Types are not available in result")
        
        return fr


    def isfactor(self):
        """
        Test which columns in the current frame are categorical.

        :returns: a list of True/False indicating for each column in the frame whether it is categorical.
        """
        return [bool(o) for o in ExprNode("is.factor", self)._eager_scalar()]


    def anyfactor(self):
        """Return True if there are any categorical columns in the frame."""
        return bool(ExprNode("any.factor", self)._eager_scalar())


    def categories(self):
        """
        Return the list of levels for an enum (categorical) column.

        This function can only be applied to single-column categorical frame.
        """
        if self.ncols != 1:
            raise H2OValueError("This operation only applies to a single factor column")
        if self.types[self.names[0]] != "enum":
            raise H2OValueError("Input is not a factor. This operation only applies to a single factor column")
        return self.levels()[0]


    def transpose(self):
        """
        Transpose rows and columns of this frame.

        :returns: new H2OFrame where with rows/columns from the original frame transposed.
        """
        return H2OFrame._expr(expr=ExprNode("t", self))


    def strsplit(self, pattern):
        """
        Split the strings in the target column on the given regular expression pattern.

        :param str pattern: The split pattern.
        :returns: H2OFrame containing columns of the split strings.
        """
        fr = H2OFrame._expr(expr=ExprNode("strsplit", self, pattern))
        fr._ex._cache.nrows = self.nrow
        return fr

    def tokenize(self, split):
        """
        Tokenize String

        tokenize() is similar to strsplit(), the difference between them is that tokenize() will store the tokenized
        text into a single column making it easier for additional processing (filtering stop words, word2vec algo, ...).

        :param str split The regular expression to split on.
        @return An H2OFrame with a single column representing the tokenized Strings. Original rows of the input DF are separated by NA.
        """
        fr = H2OFrame._expr(expr=ExprNode("tokenize", self, split))
        return fr

    def countmatches(self, pattern):
        """
        For each string in the frame, count the occurrences of the provided pattern.

        The pattern here is a plain string, not a regular expression. We will search for the occurrences of the
        pattern as a substring in element of the frame. This function is applicable to frames containing only
        string or categorical columns.

        :param str pattern: The pattern to count matches on in each string. This can also be a list of strings,
            in which case all of them will be searched for.
        :returns: numeric H2OFrame with the same shape as the original, containing counts of matches of the
            pattern for each cell in the original frame.
        """
        assert_is_type(pattern, str, [str])
        fr = H2OFrame._expr(expr=ExprNode("countmatches", self, pattern))
        fr._ex._cache.nrows = self.nrow
        fr._ex._cache.ncols = self.ncol
        return fr


    def trim(self):
        """
        Trim white space on the left and right of strings in a single-column H2OFrame.

        :returns: H2OFrame with trimmed strings.
        """
        fr = H2OFrame._expr(expr=ExprNode("trim", self))
        fr._ex._cache.nrows = self.nrow
        fr._ex._cache.ncol = self.ncol
        return fr


    def substring(self, start_index, end_index=None):
        """
        For each string, return a new string that is a substring of the original string.

        If end_index is not specified, then the substring extends to the end of the original string. If the start_index
        is longer than the length of the string, or is greater than or equal to the end_index, an empty string is
        returned. Negative start_index is coerced to 0.

        :param int start_index: The index of the original string at which to start the substring, inclusive.
        :param int end_index: The index of the original string at which to end the substring, exclusive.
        :returns: An H2OFrame containing the specified substrings.
        """
        fr = H2OFrame._expr(expr=ExprNode("substring", self, start_index, end_index))
        fr._ex._cache.nrows = self.nrow
        fr._ex._cache.ncol = self.ncol
        return fr


    def lstrip(self, set=" "):
        """
        Return a copy of the column with leading characters removed.

        The set argument is a string specifying the set of characters to be removed.
        If omitted, the set argument defaults to removing whitespace.

        :param str set: The set of characters to lstrip from strings in column
        :returns: a new H2OFrame with the same shape as the original frame and having all its values
            trimmed from the left (equivalent of Python's ``str.lstrip()``).
        """
        # work w/ None; parity with python lstrip
        if set is None: set = " "

        fr = H2OFrame._expr(expr=ExprNode("lstrip", self, set))
        fr._ex._cache.nrows = self.nrow
        fr._ex._cache.ncol = self.ncol
        return fr


    def rstrip(self, set=" "):
        """
        Return a copy of the column with trailing characters removed.

        The set argument is a string specifying the set of characters to be removed.
        If omitted, the set argument defaults to removing whitespace.

        :param str set: The set of characters to rstrip from strings in column
        :returns: a new H2OFrame with the same shape as the original frame and having all its values
            trimmed from the right (equivalent of Python's ``str.rstrip()``).
        """
        # work w/ None; parity with python rstrip
        if set is None: set = " "

        fr = H2OFrame._expr(expr=ExprNode("rstrip", self, set))
        fr._ex._cache.nrows = self.nrow
        fr._ex._cache.ncol = self.ncol
        return fr


    def entropy(self):
        """
        For each string compute its Shannon entropy, if the string is empty the entropy is 0.

        :returns: an H2OFrame of Shannon entropies.
        """
        fr = H2OFrame._expr(expr=ExprNode("entropy", self))
        fr._ex._cache.nrows = self.nrow
        fr._ex._cache.ncol = self.ncol
        return fr


    def num_valid_substrings(self, path_to_words):
        """
        For each string, find the count of all possible substrings with 2 characters or more that are contained in
        the line-separated text file whose path is given.

        :param str path_to_words: Path to file that contains a line-separated list of strings considered valid.
        :returns: An H2OFrame with the number of substrings that are contained in the given word list.
        """
        assert_is_type(path_to_words, str)
        fr = H2OFrame._expr(expr=ExprNode("num_valid_substrings", self, path_to_words))
        fr._ex._cache.nrows = self.nrow
        fr._ex._cache.ncol = self.ncol
        return fr


    def nchar(self):
        """
        Count the length of each string in a single-column H2OFrame of string type.

        :returns: A single-column H2OFrame containing the per-row character count.
        """
        return H2OFrame._expr(expr=ExprNode("strlen", self))


    def table(self, data2=None, dense=True):
        """
        Compute the counts of values appearing in a column, or co-occurence counts between two columns.

        :param H2OFrame data2: An optional single column to aggregate counts by.
        :param bool dense: If True (default) then use dense representation, which lists only non-zero counts,
            1 combination per row. Set to False to expand counts across all combinations.

        :returns: H2OFrame of the counts at each combination of factor levels
        """
        return H2OFrame._expr(expr=ExprNode("table", self, data2, dense)) if data2 is not None else H2OFrame._expr(
            expr=ExprNode("table", self, dense))


    def hist(self, breaks="sturges", plot=True, **kwargs):
        """
        Compute a histogram over a numeric column.

        :param breaks: Can be one of ``"sturges"``, ``"rice"``, ``"sqrt"``, ``"doane"``, ``"fd"``, ``"scott"``;
            or a single number for the number of breaks; or a list containing the split points, e.g:
            ``[-50, 213.2123, 9324834]``. If breaks is "fd", the MAD is used over the IQR in computing bin width.
        :param bool plot: If True (default), then a plot will be generated using ``matplotlib``.

        :returns: If ``plot`` is False, return H2OFrame with these columns: breaks, counts, mids_true,
            mids, and density; otherwise this method draws a plot and returns nothing.
        """
        server = kwargs.pop("server") if "server" in kwargs else False
        assert_is_type(breaks, int, [numeric], Enum("sturges", "rice", "sqrt", "doane", "fd", "scott"))
        assert_is_type(plot, bool)
        assert_is_type(server, bool)
        if kwargs:
            raise H2OValueError("Unknown parameters to hist(): %r" % kwargs)
        hist = H2OFrame._expr(expr=ExprNode("hist", self, breaks))._frame()

        if plot:
            try:
                import matplotlib
                if server:
                    matplotlib.use("Agg", warn=False)
                import matplotlib.pyplot as plt
            except ImportError:
                print("ERROR: matplotlib is required to make the histogram plot. "
                      "Set `plot` to False, if a plot is not desired.")
                return

            hist["widths"] = hist["breaks"].difflag1()
            # [2:] because we're removing the title and the first row (which consists of NaNs)
            lefts = [float(c[0]) for c in h2o.as_list(hist["breaks"], use_pandas=False)[2:]]
            widths = [float(c[0]) for c in h2o.as_list(hist["widths"], use_pandas=False)[2:]]
            counts = [float(c[0]) for c in h2o.as_list(hist["counts"], use_pandas=False)[2:]]

            plt.xlabel(self.names[0])
            plt.ylabel("Frequency")
            plt.title("Histogram of %s" % self.names[0])
            plt.bar(left=lefts, width=widths, height=counts, bottom=0)
            if not server:
                plt.show()
        else:
            hist["density"] = hist["counts"] / (hist["breaks"].difflag1() * hist["counts"].sum())
            return hist


    def isax(self, num_words, max_cardinality, optimize_card=False, **kwargs):
        """
        Compute the iSAX index for DataFrame which is assumed to be numeric time series data.

        References:

            - http://www.cs.ucr.edu/~eamonn/SAX.pdf
            - http://www.cs.ucr.edu/~eamonn/iSAX_2.0.pdf

        :param int num_words: Number of iSAX words for the timeseries, i.e. granularity along the time series
        :param int max_cardinality: Maximum cardinality of the iSAX word. Each word can have less than the max
        :param bool optimized_card: An optimization flag that will find the max cardinality regardless of what is
            passed in for ``max_cardinality``.

        :returns: An H2OFrame with the name of time series, string representation of iSAX word, followed by
            binary representation.
        """
        if num_words <= 0: raise H2OValueError("num_words must be greater than 0")
        if max_cardinality <= 0: raise H2OValueError("max_cardinality must be greater than 0")
        return H2OFrame._expr(expr=ExprNode("isax", self, num_words, max_cardinality, optimize_card))

    def pivot(self, index, column, value):
        """
        Pivot the frame designated by the three columns: index, column, and value. Index and column should be
        of type enum, int, or time.
        For cases of multiple indexes for a column label, the aggregation method is to pick the first occurrence in the data frame

        :param index: Index is a column that will be the row label
        :param column: The labels for the columns in the pivoted Frame
        :param value: The column of values for the given index and column label
        :returns:
        """
        assert_is_type(index, str)
        assert_is_type(column, str)
        assert_is_type(value, str)
        col_names = self.names
        if index not in col_names:
            raise H2OValueError("Index not in H2OFrame")
        if column not in col_names:
            raise H2OValueError("Column not in H2OFrame")
        if value not in col_names:
            raise H2OValueError("Value column not in H2OFrame")
        if self.type(column) not in ["enum","time","int"]:
            raise H2OValueError("'column' argument is not type enum, time or int")
        if self.type(index) not in ["enum","time","int"]:
            raise H2OValueError("'index' argument is not type enum, time or int")
        return H2OFrame._expr(expr=ExprNode("pivot",self,index,column,value))

    def topNBottomN(self, column=0, nPercent=10, grabTopN=-1):
        """
        Given a column name or one column index, a percent N, this function will return the top or bottom N% of the
         values of the column of a frame.  The column must be a numerical column.
    
        :param column: a string for column name or an integer index
        :param nPercent: a top or bottom percentage of the column values to return
        :param grabTopN: -1 to grab bottom N percent and 1 to grab top N percent
        :returns: a H2OFrame containing two columns.  The first column contains the original row indices where
            the top/bottom values are extracted from.  The second column contains the values.
        """
        assert (nPercent >= 0) and (nPercent<=100.0), "nPercent must be between 0.0 and 100.0"
        assert round(nPercent*0.01*self.nrows)>0, "Increase nPercent.  Current value will result in top 0 row."

        if isinstance(column, int):
            if (column < 0) or (column>=self.ncols):
                raise H2OValueError("Invalid column index H2OFrame")
            else:
                colIndex = column
        else:       # column is a column name
            col_names = self.names
            if column not in col_names:
                raise H2OValueError("Column name not found H2OFrame")
            else:
                colIndex = col_names.index(column)

        if not(self[colIndex].isnumeric()):
            raise H2OValueError("Wrong column type!  Selected column must be numeric.")

        return H2OFrame._expr(expr=ExprNode("topn", self, colIndex, nPercent, grabTopN))

    def topN(self, column=0, nPercent=10):
        """
        Given a column name or one column index, a percent N, this function will return the top N% of the values
        of the column of a frame.  The column must be a numerical column.
    
        :param column: a string for column name or an integer index
        :param nPercent: a top percentage of the column values to return
        :returns: a H2OFrame containing two columns.  The first column contains the original row indices where
            the top values are extracted from.  The second column contains the top nPercent values.
        """
        return self.topNBottomN(column, nPercent, 1)

    def bottomN(self, column=0, nPercent=10):
        """
        Given a column name or one column index, a percent N, this function will return the bottom N% of the values
        of the column of a frame.  The column must be a numerical column.
    
        :param column: a string for column name or an integer index
        :param nPercent: a bottom percentage of the column values to return
        :returns: a H2OFrame containing two columns.  The first column contains the original row indices where
            the bottom values are extracted from.  The second column contains the bottom nPercent values.
        """
        return self.topNBottomN(column, nPercent, -1)

    def sub(self, pattern, replacement, ignore_case=False):
        """
        Substitute the first occurrence of pattern in a string with replacement.

        :param str pattern: A regular expression.
        :param str replacement: A replacement string.
        :param bool ignore_case: If True then pattern will match case-insensitively.
        :returns: an H2OFrame with all values matching ``pattern`` replaced with ``replacement``.
        """
        return H2OFrame._expr(expr=ExprNode("replacefirst", self, pattern, replacement, ignore_case))


    def gsub(self, pattern, replacement, ignore_case=False):
        """
        Globally substitute occurrences of pattern in a string with replacement.

        :param str pattern: A regular expression.
        :param str replacement: A replacement string.
        :param bool ignore_case: If True then pattern will match case-insensitively.
        :returns: an H2OFrame with all occurrences of ``pattern`` in all values replaced with ``replacement``.
        """
        return H2OFrame._expr(expr=ExprNode("replaceall", self, pattern, replacement, ignore_case))


    def interaction(self, factors, pairwise, max_factors, min_occurrence, destination_frame=None):
        """
        Categorical Interaction Feature Creation in H2O.

        Creates a frame in H2O with n-th order interaction features between categorical columns, as specified by
        the user.

        :param factors: list of factor columns (either indices or column names).
        :param bool pairwise: Whether to create pairwise interactions between factors (otherwise create one
            higher-order interaction). Only applicable if there are 3 or more factors.
        :param int max_factors: Max. number of factor levels in pair-wise interaction terms (if enforced, one extra
            catch-all factor will be made).
        :param int min_occurrence: Min. occurrence threshold for factor levels in pair-wise interaction terms.
        :param str destination_frame: (internal) string indicating the key for the frame created.

        :returns: an H2OFrame
        """
        return h2o.interaction(data=self, factors=factors, pairwise=pairwise, max_factors=max_factors,
                               min_occurrence=min_occurrence, destination_frame=destination_frame)


    def toupper(self):
        """
        Translate characters from lower to upper case for a particular column.

        :returns: new H2OFrame with all strings in the current frame converted to the uppercase.
        """
        return H2OFrame._expr(expr=ExprNode("toupper", self), cache=self._ex._cache)

    def grep(self,pattern, ignore_case = False, invert = False, output_logical = False):
        """
        Searches for matches to argument `pattern` within each element
        of a string column.

        Default behavior is to return indices of the elements matching the pattern. Parameter
        `output_logical` can be used to return a logical vector indicating if the element matches
        the pattern (1) or not (0).

        :param str pattern: A character string containing a regular expression.
        :param bool ignore_case: If True, then case is ignored during matching.
        :param bool invert:  If True, then identify elements that do not match the pattern.
        :param bool output_logical: If True, then return logical vector of indicators instead of list of matching positions
        :return: H2OFrame holding the matching positions or a logical list if `output_logical` is enabled.
        """
        return H2OFrame._expr(expr=ExprNode("grep", self, pattern, ignore_case, invert, output_logical))

    def tolower(self):
        """
        Translate characters from upper to lower case for a particular column.

        :returns: new H2OFrame with all strings in the current frame converted to the lowercase.
        """
        return H2OFrame._expr(expr=ExprNode("tolower", self), cache=self._ex._cache)


    def rep_len(self, length_out):
        """
        Create a new frame replicating the current frame.

        If the source frame has a single column, then the new frame will be replicating rows and its dimensions
        will be ``length_out x 1``. However if the source frame has more than 1 column, then then new frame
        will be replicating data in columnwise direction, and its dimensions will be ``nrows x length_out``,
        where ``nrows`` is the number of rows in the source frame. Also note that if ``length_out`` is smaller
        than the corresponding dimension of the source frame, then the new frame will actually be a truncated
        version of the original.

        :param int length_out: Number of columns (rows) of the resulting H2OFrame
        :returns: new H2OFrame with repeated data from the current frame.
        """
        return H2OFrame._expr(expr=ExprNode("rep_len", self, length_out))


    def scale(self, center=True, scale=True):
        """
        Center and/or scale the columns of the current frame.

        :param center: If True, then demean the data. If False, no shifting is done. If ``center`` is a list of
            numbers then shift each column by the corresponding amount.
        :param scale: If True, then scale the data by each column's standard deviation. If False, no scaling
            is done. If ``scale`` is a list of numbers, then scale each column by the requested amount.
        :returns: an H2OFrame with scaled values from the current frame.
        """
        return H2OFrame._expr(expr=ExprNode("scale", self, center, scale), cache=self._ex._cache)


    def signif(self, digits=6):
        """
        Round doubles/floats to the given number of significant digits.

        :param int digits: Number of significant digits to retain.
        :returns: new H2OFrame with rounded values from the original frame.
        """
        return H2OFrame._expr(expr=ExprNode("signif", self, digits), cache=self._ex._cache)


    def round(self, digits=0):
        """
        Round doubles/floats to the given number of decimal places.

        :param int digits: The number of decimal places to retain. Rounding to a negative number of decimal places is
            not supported. For rounding we use the "round half to even" mode (IEC 60559 standard), so that
            ``round(2.5) = 2`` and ``round(3.5) = 4``.
        :returns: new H2OFrame with rounded values from the original frame.
        """
        return H2OFrame._expr(expr=ExprNode("round", self, digits), cache=self._ex._cache)


    def asnumeric(self):
        """Return new frame with all columns converted to numeric."""
        fr = H2OFrame._expr(expr=ExprNode("as.numeric", self), cache=self._ex._cache)
        if fr._ex._cache.types_valid():
            fr._ex._cache.types = {k: "real" for k in fr._ex._cache.types.keys()}
        return fr


    def ascharacter(self):
        """
        Convert all columns in the frame into strings.

        :returns: new H2OFrame with columns of "string" type.
        """
        fr = H2OFrame._expr(expr=ExprNode("as.character", self), cache=self._ex._cache)
        if fr._ex._cache.types_valid():
            fr._ex._cache.types = {k: "string" for k in fr._ex._cache.types.keys()}
        return fr


    def na_omit(self):
        """
        Remove rows with NAs from the H2OFrame.

        :returns: new H2OFrame with all rows from the original frame containing any NAs removed.
        """
        fr = H2OFrame._expr(expr=ExprNode("na.omit", self), cache=self._ex._cache)
        fr._ex._cache.nrows = -1
        return fr


    def difflag1(self):
        """
        Conduct a diff-1 transform on a numeric frame column.

        :returns: an H2OFrame where each element is equal to the corresponding element in the source
            frame minus the previous-row element in the same frame.
        """
        fr = H2OFrame._expr(expr=ExprNode("difflag1", self), cache=self._ex._cache)
        return fr


    def isna(self):
        """
        For each element in an H2OFrame, determine if it is NA or not.

        :returns: an H2OFrame of 1s and 0s, where 1s mean the values were NAs.
        """
        fr = H2OFrame._expr(expr=ExprNode("is.na", self))
        fr._ex._cache.nrows = self._ex._cache.nrows
        fr._ex._cache.ncols = self._ex._cache.ncols
        if self._ex._cache.names:
            fr._ex._cache.names = ["isNA(%s)" % n for n in self._ex._cache.names]
            fr._ex._cache.types = {"isNA(%s)" % n: "int" for n in self._ex._cache.names}
        return fr


    def year(self):
        """
        Extract the "year" part from a date column.

        :returns: a single-column H2OFrame containing the "year" part from the source frame.
        """
        fr = H2OFrame._expr(expr=ExprNode("year", self), cache=self._ex._cache)
        if fr._ex._cache.types_valid():
            fr._ex._cache.types = {k: "int" for k in self._ex._cache.types.keys()}
        return fr


    def month(self):
        """
        Extract the "month" part from a date column.

        :returns: a single-column H2OFrame containing the "month" part from the source frame.
        """
        fr = H2OFrame._expr(expr=ExprNode("month", self), cache=self._ex._cache)
        if fr._ex._cache.types_valid():
            fr._ex._cache.types = {k: "int" for k in self._ex._cache.types.keys()}
        return fr


    def week(self):
        """
        Extract the "week" part from a date column.

        :returns: a single-column H2OFrame containing the "week" part from the source frame.
        """
        fr = H2OFrame._expr(expr=ExprNode("week", self), cache=self._ex._cache)
        if fr._ex._cache.types_valid():
            fr._ex._cache.types = {k: "int" for k in self._ex._cache.types.keys()}
        return fr


    def day(self):
        """
        Extract the "day" part from a date column.

        :returns: a single-column H2OFrame containing the "day" part from the source frame.
        """
        fr = H2OFrame._expr(expr=ExprNode("day", self), cache=self._ex._cache)
        if fr._ex._cache.types_valid():
            fr._ex._cache.types = {k: "int" for k in self._ex._cache.types.keys()}
        return fr


    def dayOfWeek(self):
        """
        Extract the "day-of-week" part from a date column.

        :returns: a single-column H2OFrame containing the "day-of-week" part from the source frame.
        """
        fr = H2OFrame._expr(expr=ExprNode("dayOfWeek", self), cache=self._ex._cache)
        if fr._ex._cache.types_valid():
            fr._ex._cache.types = {k: "int" for k in self._ex._cache.types.keys()}
        return fr


    def hour(self):
        """
        Extract the "hour-of-day" part from a date column.

        :returns: a single-column H2OFrame containing the "hour-of-day" part from the source frame.
        """
        fr = H2OFrame._expr(expr=ExprNode("hour", self), cache=self._ex._cache)
        if fr._ex._cache.types_valid():
            fr._ex._cache.types = {k: "int" for k in self._ex._cache.types.keys()}
        return fr


    def minute(self):
        """
        Extract the "minute" part from a date column.

        :returns: a single-column H2OFrame containing the "minute" part from the source frame.
        """
        fr = H2OFrame._expr(expr=ExprNode("minute", self), cache=self._ex._cache)
        if fr._ex._cache.types_valid():
            fr._ex._cache.types = {k: "int" for k in self._ex._cache.types.keys()}
        return fr


    def second(self):
        """
        Extract the "second" part from a date column.

        :returns: a single-column H2OFrame containing the "second" part from the source frame.
        """
        fr = H2OFrame._expr(expr=ExprNode("second", self), cache=self._ex._cache)
        if fr._ex._cache.types_valid():
            fr._ex._cache.types = {k: "int" for k in self._ex._cache.types.keys()}
        return fr


    def runif(self, seed=None):
        """
        Generate a column of random numbers drawn from a uniform distribution [0,1) and
        having the same data layout as the source frame.

        :param int seed: seed for the random number generator.

        :returns: Single-column H2OFrame filled with doubles sampled uniformly from [0,1).
        """
        fr = H2OFrame._expr(expr=ExprNode("h2o.runif", self, -1 if seed is None else seed))
        fr._ex._cache.ncols = 1
        fr._ex._cache.nrows = self.nrow
        return fr


    def stratified_split(self, test_frac=0.2, seed=-1):
        """
        Construct a column that can be used to perform a random stratified split.

        :param float test_frac: The fraction of rows that will belong to the "test".
        :param int seed: The seed for the random number generator.

        :returns: an H2OFrame having single categorical column with two levels: ``"train"`` and ``"test"``.

        :examples:
          >>> stratsplit = df["y"].stratified_split(test_frac=0.3, seed=12349453)
          >>> train = df[stratsplit=="train"]
          >>> test = df[stratsplit=="test"]
          >>>
          >>> # check that the distributions among the initial frame, and the
          >>> # train/test frames match
          >>> df["y"].table()["Count"] / df["y"].table()["Count"].sum()
          >>> train["y"].table()["Count"] / train["y"].table()["Count"].sum()
          >>> test["y"].table()["Count"] / test["y"].table()["Count"].sum()
        """
        return H2OFrame._expr(expr=ExprNode('h2o.random_stratified_split', self, test_frac, seed))


    def match(self, table, nomatch=0):
        """
        Make a vector of the positions of (first) matches of its first argument in its second.

        Only applicable to single-column categorical/string frames.

        :param List table: the list of items to match against
        :param int nomatch: value that should be returned when there is no match.
        :returns: a new H2OFrame containing for each cell from the source frame the index where
            the pattern ``table`` first occurs within that cell.
        """
        return H2OFrame._expr(expr=ExprNode("match", self, table, nomatch, None))


    def cut(self, breaks, labels=None, include_lowest=False, right=True, dig_lab=3):
        """
        Cut a numeric vector into categorical "buckets".

        This method is only applicable to a single-column numeric frame.

        :param List[float] breaks: The cut points in the numeric vector.
        :param List[str] labels: Labels for categorical levels produced. Defaults to set notation of
            intervals defined by the breaks.
        :param bool include_lowest: By default, cuts are defined as intervals ``(lo, hi]``. If this parameter
            is True, then the interval becomes ``[lo, hi]``.
        :param bool right: Include the high value: ``(lo, hi]``. If False, get ``(lo, hi)``.
        :param int dig_lab: Number of digits following the decimal point to consider.

        :returns: Single-column H2OFrame of categorical data.
        """
        assert_is_type(breaks, [numeric])
        if self.ncols != 1: raise H2OValueError("Single-column frame is expected")
        if self.types[self.names[0]] not in {"int", "real"}: raise H2OValueError("A numeric column is expected")
        fr = H2OFrame._expr(expr=ExprNode("cut", self, breaks, labels, include_lowest, right, dig_lab),
                            cache=self._ex._cache)
        fr._ex._cache.types = {k: "enum" for k in self.names}
        return fr


    def which(self):
        """
        Compose the list of row indices for which the frame contains non-zero values.

        Only applicable to integer single-column frames.
        Equivalent to comprehension ``[index for index, value in enumerate(self) if value]``.

        :returns: a new single-column H2OFrame containing indices of those rows in the original frame
            that contained non-zero values.
        """
        return H2OFrame._expr(expr=ExprNode("which", self))

    def idxmax(self,skipna=True, axis=0):
        """
        Get the index of the max value in a column or row

        :param bool skipna: If True (default), then NAs are ignored during the search. Otherwise presence
            of NAs renders the entire result NA.
        :param int axis: Direction of finding the max index. If 0 (default), then the max index is searched columnwise, and the
            result is a frame with 1 row and number of columns as in the original frame. If 1, then the max index is searched
            rowwise and the result is a frame with 1 column, and number of rows equal to the number of rows in the original frame.
        :returns: either a list of max index values per-column or an H2OFrame containing max index values
                  per-row from the original frame.
        """
        return H2OFrame._expr(expr=ExprNode("which.max", self, skipna, axis))

    def idxmin(self,skipna=True, axis=0):
        """
        Get the index of the min value in a column or row

        :param bool skipna: If True (default), then NAs are ignored during the search. Otherwise presence
            of NAs renders the entire result NA.
        :param int axis: Direction of finding the min index. If 0 (default), then the min index is searched columnwise, and the
            result is a frame with 1 row and number of columns as in the original frame. If 1, then the min index is searched
            rowwise and the result is a frame with 1 column, and number of rows equal to the number of rows in the original frame.
        :returns: either a list of min index values per-column or an H2OFrame containing min index values
                  per-row from the original frame.
        """
        return H2OFrame._expr(expr=ExprNode("which.min", self, skipna, axis))


    def ifelse(self, yes, no):
        """
        Equivalent to ``[y if t else n for t,y,n in zip(self,yes,no)]``.

        Based on the booleans in the test vector, the output has the values of the
        yes and no vectors interleaved (or merged together).  All Frames must have
        the same row count.  Single column frames are broadened to match wider
        Frames.  Scalars are allowed, and are also broadened to match wider frames.

        :param yes: Frame to use if ``test`` is true; may be a scalar or single column
        :param no: Frame to use if ``test`` is false; may be a scalar or single column

        :returns: an H2OFrame of the merged yes/no frames/scalars according to the test input frame.
        """
        return H2OFrame._expr(expr=ExprNode("ifelse", self, yes, no))


    def apply(self, fun=None, axis=0):
        """
        Apply a lambda expression to an H2OFrame.

        :param fun: a lambda expression to be applied per row or per column.
        :param axis: 0 = apply to each column; 1 = apply to each row
        :returns: a new H2OFrame with the results of applying ``fun`` to the current frame.
        """
        from .astfun import _bytecode_decompile_lambda
        assert_is_type(axis, 0, 1)
        assert_is_type(fun, FunctionType)
        assert_satisfies(fun, fun.__name__ == "<lambda>")
        res = _bytecode_decompile_lambda(fun.__code__)
        return H2OFrame._expr(expr=ExprNode("apply", self, 1 + (axis == 0), *res))


    #-------------------------------------------------------------------------------------------------------------------
    # Synonyms + Deprecated
    #-------------------------------------------------------------------------------------------------------------------
    # Here we have all methods that are provided as alternative names to some other names defined above. This also
    # includes methods that we rename as part of the deprecation process (but keeping the old name for the sake of
    # backward compatibility). We gather them all down here to have a slightly cleaner code.

    @staticmethod
    def mktime(year=1970, month=0, day=0, hour=0, minute=0, second=0, msec=0):
        """
        Deprecated, use :func:`moment` instead.

        This function was left for backward-compatibility purposes only. It is
        not very stable, and counterintuitively uses 0-based months and days,
        so "January 4th, 2001" should be entered as ``mktime(2001, 0, 3)``.
        """
        return H2OFrame._expr(ExprNode("mktime", year, month, day, hour, minute, second, msec))

    @property
    def columns(self):
        """Same as ``self.names``."""
        return self.names

    @columns.setter
    def columns(self, value):
        self.set_names(value)

    @property
    def col_names(self):
        """Same as ``self.names``."""
        return self.names

    @col_names.setter
    def col_names(self, value):
        self.set_names(value)

    def __len__(self):
        """Number of rows in the dataframe, same as ``self.nrows``."""
        return self.nrows

    @property
    def nrow(self):
        """Same as ``self.nrows``."""
        return self.nrows

    @property
    def ncol(self):
        """Same as ``self.ncols``."""
        return self.ncols

    @property
    def dim(self):
        """Same as ``list(self.shape)``."""
        return [self.nrow, self.ncol]

    #@property
    #def frame_id(self):
    #    """Same as ``frame.id``."""
    #    return self.id

    #@frame_id.setter
    #def frame_id(self, value):
    #    self.id = value

    @staticmethod
    def from_python(python_obj, destination_frame=None, header=0, separator=",", column_names=None,
                    column_types=None, na_strings=None):
        """[DEPRECATED] Use constructor ``H2OFrame()`` instead."""
        return H2OFrame(python_obj, destination_frame, header, separator, column_names, column_types,
                        na_strings)


    def ischaracter(self):
        """[DEPRECATED] Use ``frame.isstring()``."""
        return self.isstring()



#-----------------------------------------------------------------------------------------------------------------------
# Helpers
#-----------------------------------------------------------------------------------------------------------------------

def _getValidCols(by_idx, fr):  # so user can input names of the columns as well is idx num
    tmp = []
    for i in by_idx:
        if type(i) == str:
            if i not in fr.names:
                raise H2OValueError("Column: " + i + " not in frame.")
            tmp.append(fr.names.index(i))
        elif type(i) != int:
            raise H2OValueError("Join on column: " + i + " not of type int")
        else:
            tmp.append(i)
    return list(set(tmp))

def _binop(lhs, op, rhs, rtype=None):
    assert_is_type(lhs, str, numeric, datetime.date, pandas_timestamp, numpy_datetime, H2OFrame)
    assert_is_type(rhs, str, numeric, datetime.date, pandas_timestamp, numpy_datetime, H2OFrame)
    if isinstance(lhs, H2OFrame) and isinstance(rhs, H2OFrame) and lhs._is_frame and rhs._is_frame:
        lrows, lcols = lhs.shape
        rrows, rcols = rhs.shape
        compatible = ((lcols == rcols and lrows == rrows) or
                      (lcols == 1 and lrows == rrows) or
                      (lcols == 1 and lrows == 1) or
                      (rcols == 1 and lrows == rrows) or
                      (rcols == 1 and rrows == 1) or
                      (lrows == 1 and lcols == rcols) or
                      (rrows == 1 and lcols == rcols)
                      )
        if not compatible:
            raise H2OValueError("Attempting to operate on incompatible frames: (%d x %d) and (%d x %d)"
                                % (lrows, lcols, rrows, rcols))

    if is_type(lhs, pandas_timestamp, numpy_datetime, datetime.date):
        lhs = H2OFrame.moment(date=lhs)
    if is_type(rhs, pandas_timestamp, numpy_datetime, datetime.date):
        rhs = H2OFrame.moment(date=rhs)

    cache = lhs._ex._cache if isinstance(lhs, H2OFrame) else rhs._ex._cache
    res = H2OFrame._expr(expr=ExprNode(op, lhs, rhs), cache=cache)
    if rtype is not None and res._ex._cache._names is not None:
        res._ex._cache._types = {name: rtype for name in res._ex._cache._names}
    return res<|MERGE_RESOLUTION|>--- conflicted
+++ resolved
@@ -1790,11 +1790,8 @@
     def sort(self, by):
         """
         Return a new Frame that is sorted by column(s) in ascending order. A fully distributed and parallel sort.
-<<<<<<< HEAD
-
-=======
         However, the original frame must not contain any String columns.
->>>>>>> 9bd73fce
+
         :param by: The column to sort by (either a single column name, or a list of column names, or
             a list of column indices)
 
