# -*- encoding: utf-8 -*-
"""
H2O data frame.

:copyright: (c) 2016 H2O.ai
:license:   Apache License Version 2.0 (see LICENSE for details)
"""
from __future__ import absolute_import, division, print_function, unicode_literals

import csv
import datetime
import functools
import os
import sys
import tempfile
import traceback
import warnings
from io import StringIO
from types import FunctionType

import requests

import h2o
from h2o.display import H2ODisplay
from h2o.exceptions import H2OTypeError, H2OValueError
from h2o.expr import ExprNode
from h2o.group_by import GroupBy
from h2o.job import H2OJob
from h2o.utils.compatibility import *  # NOQA
from h2o.utils.compatibility import viewitems, viewvalues
from h2o.utils.config import get_config_value
from h2o.utils.shared_utils import (_handle_numpy_array, _handle_pandas_data_frame, _handle_python_dicts,
                                    _handle_python_lists, _is_list, _is_str_list, _py_tmp_key, _quoted,
                                    can_use_pandas, quote, normalize_slice, slice_is_normalized, check_frame_id)
from h2o.utils.typechecks import (assert_is_type, assert_satisfies, Enum, I, is_type, numeric, numpy_ndarray,
                                  numpy_datetime, pandas_dataframe, pandas_timestamp, scipy_sparse, U)

__all__ = ("H2OFrame", )




class H2OFrame(object):
    """
    Primary data store for H2O.

    H2OFrame is similar to pandas' ``DataFrame``, or R's ``data.frame``. One of the critical distinction is that the
    data is generally not held in memory, instead it is located on a (possibly remote) H2O cluster, and thus
    ``H2OFrame`` represents a mere handle to that data.
    """

    #-------------------------------------------------------------------------------------------------------------------
    # Construction
    #-------------------------------------------------------------------------------------------------------------------

    def __init__(self, python_obj=None, destination_frame=None, header=0, separator=",",
                 column_names=None, column_types=None, na_strings=None):
        """
        Create a new H2OFrame object, possibly from some other object.

        :param python_obj: object that will be converted to an ``H2OFrame``. This could have multiple types:

            - None: create an empty H2OFrame
            - A list/tuple of strings or numbers: create a single-column H2OFrame containing the contents of this list.
            - A dictionary of ``{name: list}`` pairs: create an H2OFrame with multiple columns, each column having the
                provided ``name`` and contents from ``list``. If the source dictionary is not an OrderedDict, then the
                columns in the H2OFrame may appear shuffled.
            - A list of lists of strings/numbers: construct an H2OFrame from a rectangular table of values, with inner
                lists treated as rows of the table. I.e. ``H2OFrame([[1, 'a'], [2, 'b'], [3, 'c']])`` will create a
                frame with 3 rows and 2 columns, one numeric and one string.
            - A Pandas dataframe, or a Numpy ndarray: create a matching H2OFrame.
            - A Scipy sparse matrix: create a matching sparse H2OFrame.

        :param int header: if ``python_obj`` is a list of lists, this parameter can be used to indicate whether the
            first row of the data represents headers. The value of -1 means the first row is data, +1 means the first
            row is the headers, 0 (default) allows H2O to guess whether the first row contains data or headers.
        :param List[str] column_names: explicit list of column names for the new H2OFrame. This will override any
            column names derived from the data. If the python_obj does not contain explicit column names, and this
            parameter is not given, then the columns will be named "C1", "C2", "C3", etc.
        :param column_types: explicit column types for the new H2OFrame. This could be either a list of types for
            each column, or a dictionary of {column name: column type} pairs. In the latter case you may override
            types for only few columns, and let H2O choose the types of the rest.
        :param na_strings: List of strings in the input data that should be interpreted as missing values. This could
            be given on a per-column basis, either as a list-of-lists, or as a dictionary {column name: list of nas}.
        :param str destination_frame: (internal) name of the target DKV key in the H2O backend.
        :param str separator: (deprecated)
        """
        coltype = U(None, "unknown", "uuid", "string", "float", "real", "double", "int", "numeric",
                    "categorical", "factor", "enum", "time")
        assert_is_type(python_obj, None, list, tuple, dict, numpy_ndarray, pandas_dataframe, scipy_sparse)
        assert_is_type(destination_frame, None, str)
        assert_is_type(header, -1, 0, 1)
        assert_is_type(separator, I(str, lambda s: len(s) == 1))
        assert_is_type(column_names, None, [str])
        assert_is_type(column_types, None, [coltype], {str: coltype})
        assert_is_type(na_strings, None, [str], [[str]], {str: [str]})
        check_frame_id(destination_frame)

        self._ex = ExprNode()
        self._ex._children = None
        if python_obj is not None:
            self._upload_python_object(python_obj, destination_frame, header, separator,
                                       column_names, column_types, na_strings)

    @staticmethod
    def _expr(expr, cache=None):
        # TODO: merge this method with `__init__`
        fr = H2OFrame()
        fr._ex = expr
        if cache is not None:
            fr._ex._cache.fill_from(cache)
        return fr


    def _upload_python_object(self, python_obj, destination_frame=None, header=0, separator=",",
                              column_names=None, column_types=None, na_strings=None):
        assert_is_type(python_obj, list, tuple, dict, numpy_ndarray, pandas_dataframe, scipy_sparse)
        if is_type(python_obj, scipy_sparse):
            self._upload_sparse_matrix(python_obj, destination_frame=destination_frame)
            return
        # TODO: all these _handlers should really belong to this class, not to shared_utils.
        processor = (_handle_pandas_data_frame if is_type(python_obj, pandas_dataframe) else
                     _handle_numpy_array if is_type(python_obj, numpy_ndarray) else
                     _handle_python_dicts if is_type(python_obj, dict) else
                     _handle_python_lists)
        col_header, data_to_write = processor(python_obj, header)
        if col_header is None or data_to_write is None:
            raise H2OValueError("No data to write")
        if not column_names:
            column_names = col_header

        # create a temporary file that will be written to
        tmp_handle, tmp_path = tempfile.mkstemp(suffix=".csv")
        tmp_file = os.fdopen(tmp_handle, 'w')
        # create a new csv writer object thingy
        csv_writer = csv.writer(tmp_file, dialect="excel", quoting=csv.QUOTE_NONNUMERIC)
        csv_writer.writerow(column_names)
        if data_to_write and isinstance(data_to_write[0], dict):
            for row in data_to_write:
                csv_writer.writerow([row.get(k, None) for k in col_header])
        else:
            csv_writer.writerows(data_to_write)
        tmp_file.close()  # close the streams
        self._upload_parse(tmp_path, destination_frame, 1, separator, column_names, column_types, na_strings)
        os.remove(tmp_path)  # delete the tmp file


    def _upload_sparse_matrix(self, matrix, destination_frame=None):
        import scipy.sparse as sp
        if not sp.issparse(matrix):
            raise H2OValueError("A sparse matrix expected, got %s" % type(matrix))

        tmp_handle, tmp_path = tempfile.mkstemp(suffix=".svmlight")
        out = os.fdopen(tmp_handle, "wt")
        if destination_frame is None:
            destination_frame = _py_tmp_key(h2o.connection().session_id)

        # sp.find(matrix) returns (row indices, column indices, values) of the non-zero elements of A. Unfortunately
        # there is no guarantee that those elements are returned in the correct order, so need to sort
        data = zip(*sp.find(matrix))
        if not isinstance(data, list): data = list(data)  # possibly convert from iterator to a list
        data.sort()
        idata = 0  # index of the next element to be consumed from `data`
        for irow in range(matrix.shape[0]):
            if idata < len(data) and data[idata][0] == irow and data[idata][1] == 0:
                y = data[idata][2]
                idata += 1
            else:
                y = 0
            out.write(str(y))
            while idata < len(data) and data[idata][0] == irow:
                out.write(" ")
                out.write(str(data[idata][1]))
                out.write(":")
                out.write(str(data[idata][2]))
                idata += 1
            out.write("\n")
        out.close()

        ret = h2o.api("POST /3/PostFile", filename=tmp_path)
        os.remove(tmp_path)
        rawkey = ret["destination_frame"]

        p = {"source_frames": [rawkey], "destination_frame": destination_frame}
        H2OJob(h2o.api("POST /3/ParseSVMLight", data=p), "Parse").poll()
        self._ex._cache._id = destination_frame
        self._ex._cache.fill()


    @staticmethod
    def get_frame(frame_id):
        """
        Retrieve an existing H2OFrame from the H2O cluster using the frame's id.

        :param str frame_id: id of the frame to retrieve
        :returns: an existing H2OFrame with the id provided; or None if such frame doesn't exist.
        """
        fr = H2OFrame()
        fr._ex._cache._id = frame_id
        try:
            fr._ex._cache.fill()
        except EnvironmentError:
            return None
        return fr


    def refresh(self):
        """Reload frame information from the backend H2O server."""
        self._ex._cache.flush()
        self._frame(True)



    #-------------------------------------------------------------------------------------------------------------------
    # Frame properties
    #-------------------------------------------------------------------------------------------------------------------

    @property
    def names(self):
        """The list of column names (List[str])."""
        if not self._ex._cache.names_valid():
            self._ex._cache.flush()
            self._frame(True)
        return list(self._ex._cache.names)

    @names.setter
    def names(self, value):
        self.set_names(value)


    @property
    def nrows(self):
        """Number of rows in the dataframe (int)."""
        if not self._ex._cache.nrows_valid():
            self._ex._cache.flush()
            self._frame(True)
        return self._ex._cache.nrows


    @property
    def ncols(self):
        """Number of columns in the dataframe (int)."""
        if not self._ex._cache.ncols_valid():
            self._ex._cache.flush()
            self._frame(True)
        return self._ex._cache.ncols


    @property
    def shape(self):
        """Number of rows and columns in the dataframe as a tuple ``(nrows, ncols)``."""
        return self.nrows, self.ncols


    @property
    def types(self):
        """The dictionary of column name/type pairs."""
        if not self._ex._cache.types_valid():
            self._ex._cache.flush()
            self._frame(True)
        return dict(self._ex._cache.types)


    @property
    def frame_id(self):
        """Internal id of the frame (str)."""
        return self._frame()._ex._cache._id

    @frame_id.setter
    def frame_id(self, newid):
        check_frame_id(newid)
        if self._ex._cache._id is None:
            h2o.assign(self, newid)
        else:
            oldname = self.frame_id
            self._ex._cache._id = newid
            h2o.rapids("(rename \"{}\" \"{}\")".format(oldname, newid))


    def type(self, col):
        """
        The type for the given column.

        :param col: either a name, or an index of the column to look up
        :returns: type of the column, one of: ``str``, ``int``, ``real``, ``enum``, ``time``, ``bool``.
        :raises H2OValueError: if such column does not exist in the frame.
        """
        assert_is_type(col, int, str)
        if not self._ex._cache.types_valid() or not self._ex._cache.names_valid():
            self._ex._cache.flush()
            self._frame(True)
        types = self._ex._cache.types
        if is_type(col, str):
            if col in types:
                return types[col]
        else:
            names = self._ex._cache.names
            if -len(names) <= col < len(names):
                return types[names[col]]
        raise H2OValueError("Column '%r' does not exist in the frame" % col)




    def _import_parse(self, path, pattern, destination_frame, header, separator, column_names, column_types, na_strings):
        if is_type(path, str) and "://" not in path:
            path = os.path.abspath(path)
        rawkey = h2o.lazy_import(path, pattern)
        self._parse(rawkey, destination_frame, header, separator, column_names, column_types, na_strings)
        return self


    def _upload_parse(self, path, destination_frame, header, sep, column_names, column_types, na_strings):
        ret = h2o.api("POST /3/PostFile", filename=path)
        rawkey = ret["destination_frame"]
        self._parse(rawkey, destination_frame, header, sep, column_names, column_types, na_strings)
        return self


    def _parse(self, rawkey, destination_frame="", header=None, separator=None, column_names=None, column_types=None,
               na_strings=None):
        setup = h2o.parse_setup(rawkey, destination_frame, header, separator, column_names, column_types, na_strings)
        return self._parse_raw(setup)


    def _parse_raw(self, setup):
        # Parse parameters (None values provided by setup)
        p = {"destination_frame": None,
             "parse_type": None,
             "separator": None,
             "single_quotes": None,
             "check_header": None,
             "number_columns": None,
             "chunk_size": None,
             "delete_on_done": True,
             "blocking": False,
             "column_types": None,
             }

        if setup["column_names"]: p["column_names"] = None
        if setup["na_strings"]: p["na_strings"] = None

        p.update({k: v for k, v in viewitems(setup) if k in p})

        # Extract only 'name' from each src in the array of srcs
        p['source_frames'] = [_quoted(src['name']) for src in setup['source_frames']]

        H2OJob(h2o.api("POST /3/Parse", data=p), "Parse").poll()
        # Need to return a Frame here for nearly all callers
        # ... but job stats returns only a dest_key, requiring another REST call to get nrow/ncol
        self._ex._cache._id = p["destination_frame"]
        self._ex._cache.fill()


    def filter_na_cols(self, frac=0.2):
        """
        Filter columns with proportion of NAs greater or equals than ``frac``.

        :param float frac: Maximum fraction of NAs in the column to keep.

        :returns: A list of indices of columns that have fewer NAs than ``frac``. If all columns are filtered,
            None is returned.
        """
        return ExprNode("filterNACols", self, frac)._eager_scalar()


    def columns_by_type(self, coltype="numeric"):
        """
        Extract columns of the specified type from the frame.

        :param str coltype: A character string indicating which column type to filter by. This must be
            one of the following:

            - ``"numeric"``      - Numeric, but not categorical or time
            - ``"categorical"``  - Integer, with a categorical/factor String mapping
            - ``"string"``       - String column
            - ``"time"``         - Long msec since the Unix Epoch - with a variety of display/parse options
            - ``"uuid"``         - UUID
            - ``"bad"``          - No none-NA rows (triple negative! all NAs or zero rows)

        :returns: list of indices of columns that have the requested type
        """
        assert_is_type(coltype, "numeric", "categorical", "string", "time", "uuid", "bad")
        assert_is_type(self, H2OFrame)
        return ExprNode("columnsByType", self, coltype)._eager_scalar()


    def __iter__(self):
        return (self[i] for i in range(self.ncol))


    def __unicode__(self):
        if sys.gettrace() is None:
            if self._ex is None: return "This H2OFrame has been removed."
            table = self._frame()._ex._cache._tabulate("simple", False)
            nrows = "%d %s" % (self.nrow, "row" if self.nrow == 1 else "rows")
            ncols = "%d %s" % (self.ncol, "column" if self.ncol == 1 else "columns")
            return "%s\n\n[%s x %s]" % (table, nrows, ncols)
        return ""

    def __repr__(self):
        if sys.gettrace() is None:
            # PUBDEV-2278: using <method>? from IPython caused everything to dump
            stk = traceback.extract_stack()
            if not ("IPython" in stk[-2][0] and "info" == stk[-2][2]):
                self.show()
        return ""

    def show(self, use_pandas=False):
        """
        Used by the H2OFrame.__repr__ method to print or display a snippet of the data frame.

        If called from IPython, displays an html'ized result. Else prints a tabulate'd result.
        """
        if self._ex is None:
            print("This H2OFrame has been removed.")
            return
        if not self._ex._cache.is_valid(): self._frame()._ex._cache.fill()
        if H2ODisplay._in_ipy():
            import IPython.display
            if use_pandas and can_use_pandas():
                IPython.display.display(self.head().as_data_frame(True))
            else:
                IPython.display.display_html(self._ex._cache._tabulate("html", False), raw=True)
        else:
            if use_pandas and can_use_pandas():
                print(self.head().as_data_frame(True))
            else:
                s = self.__unicode__()
                try:
                    print(s)
                except UnicodeEncodeError:
                    print(s.encode("ascii", "replace"))


    def summary(self):
        """
        Display summary information about the frame.

        Summary includes min/mean/max/sigma and other rollup data.
        """
        if not self._ex._cache.is_valid(): self._frame()._ex._cache.fill()
        if H2ODisplay._in_ipy():
            import IPython.display
            IPython.display.display_html(self._ex._cache._tabulate("html", True), raw=True)
        else:
            print(self._ex._cache._tabulate("simple", True))


    def describe(self, chunk_summary=False):
        """
        Generate an in-depth description of this H2OFrame.

        This will print to the console the dimensions of the frame; names/types/summary statistics for each column;
        and finally first ten rows of the frame.

        :param bool chunk_summary: Retrieve the chunk summary along with the distribution summary
        """
        res = h2o.api("GET /3/Frames/%s" % self.frame_id, data={"row_count": 10})["frames"][0]
        self._ex._cache._fill_data(res)
        print("Rows:{}".format(self.nrow))
        print("Cols:{}".format(self.ncol))

        #The chunk & distribution summaries are not cached, so must be pulled if chunk_summary=True.
        if chunk_summary:
            res["chunk_summary"].show()
            res["distribution_summary"].show()
        print("\n")
        self.summary()


    def _frame(self, fill_cache=False):
        self._ex._eager_frame()
        if fill_cache:
            self._ex._cache.fill()
        return self


    def head(self, rows=10, cols=200):
        """
        Return the first ``rows`` and ``cols`` of the frame as a new H2OFrame.

        :param int rows: maximum number of rows to return
        :param int cols: maximum number of columns to return
        :returns: a new H2OFrame cut from the top left corner of the current frame, and having dimensions at
            most ``rows`` x ``cols``.
        """
        assert_is_type(rows, int)
        assert_is_type(cols, int)
        nrows = min(self.nrows, rows)
        ncols = min(self.ncols, cols)
        return self[:nrows, :ncols]


    def tail(self, rows=10, cols=200):
        """
        Return the last ``rows`` and ``cols`` of the frame as a new H2OFrame.

        :param int rows: maximum number of rows to return
        :param int cols: maximum number of columns to return
        :returns: a new H2OFrame cut from the bottom left corner of the current frame, and having dimensions at
            most ``rows`` x ``cols``.
        """
        assert_is_type(rows, int)
        assert_is_type(cols, int)
        nrows = min(self.nrows, rows)
        ncols = min(self.ncols, cols)
        start_idx = self.nrows - nrows
        return self[start_idx:start_idx + nrows, :ncols]


    def logical_negation(self):
        """
        Returns new H2OFrame equal to elementwise Logical NOT applied to the current frame.
        """
        return H2OFrame._expr(expr=ExprNode("not", self), cache=self._ex._cache)


    def _unop(self, op, rtype="real"):
        for cname, ctype in self.types:
            if ctype not in {"int", "real", "bool"}:
                raise H2OTypeError("Function %s cannot be applied to %s column '%s'" % (op, ctype, cname))
        ret = H2OFrame._expr(expr=ExprNode(op, self), cache=self._ex._cache)
        ret._ex._cache._names = ["%s(%s)" % (op, name) for name in self._ex._cache._names]
        ret._ex._cache._types = {name: rtype for name in ret._ex._cache._names}
        return ret


    # Binary operations
    def __add__(self, rhs):
        return _binop(self, "+", rhs)

    def __sub__(self, rhs):
        return _binop(self, "-", rhs)

    def __mul__(self, rhs):
        return _binop(self, "*", rhs)

    def __div__(self, rhs):
        return _binop(self, "/", rhs)

    def __truediv__(self, rhs):
        return _binop(self, "/", rhs)

    def __floordiv__(self, rhs):
        return _binop(self, "intDiv", rhs)

    def __mod__(self, rhs):
        return _binop(self, "%", rhs)

    def __or__(self, rhs):
        return _binop(self, "|", rhs)

    def __and__(self, rhs):
        return _binop(self, "&", rhs)

    def __ge__(self, rhs):
        return _binop(self, ">=", rhs)

    def __gt__(self, rhs):
        return _binop(self, ">", rhs)

    def __le__(self, rhs):
        return _binop(self, "<=", rhs)

    def __lt__(self, rhs):
        return _binop(self, "<", rhs)

    def __eq__(self, rhs):
        if rhs is None: rhs = float("nan")
        return _binop(self, "==", rhs)

    def __ne__(self, rhs):
        if rhs is None: rhs = float("nan")
        return _binop(self, "!=", rhs)

    def __pow__(self, rhs):
        return _binop(self, "^", rhs)

    def __contains__(self, lhs):
        return all((t == self).any() for t in lhs) if _is_list(lhs) else (lhs == self).any()

    # rops
    def __rmod__(self, lhs):
        return _binop(lhs, "%", self)

    def __radd__(self, lhs):
        return _binop(lhs, "+", self)

    def __rsub__(self, lhs):
        return _binop(lhs, "-", self)

    def __rand__(self, lhs):
        return _binop(lhs, "&", self)

    def __ror__(self, lhs):
        return _binop(lhs, "|", self)

    def __rtruediv__(self, lhs):
        return _binop(lhs, "/", self)

    def __rdiv__(self, lhs):
        return _binop(lhs, "/", self)

    def __rfloordiv__(self, lhs):
        return _binop(lhs, "intDiv", self)

    def __rmul__(self, lhs):
        return _binop(lhs, "*", self)

    def __rpow__(self, lhs):
        return _binop(lhs, "^", self)

    # unops
    def __abs__(self):
        return self._unop("abs")

    def __invert__(self):
        return self._unop("!!")

    def __nonzero__(self):
        if self.nrows > 1 or self.ncols > 1:
            raise H2OValueError(
                'This operation is not supported on an H2OFrame. Try using parentheses. '
                'Did you mean & (logical and), | (logical or), or ~ (logical not)?')
        else:
            return self.__len__()

    def __int__(self):
        return int(self.flatten())

    def __float__(self):
        return float(self.flatten())


    def flatten(self):
        """
        Convert a 1x1 frame into a scalar.

        :returns: content of this 1x1 frame as a scalar (``int``, ``float``, or ``str``).
        :raises H2OValueError: if current frame has shape other than 1x1
        """
        if self.shape != (1, 1): raise H2OValueError("Not a 1x1 Frame")
        return ExprNode("flatten", self)._eager_scalar()


    def getrow(self):
        """
        Convert a 1xn frame into an n-element list.

        :returns: content of this 1xn frame as a Python list.
        :raises H2OValueError: if current frame has more than one row.
        """
        if self.nrows != 1:
            raise H2OValueError("This method can only be applied to single-row frames")
        return ExprNode("getrow", self)._eager_scalar()


    def mult(self, matrix):
        """
        Multiply this frame, viewed as a matrix, by another matrix.

        :param matrix: another frame that you want to multiply the current frame by; must be compatible with the
            current frame (i.e. its number of rows must be the same as number of columns in the current frame).
        :returns: new H2OFrame, which is the result of multiplying the current frame by ``matrix``.
        """
        if self.ncols != matrix.nrows:
            raise H2OValueError("Matrix is not compatible for multiplication with the current frame")
        return H2OFrame._expr(expr=ExprNode("x", self, matrix))


    def cos(self):
        """Return new H2OFrame equal to elementwise cosine of the current frame."""
        return self._unop("cos")


    def sin(self):
        """Return new H2OFrame equal to elementwise sine of the current frame."""
        return self._unop("sin")


    def tan(self):
        """Return new H2OFrame equal to elementwise tangent of the current frame."""
        return self._unop("tan")


    def acos(self):
        """Return new H2OFrame equal to elementwise arc cosine of the current frame."""
        return self._unop("acos")


    def asin(self):
        """Return new H2OFrame equal to elementwise arc sine of the current frame."""
        return self._unop("asin")


    def atan(self):
        """Return new H2OFrame equal to elementwise arc tangent of the current frame."""
        return self._unop("atan")


    def cosh(self):
        """Make new H2OFrame with values equal to the hyperbolic cosines of the values in the current frame."""
        return self._unop("cosh")


    def sinh(self):
        """Return new H2OFrame equal to elementwise hyperbolic sine of the current frame."""
        return self._unop("sinh")


    def tanh(self):
        """Return new H2OFrame equal to elementwise hyperbolic tangent of the current frame."""
        return self._unop("tanh")


    def acosh(self):
        """Return new H2OFrame equal to elementwise inverse hyperbolic cosine of the current frame."""
        return self._unop("acosh")


    def asinh(self):
        """Return new H2OFrame equal to elementwise inverse hyperbolic sine of the current frame."""
        return self._unop("asinh")


    def atanh(self):
        """Return new H2OFrame equal to elementwise inverse hyperbolic tangent of the current frame."""
        return self._unop("atanh")


    def cospi(self):
        """Return new H2OFrame equal to elementwise cosine of the current frame multiplied by Pi."""
        return self._unop("cospi")


    def sinpi(self):
        """Return new H2OFrame equal to elementwise sine of the current frame multiplied by Pi."""
        return self._unop("sinpi")


    def tanpi(self):
        """Return new H2OFrame equal to elementwise tangent of the current frame multiplied by Pi."""
        return self._unop("tanpi")


    def abs(self):
        """Return new H2OFrame equal to elementwise absolute value of the current frame."""
        return self._unop("abs")


    def sign(self):
<<<<<<< HEAD
        return self._unop("sign", rtype="int")
=======
        """Return new H2OFrame equal to signs of the values in the frame: -1 , +1, or 0."""
        return self._unop("sign")
>>>>>>> 3d9f3d19


    def sqrt(self):
        """Return new H2OFrame equal to elementwise square root of the current frame."""
        return self._unop("sqrt")


    def trunc(self):
<<<<<<< HEAD
        return self._unop("trunc", rtype="int")
=======
        """
        Apply the numeric truncation function.

        ``trunc(x)`` is the integer obtained from ``x`` by dropping its decimal tail. This is equal to ``floor(x)``
        if ``x`` is positive, and ``ceil(x)`` if ``x`` is negative. Truncation is also called "rounding towards zero".

        :returns: new H2OFrame of truncated values of the original frame.
        """
        return self._unop("trunc")
>>>>>>> 3d9f3d19


    def ceil(self):
<<<<<<< HEAD
        return self._unop("ceiling", rtype="int")
=======
        """
        Apply the ceiling function to the current frame.

        ``ceil(x)`` is the smallest integer greater or equal to ``x``.

        :returns: new H2OFrame of ceiling values of the original frame.
        """
        return self._unop("ceiling")
>>>>>>> 3d9f3d19


    def floor(self):
<<<<<<< HEAD
        return self._unop("floor", rtype="int")
=======
        """
        Apply the floor function to the current frame.

        ``floor(x)`` is the largest integer smaller or equal to ``x``.

        :returns: new H2OFrame of floor values of the original frame.
        """
        return self._unop("floor")
>>>>>>> 3d9f3d19


    def log(self):
        """Return new H2OFrame equals to elementwise natural logarithm of the current frame."""
        return self._unop("log")


    def log10(self):
        """Return new H2OFrame equals to elementwise decimal logarithm of the current frame."""
        return self._unop("log10")


    def log1p(self):
        """Return new H2OFrame equals to elementwise ``ln(1 + x)`` for each ``x`` in the current frame."""
        return self._unop("log1p")


    def log2(self):
        """Return new H2OFrame equals to elementwise binary logarithm of the current frame."""
        return self._unop("log2")


    def exp(self):
        """Return new H2OFrame equals to elementwise exponent (i.e. ``e^x``) of the current frame."""
        return self._unop("exp")


    def expm1(self):
        """Return new H2OFrame equals to elementwise exponent minus 1 (i.e. ``e^x - 1``) of the current frame."""
        return self._unop("expm1")


    def gamma(self):
        """Return new H2OFrame equals to elementwise gamma function of the current frame."""
        return self._unop("gamma")


    def lgamma(self):
        """Return new H2OFrame equals to elementwise logarithm of the gamma function of the current frame."""
        return self._unop("lgamma")


    def digamma(self):
        """Return new H2OFrame equals to elementwise digamma function of the current frame."""
        return self._unop("digamma")


    def trigamma(self):
        """Return new H2OFrame equals to elementwise trigamma function of the current frame."""
        return self._unop("trigamma")


    @staticmethod
    def moment(year=None, month=None, day=None, hour=None, minute=None, second=None, msec=None, date=None, time=None):
        """
        Create a time column from individual components.

        Each parameter should be either an integer, or a single-column H2OFrame
        containing the corresponding time parts for each row.

        The "date" part of the timestamp can be specified using either the tuple ``(year, month, day)``, or an
        explicit ``date`` parameter. The "time" part of the timestamp is optional, but can be specified either via
        the ``time`` parameter, or via the ``(hour, minute, second, msec)`` tuple.

        :param year: the year part of the constructed date
        :param month: the month part of the constructed date
        :param day: the day-of-the-month part of the constructed date
        :param hour: the hours part of the constructed date
        :param minute: the minutes part of the constructed date
        :param second: the seconds part of the constructed date
        :param msec: the milliseconds part of the constructed date
        :param date date: construct the timestamp from the Python's native ``datetime.date`` (or ``datetime.datetime``)
            object. If the object passed is of type ``date``, then you can specify the time part using either the
            ``time`` argument, or ``hour`` ... ``msec`` arguments (but not both). If the object passed is of type
            ``datetime``, then no other arguments can be provided.
        :param time time: construct the timestamp from this Python's native ``datetime.time`` object. This argument
            cannot be used alone, it should be supplemented with either ``date`` argument, or ``year`` ... ``day``
            tuple.

        :returns: H2OFrame with one column containing the date constructed from the provided arguments.
        """
        assert_is_type(date, None, datetime.date, numpy_datetime, pandas_timestamp)
        assert_is_type(time, None, datetime.time)
        assert_is_type(year, None, int, H2OFrame)
        assert_is_type(month, None, int, H2OFrame)
        assert_is_type(day, None, int, H2OFrame)
        assert_is_type(hour, None, int, H2OFrame)
        assert_is_type(minute, None, int, H2OFrame)
        assert_is_type(second, None, int, H2OFrame)
        assert_is_type(msec, None, int, H2OFrame)
        if time is not None:
            if hour is not None or minute is not None or second is not None or msec is not None:
                raise H2OValueError("Arguments hour, minute, second, msec cannot be used together with `time`.")
            hour = time.hour
            minute = time.minute
            second = time.second
            msec = time.microsecond // 1000
        if date is not None:
            if is_type(date, pandas_timestamp):
                date = date.to_pydatetime()
            if is_type(date, numpy_datetime):
                date = date.astype("M8[ms]").astype("O")
            if year is not None or month is not None or day is not None:
                raise H2OValueError("Arguments year, month and day cannot be used together with `date`.")
            year = date.year
            month = date.month
            day = date.day
            if isinstance(date, datetime.datetime):
                if time is not None:
                    raise H2OValueError("Argument `time` cannot be used together with `date` of datetime type.")
                if hour is not None or minute is not None or second is not None or msec is not None:
                    raise H2OValueError("Arguments hour, minute, second, msec cannot be used together with `date` "
                                        "of datetime type.")
                hour = date.hour
                minute = date.minute
                second = date.second
                msec = date.microsecond // 1000
        if year is None or month is None or day is None:
            raise H2OValueError("Either arguments (`year`, `month` and `day`) or the `date` are required.")
        if hour is None: hour = 0
        if minute is None: minute = 0
        if second is None: second = 0
        if msec is None: msec = 0

        local_vars = locals()
        res_nrows = None
        for n in ["year", "month", "day", "hour", "minute", "second", "msec"]:
            x = local_vars[n]
            if isinstance(x, H2OFrame):
                if x.ncols != 1:
                    raise H2OValueError("Argument `%s` is a frame with more than 1 column" % n)
                if x.type(0) not in {"int", "real"}:
                    raise H2OValueError("Column `%s` is not numeric (type = %s)" % (n, x.type(0)))
                if res_nrows is None:
                    res_nrows = x.nrows
                if x.nrows == 0 or x.nrows != res_nrows:
                    raise H2OValueError("Incompatible column `%s` having %d rows" % (n, x.nrows))
        if res_nrows is None:
            res_nrows = 1
        res = H2OFrame._expr(ExprNode("moment", year, month, day, hour, minute, second, msec))
        res._ex._cache._names = ["name"]
        res._ex._cache._types = {"name": "time"}
        res._ex._cache._nrows = res_nrows
        res._ex._cache._ncols = 1
        return res


    def unique(self):
        """
        Extract the unique values in the column.

        :returns: H2OFrame of just the unique values in the column.
        """
        return H2OFrame._expr(expr=ExprNode("unique", self))


    def levels(self):
        """
        Get the factor levels.

        :returns: A list of lists, one list per column, of levels.
        """
        lol = H2OFrame._expr(expr=ExprNode("levels", self)).as_data_frame(False)
        lol.pop(0)  # Remove column headers
        lol = list(zip(*lol))
        return [[ll for ll in l if ll != ''] for l in lol]


    def nlevels(self):
        """
        Get the number of factor levels for each categorical column.

        :returns: A list of the number of levels per column.
        """
        levels = self.levels()
        return [len(l) for l in levels] if levels else 0


    def set_level(self, level):
        """
        A method to set all column values to one of the levels.

        :param str level: The level at which the column will be set (a string)

        :returns: H2OFrame with entries set to the desired level.
        """
        return H2OFrame._expr(expr=ExprNode("setLevel", self, level), cache=self._ex._cache)


    def set_levels(self, levels):
        """
        Replace the levels of a categorical column.

        New levels must be aligned with the old domain. This call has copy-on-write semantics.

        :param List[str] levels: A list of strings specifying the new levels. The number of new
            levels must match the number of old levels.
        :returns: A single-column H2OFrame with the desired levels.
        """
        assert_is_type(levels, [str])
        return H2OFrame._expr(expr=ExprNode("setDomain", self, levels), cache=self._ex._cache)


    def set_names(self, names):
        """
        Change names of all columns in the frame.

        :param List[str] names: The list of new names for every column in the frame.
        """
        assert_is_type(names, [str])
        assert_satisfies(names, len(names) == self.ncol)
        self._ex = ExprNode("colnames=", self, range(self.ncol), names)  # Update-in-place, but still lazy
        return self


    def set_name(self, col=None, name=None):
        """
        Set a new name for a column.

        :param col: index or name of the column whose name is to be set; may be skipped for 1-column frames
        :param name: the new name of the column
        """
        assert_is_type(col, None, int, str)
        assert_is_type(name, str)
        ncols = self.ncols

        col_index = None
        if is_type(col, int):
            if not(-ncols <= col < ncols):
                raise H2OValueError("Index %d is out of bounds for a frame with %d columns" % (col, ncols))
            col_index = (col + ncols) % ncols  # handle negative indices
        elif is_type(col, str):
            if col not in self.names:
                raise H2OValueError("Column %s doesn't exist in the frame." % col)
            col_index = self.names.index(col)  # lookup the name
        else:
            assert col is None
            if ncols != 1:
                raise H2OValueError("The frame has %d columns; please specify which one to rename" % ncols)
            col_index = 0
        if name != self.names[col_index] and name in self.types:
            raise H2OValueError("Column '%s' already exists in the frame" % name)

        oldname = self.names[col_index]
        old_cache = self._ex._cache
        self._ex = ExprNode("colnames=", self, col_index, name)  # Update-in-place, but still lazy
        self._ex._cache.fill_from(old_cache)
        if self.names is None:
            self._frame()._ex._cache.fill()
        else:
            self._ex._cache._names = self.names[:col] + [name] + self.names[col + 1:]
            self._ex._cache._types[name] = self._ex._cache._types.pop(oldname)
        return


    def as_date(self, format):
        """
        Convert the frame (containing strings / categoricals) into the ``date`` format.

        :param str format: the format string (e.g. "YYYY-mm-dd")
        :returns: new H2OFrame with "date" column types
        """
        fr = H2OFrame._expr(expr=ExprNode("as.Date", self, format), cache=self._ex._cache)
        if fr._ex._cache.types_valid():
            fr._ex._cache.types = {k: "int" for k in self._ex._cache.types.keys()}
        return fr


    def cumsum(self,  axis=0):
        """
        Compute cumulative sum over rows / columns of the frame.

        :param int axis: 0 for column-wise, 1 for row-wise
        :returns: new H2OFrame with cumulative sums of the original frame.
        """
        return H2OFrame._expr(expr=ExprNode("cumsum", self, axis), cache=self._ex._cache)


    def cumprod(self, axis=0):
        """
        Compute cumulative product over rows / columns of the frame.

        :param int axis: 0 for column-wise, 1 for row-wise
        :returns: new H2OFrame with cumulative products of the original frame.
        """
        return H2OFrame._expr(expr=ExprNode("cumprod", self, axis), cache=self._ex._cache)


    def cummin(self, axis=0):
        """
        Compute cumulative minimum over rows / columns of the frame.

        :param int axis: 0 for column-wise, 1 for row-wise
        :returns: new H2OFrame with running minimums of the original frame.
        """
        return H2OFrame._expr(expr=ExprNode("cummin", self, axis), cache=self._ex._cache)


    def cummax(self, axis=0):
        """
        Compute cumulative maximum over rows / columns of the frame.

        :param int axis: 0 for column-wise, 1 for row-wise
        :returns: new H2OFrame with running maximums of the original frame.
        """
        return H2OFrame._expr(expr=ExprNode("cummax", self, axis), cache=self._ex._cache)


    def prod(self, na_rm=False):
        """
        Compute the product of all values in the frame.

        :param bool na_rm: If True then NAs will be ignored during the computation.
        :returns: product of all values in the frame (a float)
        """
        return ExprNode("prod.na" if na_rm else "prod", self)._eager_scalar()


    def any(self):
        """Return True if any element in the frame is either True or NA."""
        return bool(ExprNode("any", self)._eager_scalar())


    def any_na_rm(self):
        """Return True if any value in the frame is non-zero (disregarding all NAs)."""
        return bool(ExprNode("any.na", self)._eager_scalar())


    def all(self):
        """Return True if every element in the frame is either True or NA."""
        return bool(ExprNode("all", self)._eager_scalar())


    def isnumeric(self):
        """
        Test which columns in the frame are numeric.

        :returns: a list of True/False indicating for each column in the frame whether it is numeric.
        """
        return [bool(o) for o in ExprNode("is.numeric", self)._eager_scalar()]


    def isstring(self):
        """
        Test which columns in the frame are string.

        :returns: a list of True/False indicating for each column in the frame whether it is numeric.
        """
        return [bool(o) for o in ExprNode("is.character", self)._eager_scalar()]


    def isin(self, item):
        """
        Test whether elements of an H2OFrame are contained in the ``item``.

        :param items: An item or a list of items to compare the H2OFrame against.

        :returns: An H2OFrame of 0s and 1s showing whether each element in the original H2OFrame is contained in item.
        """
        if is_type(item, list, tuple, set):
            return functools.reduce(H2OFrame.__or__, (self == i for i in item))
        else:
            return self == item


    def kfold_column(self, n_folds=3, seed=-1):
        """
        Build a fold assignments column for cross-validation.

        This method will produce a column having the same data layout as the source frame.

        :param int n_folds: An integer specifying the number of validation sets to split the training data into.
        :param int seed: Seed for random numbers as fold IDs are randomly assigned.

        :returns: A single column H2OFrame with the fold assignments.
        """
        return H2OFrame._expr(expr=ExprNode("kfold_column", self, n_folds, seed))._frame()  # want this to be eager!


    def modulo_kfold_column(self, n_folds=3):
        """
        Build a fold assignments column for cross-validation.

        Rows are assigned a fold according to the current row number modulo ``n_folds``.

        :param int n_folds: An integer specifying the number of validation sets to split the training data into.
        :returns: A single-column H2OFrame with the fold assignments.
        """
        return H2OFrame._expr(expr=ExprNode("modulo_kfold_column", self, n_folds))._frame()  # want this to be eager!


    def stratified_kfold_column(self, n_folds=3, seed=-1):
        """
        Build a fold assignment column with the constraint that each fold has the same class
        distribution as the fold column.

        :param int n_folds: The number of folds to build.
        :param int seed: A seed for the random number generator.

        :returns: A single column H2OFrame with the fold assignments.
        """
        return H2OFrame._expr(
            expr=ExprNode("stratified_kfold_column", self, n_folds, seed))._frame()  # want this to be eager!


    def structure(self):
        """Compactly display the internal structure of an H2OFrame."""
        df = self.as_data_frame(use_pandas=False)
        cn = df.pop(0)
        nr = self.nrow
        nc = self.ncol
        width = max([len(c) for c in cn])
        isfactor = self.isfactor()
        numlevels = self.nlevels()
        lvls = self.levels()
        print("H2OFrame: '{}' \nDimensions: {} obs. of {} variables".format(self.frame_id, nr, nc))
        for i in range(nc):
            print("$ {} {}: ".format(cn[i], ' ' * (width - max(0, len(cn[i])))), end=' ')
            if isfactor[i]:
                nl = numlevels[i]
                print("Factor w/ {} level(s) {} ".format(nl, '"' + '","'.join(lvls[i]) + '"'), end='\n')
            else:
                print("num {}".format(" ".join(it[0] if it else "nan" for it in h2o.as_list(self[:10, i], False)[1:])))


    def as_data_frame(self, use_pandas=True, header=True):
        """
        Obtain the dataset as a python-local object.

        :param bool use_pandas: If True (default) then return the H2OFrame as a pandas DataFrame (requires that the
            ``pandas`` library was installed). If False, then return the contents of the H2OFrame as plain nested
            list, in a row-wise order.
        :param bool header: If True (default), then column names will be appended as the first row in list

        :returns: A python object (a list of lists of strings, each list is a row, if use_pandas=False, otherwise
            a pandas DataFrame) containing this H2OFrame instance's data.
        """
        if can_use_pandas() and use_pandas:
            import pandas
            return pandas.read_csv(StringIO(self.get_frame_data()), low_memory=False)
        frame = [row for row in csv.reader(StringIO(self.get_frame_data()))]
        if not header:
            frame.pop(0)
        return frame


    def get_frame_data(self):
        """
        Get frame data as a string in csv format.

        This will create a multiline string, where each line will contain a separate row of frame's data, with
        individual values separated by commas.
        """
        url = h2o.connection().make_url("DownloadDataset", 3) + "?frame_id={}&hex_string=false".format(self.frame_id)
        # TODO: this should be moved into H2OConnection class
        return requests.get(url, headers={'User-Agent': 'H2O Python client/' + sys.version.replace('\n', '')},
                            auth=h2o.connection()._auth,
                            verify=h2o.connection()._verify_ssl_cert, stream=True).text


    def __getitem__(self, item):
        """
        Frame slicing, supports row and column slicing.

        :param item: selector of a subframe. This can be one of the following:

            - an int, indicating selection of a single column at the specified index (0-based)
            - a string, selecting a column with the given name
            - a list of ints or strings, selecting several columns with the given indices / names
            - a slice, selecting columns with the indices within this slice
            - a single-column boolean frame, selecting rows for which the selector is true
            - a 2-element tuple, where the first element is a row selector, and the second element is the
              column selector. Here the row selector may be one of: an int, a list of ints, a slice, or
              a boolean frame. The column selector is similarly one of: an int, a list of ints, a string,
              a list of strings, or a slice. It is also possible to use the empty slice (``:``) to select
              all elements within one of the dimensions.

        :returns: A new frame comprised of some rows / columns of the source frame.

        :examples:
        >>> fr[2]              # All rows, 3rd column
        >>> fr[-2]             # All rows, 2nd column from end
        >>> fr[:, -1]          # All rows, last column
        >>> fr[0:5, :]         # First 5 rows, all columns
        >>> fr[fr[0] > 1, :]   # Only rows where first cell is greater than 1, all columns
        >>> fr[[1, 5, 6]]      # Columns 2, 6, and 7
        >>> fr[0:50, [1,2,3]]  # First 50 rows, columns 2, 3, and 4
        """
        # Select columns based on a string, a list of strings, an int or a slice.
        # Note that the python column selector handles the case of negative
        # selections, or out-of-range selections - without having to compute
        # self._ncols in the front-end - which would force eager evaluation just to
        # range check in the front-end.
        new_ncols = -1
        new_nrows = -1
        new_names = None
        new_types = None
        fr = None
        flatten = False
        if isinstance(item, slice):
            item = normalize_slice(item, self.ncols)
        if is_type(item, str, int, list, slice):
            new_ncols, new_names, new_types, item = self._compute_ncol_update(item)
            new_nrows = self.nrow
            fr = H2OFrame._expr(expr=ExprNode("cols_py", self, item))
        elif isinstance(item, (ExprNode, H2OFrame)):
            new_ncols = self.ncol
            new_names = self.names
            new_types = self.types
            new_nrows = -1  # have a "big" predicate column -- update cache later on...
            fr = H2OFrame._expr(expr=ExprNode("rows", self, item))
        elif isinstance(item, tuple):
            rows, cols = item
            allrows = allcols = False
            if isinstance(cols, slice):
                cols = normalize_slice(cols, self.ncols)
                allcols = cols == slice(0, self.ncols, 1)
            if isinstance(rows, slice):
                rows = normalize_slice(rows, self.nrows)
                allrows = rows == slice(0, self.nrows, 1)

            if allrows and allcols: return self  # fr[:,:]    -> all rows and columns.. return self
            if allrows:
                new_ncols, new_names, new_types, cols = self._compute_ncol_update(cols)
                new_nrows = self.nrow
                fr = H2OFrame._expr(expr=ExprNode("cols_py", self, cols))  # fr[:,cols] -> really just a column slice
            if allcols:
                new_ncols = self.ncols
                new_names = self.names
                new_types = self.types
                new_nrows, rows = self._compute_nrow_update(rows)
                fr = H2OFrame._expr(expr=ExprNode("rows", self, rows))  # fr[rows,:] -> really just a row slices

            if not allrows and not allcols:
                new_ncols, new_names, new_types, cols = self._compute_ncol_update(cols)
                new_nrows, rows = self._compute_nrow_update(rows)
                fr = H2OFrame._expr(expr=ExprNode("rows", ExprNode("cols_py", self, cols), rows))

            flatten = is_type(rows, int) and is_type(cols, str, int)
        else:
            raise ValueError("Unexpected __getitem__ selector: " + str(type(item)) + " " + str(item.__class__))

        assert fr is not None
        # Pythonic: if the row & col selector turn into ints (or a single col
        # name), then extract the single element out of the Frame.  Otherwise
        # return a Frame, EVEN IF the selectors are e.g. slices-of-1-value.
        if flatten:
            return fr.flatten()

        fr._ex._cache.ncols = new_ncols
        fr._ex._cache.nrows = new_nrows
        fr._ex._cache.names = new_names
        fr._ex._cache.types = new_types
        return fr

    def _compute_ncol_update(self, item):  # computes new ncol, names, and types
        try:
            new_ncols = -1
            if isinstance(item, list):
                new_ncols = len(item)
                if _is_str_list(item):
                    new_types = {k: self.types[k] for k in item}
                    new_names = item
                else:
                    new_names = [self.names[i] for i in item]
                    new_types = {name: self.types[name] for name in new_names}
            elif isinstance(item, slice):
                assert slice_is_normalized(item)
                new_names = self.names[item]
                new_types = {name: self.types[name] for name in new_names}
            elif is_type(item, str, int):
                new_ncols = 1
                if is_type(item, str):
                    new_names = [item]
                    new_types = None if item not in self.types else {item: self.types[item]}
                else:
                    new_names = [self.names[item]]
                    new_types = {new_names[0]: self.types[new_names[0]]}
            else:
                raise ValueError("Unexpected type: " + str(type(item)))
            return (new_ncols, new_names, new_types, item)
        except:
            return (-1, None, None, item)

    def _compute_nrow_update(self, item):
        try:
            new_nrows = -1
            if isinstance(item, list):
                new_nrows = len(item)
            elif isinstance(item, slice):
                assert slice_is_normalized(item)
                new_nrows = (item.stop - item.start + item.step - 1) // item.step
            elif isinstance(item, H2OFrame):
                new_nrows = -1
            else:
                new_nrows = 1
            return [new_nrows, item]
        except:
            return [-1, item]


    def __setitem__(self, item, value):
        """
        Replace, update or add column(s) in an H2OFrame.

        :param item: A 0-based index of a column, or a column name, or a list of column names, or a slice.
            Alternatively, this may also be a two-element tuple where the first element in the tuple is a row selector,
            and the second element is a row selector. Finally, this can also be a boolean frame indicating which
            rows/columns to modify. If ``item`` is a column name that does not exist in the frame, then a new column
            will be appended to the current frame.
        :param value: The value replacing elements at positions given by ``item``. This can be either a constant, or
            another frame.
        """
        # TODO: add far stronger type checks, so that we never run in a situation where the server has to
        #       tell us that we requested an illegal operation.
        assert_is_type(item, str, int, tuple, list, H2OFrame)
        assert_is_type(value, None, numeric, str, H2OFrame)
        col_expr = None
        row_expr = None
        colname = None  # When set, we are doing an append

        if is_type(item, str):  # String column name, could be new or old
            if item in self.names:
                col_expr = self.names.index(item)  # Update an existing column
            else:
                col_expr = self.ncols
                colname = item  # New, append
        elif is_type(item, int):
            if not(-self.ncols <= item < self.ncols):
                raise H2OValueError("Incorrect column index: %d" % item)
            col_expr = item  # Column by number
            if col_expr < 0:
                col_expr += self.ncols
        elif isinstance(item, tuple):  # Both row and col specifiers
            # Need more type checks
            row_expr = item[0]
            col_expr = item[1]
            if is_type(col_expr, str):  # Col by name
                if col_expr not in self.names:  # Append
                    colname = col_expr
                    col_expr = self.ncol
            elif is_type(col_expr, int):
                if not(-self.ncols <= col_expr < self.ncols):
                    raise H2OValueError("Incorrect column index: %d" % item)
                if col_expr < 0:
                    col_expr += self.ncols
            elif isinstance(col_expr, slice):  # Col by slice
                if col_expr.start is None and col_expr.stop is None:
                    col_expr = slice(0, self.ncol)  # Slice of all
            if isinstance(row_expr, slice):
                start = row_expr.start
                step = row_expr.step
                stop = row_expr.stop
                if start is None: start = 0
                if stop is None: stop = self.nrows
                row_expr = slice(start, stop, step)
        elif isinstance(item, H2OFrame):
            row_expr = item  # Row slicing
        elif isinstance(item, list):
            col_expr = item

        if value is None: value = float("nan")
        value_is_own_subframe = isinstance(value, H2OFrame) and self._is_frame_in_self(value)
        old_cache = self._ex._cache
        if colname is None:
            self._ex = ExprNode(":=", self, value, col_expr, row_expr)
            self._ex._cache.fill_from(old_cache)
            if isinstance(value, H2OFrame) and \
                    value._ex._cache.types_valid() and \
                    self._ex._cache.types_valid():
                self._ex._cache._types.update(value._ex._cache.types)
            else:
                self._ex._cache.types = None
        else:
            self._ex = ExprNode("append", self, value, colname)
            self._ex._cache.fill_from(old_cache)
            self._ex._cache.names = self.names + [colname]
            self._ex._cache._ncols += 1
            if self._ex._cache.types_valid() and isinstance(value, H2OFrame) and value._ex._cache.types_valid():
                self._ex._cache._types[colname] = list(viewvalues(value._ex._cache.types))[0]
            else:
                self._ex._cache.types = None
        if value_is_own_subframe:
            value._ex = None  # wipe out to keep ref counts correct


    def _is_frame_in_self(self, frame):
        if self._ex is frame._ex: return True
        if frame._ex._children is None: return False
        return any(self._is_expr_in_self(ch) for ch in frame._ex._children)

    def _is_expr_in_self(self, expr):
        if not isinstance(expr, ExprNode): return False
        if self._ex is expr: return True
        if expr._children is None: return False
        return any(self._is_expr_in_self(ch) for ch in expr._children)


    def drop(self, index, axis=1):
        """
        Drop a single column or row or a set of columns or rows from a H2OFrame.

        Dropping a column or row is not in-place.
        Indices of rows and columns are zero-based.

        :param index: A list of column indices, column names, or row indices to drop; or
            a string to drop a single column by name; or an int to drop a single column by index.

        :param int axis: If 1 (default), then drop columns; if 0 then drop rows.

        :returns: a new H2OFrame with the respective dropped columns or rows. The original H2OFrame remains
            unchanged.
        """
        if axis == 1:
            if not isinstance(index, list):
                #If input is a string, i.e., "C1":
                if is_type(index, str):
                    #Check if index is an actual column(s) in the frame
                    if index not in self.names:
                        raise H2OValueError("Column(s) selected to drop are not in original frame: %r" % index)
                    index = self.names.index(index)
                #If input is an int indicating a column index, i.e., 3:
                elif is_type(index, int):
                    #Check if index is an actual column index in the frame
                    if index > self.ncol:
                        raise H2OValueError("Column index selected to drop is not part of the frame: %r" % index)
                    if index < 0:
                        raise H2OValueError("Column index selected to drop is not positive: %r" % index)

                fr = H2OFrame._expr(expr=ExprNode("cols", self, -(index + 1)), cache=self._ex._cache)
                fr._ex._cache.ncols -= 1
                fr._ex._cache.names = self.names[:index] + self.names[index + 1:]
                fr._ex._cache.types = {name: self.types[name] for name in fr._ex._cache.names}
                return fr

            elif isinstance(index, list):
                #If input is an int array indicating a column index, i.e., [3] or [1,2,3]:
                if is_type(index, [int]):
                    if max(index) > self.ncol:
                        raise H2OValueError("Column index selected to drop is not part of the frame: %r" % index)
                    if min(index) < 0:
                        raise H2OValueError("Column index selected to drop is not positive: %r" % index)
                    for i in range(len(index)):
                        index[i] = -(index[i] + 1)
                #If index is a string array, i.e., ["C1", "C2"]
                elif is_type(index, [str]):
                    #Check if index is an actual column(s) in the frame
                    if not set(index).issubset(self.names):
                        raise H2OValueError("Column(s) selected to drop are not in original frame: %r" % index)
                    for i in range(len(index)):
                        index[i] = -(self.names.index(index[i]) + 1)
                fr = H2OFrame._expr(expr=ExprNode("cols", self, index), cache=self._ex._cache)
                fr._ex._cache.ncols -= len(index)
                fr._ex._cache.names = [i for i in self.names
                                       if self.names.index(i) not in list(map(lambda x: abs(x) - 1, index))]
                fr._ex._cache.types = {name: fr.types[name] for name in fr._ex._cache.names}

            else:
                raise ValueError("Invalid column index types. Must either be a list of all int indexes, "
                                 "a string list of all column names, a single int index, or"
                                 "a single string for dropping columns.")
            return fr
        elif axis == 0:
            if is_type(index, [int]):
                #Check if index is an actual column index in the frame
                if max(index) > self.nrow:
                    raise H2OValueError("Row index selected to drop is not part of the frame: %r" % index)
                if min(index) < 0:
                    raise H2OValueError("Row index selected to drop is not positive: %r" % index)
                index = [-(x + 1) for x in index]
                fr = H2OFrame._expr(expr=ExprNode("rows", self, index), cache=self._ex._cache)
                fr._ex._cache.nrows -= len(index)
            else:
                raise ValueError("Invalid row indexes. Must be a list of int row indexes to drop from the H2OFrame.")
        return fr


    def pop(self, i):
        """
        Pop a column from the H2OFrame at index i.

        :param i: The index (int) or name (str) of the column to pop.
        :returns: an H2OFrame containing the column dropped from the current frame; the current frame is modified
            in-place and loses the column.
        """
        if is_type(i, str): i = self.names.index(i)
        col = H2OFrame._expr(expr=ExprNode("cols", self, i))
        old_cache = self._ex._cache
        self._ex = ExprNode("cols", self, -(i + 1))
        self._ex._cache.ncols -= 1
        self._ex._cache.names = old_cache.names[:i] + old_cache.names[i + 1:]
        self._ex._cache.types = {name: old_cache.types[name] for name in self._ex._cache.names}
        self._ex._cache._data = None
        col._ex._cache.ncols = 1
        col._ex._cache.names = [old_cache.names[i]]
        return col


    def quantile(self, prob=None, combine_method="interpolate", weights_column=None):
        """
        Compute quantiles.

        :param List[float] prob: list of probabilities for which quantiles should be computed.
        :param str combine_method: for even samples this setting determines how to combine quantiles. This can be
            one of ``"interpolate"``, ``"average"``, ``"low"``, ``"high"``.
        :param weights_column: optional weights for each row. If not given, all rows are assumed to have equal
            importance. This parameter can be either the name of column containing the observation weights in
            this frame, or a single-column separate H2OFrame of observation weights.

        :returns: a new H2OFrame containing the quantiles and probabilities.
        """
        if len(self) == 0: return self
        if prob is None: prob = [0.01, 0.1, 0.25, 0.333, 0.5, 0.667, 0.75, 0.9, 0.99]
        if weights_column is None:
            weights_column = "_"
        else:
            assert_is_type(weights_column, str, I(H2OFrame, lambda wc: wc.ncol == 1 and wc.nrow == self.nrow))
            if isinstance(weights_column, H2OFrame):
                merged = self.cbind(weights_column)
                weights_column = merged.names[-1]
                return H2OFrame._expr(expr=ExprNode("quantile", merged, prob, combine_method, weights_column))
        return H2OFrame._expr(expr=ExprNode("quantile", self, prob, combine_method, weights_column))


    def concat(self, frames, axis=1):
        """
        Append multiple H2OFrames to this frame, column-wise or row-wise.

        :param List[H2OFrame] frames: list of frames that should be appended to the current frame.
        :param int axis: if 1 then append column-wise (default), if 0 then append row-wise.

        :returns: an H2OFrame of the combined datasets.
        """
        if len(frames) == 0:
            raise ValueError("Input list of frames is empty! Nothing to concat.")

        if axis == 1:
            df = self.cbind(frames)
        else:
            df = self.rbind(frames)
        return df


    def cbind(self, data):
        """
        Append data to this frame column-wise.

        :param H2OFrame data: append columns of frame ``data`` to the current frame. You can also cbind a number,
            in which case it will get converted into a constant column.

        :returns: new H2OFrame with all frames in ``data`` appended column-wise.
        """
        assert_is_type(data, H2OFrame, numeric, [H2OFrame, numeric])
        frames = [data] if not isinstance(data, list) else data
        new_cols = list(self.columns)
        new_types = dict(self.types)
        for frame in frames:
            if isinstance(frame, H2OFrame):
                if frame.nrow != self.nrow:
                    raise H2OValueError("Cannot bind a dataframe with %d rows to a data frame with %d rows: "
                                        "the number of rows should match" % (frame.nrow, self.nrow))
                new_cols += frame.columns
                new_types.update(frame.types)
            else:
                new_cols += [None]
        unique_cols = set(new_cols)
        fr = H2OFrame._expr(expr=ExprNode("cbind", self, *frames), cache=self._ex._cache)
        fr._ex._cache.ncols = len(new_cols)
        if len(new_cols) == len(unique_cols) and None not in unique_cols:
            fr._ex._cache.names = new_cols
            fr._ex._cache.types = new_types
        else:
            # Invalidate names and types since they contain duplicate / unknown names, and the server will choose those.
            fr._ex._cache.names = None
            fr._ex._cache.types = None
        return fr


    def rbind(self, data):
        """
        Append data to this frame row-wise.

        :param data: an H2OFrame or a list of H2OFrame's to be combined with current frame row-wise.
        :returns: this H2OFrame with all frames in data appended row-wise.
        """
        assert_is_type(data, H2OFrame, [H2OFrame])
        frames = [data] if not isinstance(data, list) else data
        for frame in frames:
            if frame.ncol != self.ncol:
                raise H2OValueError("Cannot row-bind a dataframe with %d columns to a data frame with %d columns: "
                                    "the columns must match" % (frame.ncol, self.ncol))
            if frame.columns != self.columns or frame.types != self.types:
                raise H2OValueError("Column names and types must match for rbind() to work")
        fr = H2OFrame._expr(expr=ExprNode("rbind", self, *frames), cache=self._ex._cache)
        fr._ex._cache.nrows = self.nrow + sum(frame.nrow for frame in frames)
        return fr


    def split_frame(self, ratios=None, destination_frames=None, seed=None):
        """
        Split a frame into distinct subsets of size determined by the given ratios.

        The number of subsets is always 1 more than the number of ratios given. Note that
        this does not give an exact split. H2O is designed to be efficient on big data
        using a probabilistic splitting method rather than an exact split. For example
        when specifying a split of 0.75/0.25, H2O will produce a test/train split with
        an expected value of 0.75/0.25 rather than exactly 0.75/0.25. On small datasets,
        the sizes of the resulting splits will deviate from the expected value more than
        on big data, where they will be very close to exact.

        :param List[float] ratios: The fractions of rows for each split.
        :param List[str] destination_frames: The names of the split frames.
        :param int seed: seed for the random number generator

        :returns: A list of H2OFrames
        """
        assert_is_type(ratios, [numeric], None)
        assert_is_type(destination_frames, [str], None)
        assert_is_type(seed, int, None)

        if ratios is None:
            ratios = [0.75]
        if not ratios:
            raise ValueError("Ratios array may not be empty")

        if destination_frames is not None:
            if len(ratios) + 1 != len(destination_frames):
                raise ValueError("The number of provided destination_frames must be one more "
                                 "than the number of provided ratios")

        num_slices = len(ratios) + 1
        boundaries = []

        last_boundary = 0
        i = 0
        while i < num_slices - 1:
            ratio = ratios[i]
            if ratio < 0:
                raise ValueError("Ratio must be greater than 0")
            boundary = last_boundary + ratio
            if boundary >= 1.0:
                raise ValueError("Ratios must add up to less than 1.0")
            boundaries.append(boundary)
            last_boundary = boundary
            i += 1

        splits = []
        tmp_runif = self.runif(seed)
        tmp_runif.frame_id = "%s_splitter" % _py_tmp_key(h2o.connection().session_id)

        i = 0
        while i < num_slices:
            if i == 0:
                # lower_boundary is 0.0
                upper_boundary = boundaries[i]
                tmp_slice = self[(tmp_runif <= upper_boundary), :]
            elif i == num_slices - 1:
                lower_boundary = boundaries[i - 1]
                # upper_boundary is 1.0
                tmp_slice = self[(tmp_runif > lower_boundary), :]
            else:
                lower_boundary = boundaries[i - 1]
                upper_boundary = boundaries[i]
                tmp_slice = self[((tmp_runif > lower_boundary) & (tmp_runif <= upper_boundary)), :]

            if destination_frames is None:
                splits.append(tmp_slice)
            else:
                destination_frame_id = destination_frames[i]
                tmp_slice.frame_id = destination_frame_id
                splits.append(tmp_slice)

            i += 1

        del tmp_runif
        return splits


    def group_by(self, by):
        """
        Return a new ``GroupBy`` object using this frame and the desired grouping columns.

        The returned groups are sorted by the natural group-by column sort.

        :param by: The columns to group on (either a single column name, or a list of column names, or
            a list of column indices).
        """
        assert_is_type(by, str, int, [str, int])
        return GroupBy(self, by)


    def impute(self, column=-1, method="mean", combine_method="interpolate", by=None, group_by_frame=None, values=None):
        """
        Impute missing values into the frame, modifying it in-place.

        :param int column: Index of the column to impute, or -1 to impute the entire frame.
        :param str method: The method of imputation: ``"mean"``, ``"median"``, or ``"mode"``.
        :param str combine_method: When the method is ``"median"``, this setting dictates how to combine quantiles
            for even samples. One of ``"interpolate"``, ``"average"``, ``"low"``, ``"high"``.
        :param by: The list of columns to group on.
        :param H2OFrame group_by_frame: Impute the values with this pre-computed grouped frame.
        :param List values: The list of impute values, one per column. None indicates to skip the column.

        :returns: A list of values used in the imputation or the group-by result used in imputation.
        """
        if is_type(column, str): column = self.names.index(column)
        if is_type(by, str):     by = self.names.index(by)

        if values is None: values = "_"
        if group_by_frame is None: group_by_frame = "_"

        # This code below is needed to ensure the frame (self) exists on the server. Without it, self._ex._cache.fill()
        # fails with an assertion that ._id is None.
        # This code should be removed / reworked once we have a more consistent strategy of dealing with frames.
        self._ex._eager_frame()

        if by is not None or group_by_frame is not "_":
            res = H2OFrame._expr(
                expr=ExprNode("h2o.impute", self, column, method, combine_method, by, group_by_frame, values))._frame()
        else:
            res = ExprNode("h2o.impute", self, column, method, combine_method, by, group_by_frame,
                           values)._eager_scalar()

        self._ex._cache.flush()
        self._ex._cache.fill(10)
        return res


    def merge(self, other, all_x=False, all_y=False, by_x=None, by_y=None, method="auto"):
        """
        Merge two datasets based on common column names.

        :param H2OFrame other: The frame to merge to the current one.  Must have at least one column in common with
            this frame, and all columns in common are used as the merge key.  If you want to use only a subset of the
            columns in common, rename the other columns so the columns are unique in the merged result.
        :param bool all_x: If True, include all rows from the left/self frame
        :param bool all_y: If True, include all rows from the right/other frame
        :param by_x: list of columns in the current frame to use as a merge key.
        :param by_y: list of columns in the ``other`` frame to use as a merge key. Should have the same number of
            columns as in the ``by_x`` list.

        :returns: New H2OFrame with the result of merging the current frame with the ``other`` frame.
        """
        common_names = list(set(self.names) & set(other.names))
        if not common_names:
            raise H2OValueError("No columns in common to merge on!")
        if by_x is None: by_x = [self.names.index(c) for c in common_names]
        if by_y is None: by_y = [other.names.index(c) for c in common_names]
        return H2OFrame._expr(expr=ExprNode("merge", self, other, all_x, all_y, by_x, by_y, method))


    def relevel(self, y):
        """
        Reorder levels of an H2O factor.

        The levels of a factor are reordered such that the reference level is at level 0, all remaining levels are
        moved down as needed.

        :param str y: The reference level
        :returns: New reordered factor column
        """
        return H2OFrame._expr(expr=ExprNode("relevel", self, quote(y)))


    def insert_missing_values(self, fraction=0.1, seed=None):
        """
        Insert missing values into the current frame, modifying it in-place.

        Randomly replaces a user-specified fraction of entries in a H2O dataset with missing
        values.

        :param float fraction: A number between 0 and 1 indicating the fraction of entries to replace with missing.
        :param int seed: The seed for the random number generator used to determine which values to make missing.

        :returns: the original H2OFrame with missing values inserted.
        """
        kwargs = {}
        kwargs['dataset'] = self.frame_id  # Eager; forces eval now for following REST call
        kwargs['fraction'] = fraction
        if seed is not None: kwargs['seed'] = seed
        job = {}
        job['job'] = h2o.api("POST /3/MissingInserter", data=kwargs)
        H2OJob(job, job_type=("Insert Missing Values")).poll()
        self._ex._cache.flush()
        return self


    def min(self):
        """The minimum value of all frame entries."""
        return ExprNode("min", self)._eager_scalar()


    def max(self):
        """The maximum value of all frame entries."""
        return ExprNode("max", self)._eager_scalar()


    def sum(self, skipna=True, axis=0, **kwargs):
        """
        Compute the frame's sum by-column (or by-row).

        :param bool skipna: If True (default), then NAs are ignored during the computation. Otherwise presence
            of NAs renders the entire result NA.
        :param int axis: Direction of sum computation. If 0 (default), then sum is computed columnwise, and the result
            is a frame with 1 row and number of columns as in the original frame. If 1, then sum is computed rowwise
            and the result is a frame with 1 column (called "sum"), and number of rows equal to the number of rows
            in the original frame.
        :returns: either a list of sum of values per-column (old semantic); or an H2OFrame containing sum of values
            per-column/per-row in the original frame (new semantic). The new semantic is triggered by either
            providing the ``return_frame=True`` parameter, or having the ``general.allow_breaking_changed`` config
            option turned on.
        """
        assert_is_type(skipna, bool)
        assert_is_type(axis, 0, 1)
        # Deprecated since 2016-10-14,
        if "na_rm" in kwargs:
            warnings.warn("Parameter na_rm is deprecated; use skipna instead", category=DeprecationWarning)
            na_rm = kwargs.pop("na_rm")
            assert_is_type(na_rm, bool)
            skipna = na_rm  # don't assign to skipna directly, to help with error reporting
        # Determine whether to return a frame or a list
        return_frame = get_config_value("general.allow_breaking_changes", False)
        if "return_frame" in kwargs:
            return_frame = kwargs.pop("return_frame")
            assert_is_type(return_frame, bool)
        if kwargs:
            raise H2OValueError("Unknown parameters %r" % list(kwargs))

        if return_frame:
            return H2OFrame._expr(ExprNode("sumaxis", self, skipna, axis))
        else:
            return ExprNode("sumNA" if skipna else "sum", self)._eager_scalar()


    def mean(self, skipna=True, axis=0, **kwargs):
        """
        Compute the frame's means by-column (or by-row).

        :param bool skipna: If True (default), then NAs are ignored during the computation. Otherwise presence
            of NAs renders the entire result NA.
        :param int axis: Direction of mean computation. If 0 (default), then mean is computed columnwise, and the
            result is a frame with 1 row and number of columns as in the original frame. If 1, then mean is computed
            rowwise and the result is a frame with 1 column (called "mean"), and number of rows equal to the number
            of rows in the original frame.
        :returns: either a list of mean values per-column (old semantic); or an H2OFrame containing mean values
            per-column/per-row from the original frame (new semantic). The new semantic is triggered by either
            providing the ``return_frame=True`` parameter, or having the ``general.allow_breaking_changed`` config
            option turned on.
        """
        assert_is_type(skipna, bool)
        assert_is_type(axis, 0, 1)
        # Deprecated since 2016-10-14,
        if "na_rm" in kwargs:
            warnings.warn("Parameter na_rm is deprecated; use skipna instead", category=DeprecationWarning)
            na_rm = kwargs.pop("na_rm")
            assert_is_type(na_rm, bool)
            skipna = na_rm  # don't assign to skipna directly, to help with error reporting
        # Determine whether to return a frame or a list
        return_frame = get_config_value("general.allow_breaking_changes", False)
        if "return_frame" in kwargs:
            return_frame = kwargs.pop("return_frame")
            assert_is_type(return_frame, bool)
        if kwargs:
            raise H2OValueError("Unknown parameters %r" % list(kwargs))

        new_frame = H2OFrame._expr(ExprNode("mean", self, skipna, axis))
        if return_frame:
            return new_frame
        else:
            return new_frame.getrow()


    def skewness(self, na_rm=False):
        """
        Compute the skewness of each column in the frame.

        :param bool na_rm: If True, then ignore NAs during the computation.
        :returns: A list containing the skewness for each column (NaN for non-numeric columns).
        """
        return ExprNode("skewness", self, na_rm)._eager_scalar()


    def kurtosis(self, na_rm=False):
        """
        Compute the kurtosis of each column in the frame.

        We calculate the common kurtosis, such that kurtosis(normal distribution) is 3.

        :param bool na_rm: If True, then ignore NAs during the computation.
        :returns: A list containing the kurtosis for each column (NaN for non-numeric columns).
        """
        return ExprNode("kurtosis", self, na_rm)._eager_scalar()


    def nacnt(self):
        """
        Count of NAs for each column in this H2OFrame.

        :returns: A list of the na counts (one entry per column).
        """
        return ExprNode("naCnt", self)._eager_scalar()


    def median(self, na_rm=False):
        """
        Compute the median of each column in the frame.

        :param bool na_rm: If True, then ignore NAs during the computation.
        :returns: A list containing the median for each column (NaN for non-numeric columns).
        """
        return ExprNode("median", self, na_rm)._eager_scalar()


    def var(self, y=None, na_rm=False, use=None):
        """
        Compute the variance-covariance matrix of one or two H2OFrames.

        :param H2OFrame y: If this parameter is given, then a covariance  matrix between the columns of the target
            frame and the columns of ``y`` is computed. If this parameter is not provided then the covariance matrix
            of the target frame is returned. If target frame has just a single column, then return the scalar variance
            instead of the matrix. Single rows are treated as single columns.
        :param str use: A string indicating how to handle missing values. This could be one of the following:

            - ``"everything"``: outputs NaNs whenever one of its contributing observations is missing
            - ``"all.obs"``: presence of missing observations will throw an error
            - ``"complete.obs"``: discards missing values along with all observations in their rows so that only
              complete observations are used
        :param bool na_rm: an alternative to ``use``: when this is True then default value for ``use`` is
            ``"everything"``; and if False then default ``use`` is ``"complete.obs"``. This parameter has no effect
            if ``use`` is given explicitly.

        :returns: An H2OFrame of the covariance matrix of the columns of this frame (if ``y`` is not given),
            or with the columns of ``y`` (if ``y`` is given). However when this frame and ``y`` are both single rows
            or single columns, then the variance is returned as a scalar.
        """
        symmetric = False
        if y is None:
            y = self
            symmetric = True
        if use is None: use = "complete.obs" if na_rm else "everything"
        if self.nrow == 1 or (self.ncol == 1 and y.ncol == 1):
            return ExprNode("var", self, y, use, symmetric)._eager_scalar()
        return H2OFrame._expr(expr=ExprNode("var", self, y, use, symmetric))._frame()


    def sd(self, na_rm=False):
        """
        Compute the standard deviation for each column in the frame.

        :param bool na_rm: if True, then NAs will be removed from the computation.
        :returns: A list containing the standard deviation for each column (NaN for non-numeric columns).
        """
        return ExprNode("sd", self, na_rm)._eager_scalar()


    def cor(self, y=None, na_rm=False, use=None):
        """
        Compute the correlation matrix of one or two H2OFrames.

        :param H2OFrame y: If this parameter is provided, then compute correlation between the columns of ``y``
            and the columns of the current frame. If this parameter is not given, then just compute the correlation
            matrix for the columns of the current frame.
        :param str use: A string indicating how to handle missing values. This could be one of the following:

            - ``"everything"``: outputs NaNs whenever one of its contributing observations is missing
            - ``"all.obs"``: presence of missing observations will throw an error
            - ``"complete.obs"``: discards missing values along with all observations in their rows so that only
              complete observations are used
        :param bool na_rm: an alternative to ``use``: when this is True then default value for ``use`` is
            ``"everything"``; and if False then default ``use`` is ``"complete.obs"``. This parameter has no effect
            if ``use`` is given explicitly.

        :returns: An H2OFrame of the correlation matrix of the columns of this frame (if ``y`` is not given),
            or with the columns of ``y`` (if ``y`` is given). However when this frame and ``y`` are both single rows
            or single columns, then the correlation is returned as a scalar.
        """
        assert_is_type(y, H2OFrame, None)
        assert_is_type(na_rm, bool)
        assert_is_type(use, None, "everything", "all.obs", "complete.obs")
        if y is None:
            y = self
        if use is None: use = "complete.obs" if na_rm else "everything"
        if self.nrow == 1 or (self.ncol == 1 and y.ncol == 1): return ExprNode("cor", self, y, use)._eager_scalar()
        return H2OFrame._expr(expr=ExprNode("cor", self, y, use))._frame()


    def asfactor(self):
        """
        Convert columns in the current frame to categoricals.

        :returns: new H2OFrame with columns of the "enum" type.
        """
        fr = H2OFrame._expr(expr=ExprNode("as.factor", self), cache=self._ex._cache)
        if fr._ex._cache.types_valid():
            fr._ex._cache.types = {list(fr._ex._cache.types)[0]: "enum"}
        return fr


    def isfactor(self):
        """
        Test which columns in the current frame are categorical.

        :returns: a list of True/False indicating for each column in the frame whether it is categorical.
        """
        return [bool(o) for o in ExprNode("is.factor", self)._eager_scalar()]


    def anyfactor(self):
        """Return True if there are any categorical columns in the frame."""
        return bool(ExprNode("any.factor", self)._eager_scalar())


    def categories(self):
        """
        Return the list of levels for an enum (categorical) column.

        This function can only be applied to single-column categorical frame.
        """
        if self.ncols != 1:
            raise H2OValueError("This operation only applies to a single factor column")
        if self.types[self.names[0]] != "enum":
            raise H2OValueError("Input is not a factor. This operation only applies to a single factor column")
        return self.levels()[0]


    def transpose(self):
        """
        Transpose rows and columns of this frame.

        :returns: new H2OFrame where with rows/columns from the original frame transposed.
        """
        return H2OFrame._expr(expr=ExprNode("t", self))


    def strsplit(self, pattern):
        """
        Split the strings in the target column on the given regular expression pattern.

        :param str pattern: The split pattern.
        :returns: H2OFrame containing columns of the split strings.
        """
        fr = H2OFrame._expr(expr=ExprNode("strsplit", self, pattern))
        fr._ex._cache.nrows = self.nrow
        return fr


    def countmatches(self, pattern):
        """
        For each string in the frame, count the occurrences of the provided pattern.

        The pattern here is a plain string, not a regular expression. We will search for the occurrences of the
        pattern as a substring in element of the frame. This function is applicable to frames containing only
        string or categorical columns.

        :param str pattern: The pattern to count matches on in each string. This can also be a list of strings,
            in which case all of them will be searched for.
        :returns: numeric H2OFrame with the same shape as the original, containing counts of matches of the
            pattern for each cell in the original frame.
        """
        assert_is_type(pattern, str, [str])
        fr = H2OFrame._expr(expr=ExprNode("countmatches", self, pattern))
        fr._ex._cache.nrows = self.nrow
        fr._ex._cache.ncols = self.ncol
        return fr


    def trim(self):
        """
        Trim white space on the left and right of strings in a single-column H2OFrame.

        :returns: H2OFrame with trimmed strings.
        """
        fr = H2OFrame._expr(expr=ExprNode("trim", self))
        fr._ex._cache.nrows = self.nrow
        fr._ex._cache.ncol = self.ncol
        return fr


    def substring(self, start_index, end_index=None):
        """
        For each string, return a new string that is a substring of the original string.

        If end_index is not specified, then the substring extends to the end of the original string. If the start_index
        is longer than the length of the string, or is greater than or equal to the end_index, an empty string is
        returned. Negative start_index is coerced to 0.

        :param int start_index: The index of the original string at which to start the substring, inclusive.
        :param int end_index: The index of the original string at which to end the substring, exclusive.
        :returns: An H2OFrame containing the specified substrings.
        """
        fr = H2OFrame._expr(expr=ExprNode("substring", self, start_index, end_index))
        fr._ex._cache.nrows = self.nrow
        fr._ex._cache.ncol = self.ncol
        return fr


    def lstrip(self, set=" "):
        """
        Return a copy of the column with leading characters removed.

        The set argument is a string specifying the set of characters to be removed.
        If omitted, the set argument defaults to removing whitespace.

        :param str set: The set of characters to lstrip from strings in column
        :returns: a new H2OFrame with the same shape as the original frame and having all its values
            trimmed from the left (equivalent of Python's ``str.lstrip()``).
        """
        # work w/ None; parity with python lstrip
        if set is None: set = " "

        fr = H2OFrame._expr(expr=ExprNode("lstrip", self, set))
        fr._ex._cache.nrows = self.nrow
        fr._ex._cache.ncol = self.ncol
        return fr


    def rstrip(self, set=" "):
        """
        Return a copy of the column with trailing characters removed.

        The set argument is a string specifying the set of characters to be removed.
        If omitted, the set argument defaults to removing whitespace.

        :param str set: The set of characters to rstrip from strings in column
        :returns: a new H2OFrame with the same shape as the original frame and having all its values
            trimmed from the right (equivalent of Python's ``str.rstrip()``).
        """
        # work w/ None; parity with python rstrip
        if set is None: set = " "

        fr = H2OFrame._expr(expr=ExprNode("rstrip", self, set))
        fr._ex._cache.nrows = self.nrow
        fr._ex._cache.ncol = self.ncol
        return fr


    def entropy(self):
        """
        For each string compute its Shannon entropy, if the string is empty the entropy is 0.

        :returns: an H2OFrame of Shannon entropies.
        """
        fr = H2OFrame._expr(expr=ExprNode("entropy", self))
        fr._ex._cache.nrows = self.nrow
        fr._ex._cache.ncol = self.ncol
        return fr


    def num_valid_substrings(self, path_to_words):
        """
        For each string, find the count of all possible substrings with 2 characters or more that are contained in
        the line-separated text file whose path is given.

        :param str path_to_words: Path to file that contains a line-separated list of strings considered valid.
        :returns: An H2OFrame with the number of substrings that are contained in the given word list.
        """
        assert_is_type(path_to_words, str)
        fr = H2OFrame._expr(expr=ExprNode("num_valid_substrings", self, path_to_words))
        fr._ex._cache.nrows = self.nrow
        fr._ex._cache.ncol = self.ncol
        return fr


    def nchar(self):
        """
        Count the length of each string in a single-column H2OFrame of string type.

        :returns: A single-column H2OFrame containing the per-row character count.
        """
        return H2OFrame._expr(expr=ExprNode("strlen", self))


    def table(self, data2=None, dense=True):
        """
        Compute the counts of values appearing in a column, or co-occurence counts between two columns.

        :param H2OFrame data2: An optional single column to aggregate counts by.
        :param bool dense: If True (default) then use dense representation, which lists only non-zero counts,
            1 combination per row. Set to False to expand counts across all combinations.

        :returns: H2OFrame of the counts at each combination of factor levels
        """
        return H2OFrame._expr(expr=ExprNode("table", self, data2, dense)) if data2 is not None else H2OFrame._expr(
            expr=ExprNode("table", self, dense))


    def hist(self, breaks="sturges", plot=True, **kwargs):
        """
        Compute a histogram over a numeric column.

        :param breaks: Can be one of ``"sturges"``, ``"rice"``, ``"sqrt"``, ``"doane"``, ``"fd"``, ``"scott"``;
            or a single number for the number of breaks; or a list containing the split points, e.g:
            ``[-50, 213.2123, 9324834]``. If breaks is "fd", the MAD is used over the IQR in computing bin width.
        :param bool plot: If True (default), then a plot will be generated using ``matplotlib``.

        :returns: If ``plot`` is False, return H2OFrame with these columns: breaks, counts, mids_true,
            mids, and density; otherwise this method draws a plot and returns nothing.
        """
        server = kwargs.pop("server") if "server" in kwargs else False
        assert_is_type(breaks, int, [numeric], Enum("sturges", "rice", "sqrt", "doane", "fd", "scott"))
        assert_is_type(plot, bool)
        assert_is_type(server, bool)
        if kwargs:
            raise H2OValueError("Unknown parameters to hist(): %r" % kwargs)
        hist = H2OFrame._expr(expr=ExprNode("hist", self, breaks))._frame()

        if plot:
            try:
                import matplotlib
                if server:
                    matplotlib.use("Agg", warn=False)
                import matplotlib.pyplot as plt
            except ImportError:
                print("ERROR: matplotlib is required to make the histogram plot. "
                      "Set `plot` to False, if a plot is not desired.")
                return

            hist["widths"] = hist["breaks"].difflag1()
            # [2:] because we're removing the title and the first row (which consists of NaNs)
            lefts = [float(c[0]) for c in h2o.as_list(hist["breaks"], use_pandas=False)[2:]]
            widths = [float(c[0]) for c in h2o.as_list(hist["widths"], use_pandas=False)[2:]]
            counts = [float(c[0]) for c in h2o.as_list(hist["counts"], use_pandas=False)[2:]]

            plt.xlabel(self.names[0])
            plt.ylabel("Frequency")
            plt.title("Histogram of %s" % self.names[0])
            plt.bar(left=lefts, width=widths, height=counts, bottom=0)
            if not server:
                plt.show()
        else:
            hist["density"] = hist["counts"] / (hist["breaks"].difflag1() * hist["counts"].sum())
            return hist


    def isax(self, num_words, max_cardinality, optimize_card=False, **kwargs):
        """
        Compute the iSAX index for DataFrame which is assumed to be numeric time series data.

        References:

            - http://www.cs.ucr.edu/~eamonn/SAX.pdf
            - http://www.cs.ucr.edu/~eamonn/iSAX_2.0.pdf

        :param int num_words: Number of iSAX words for the timeseries, i.e. granularity along the time series
        :param int max_cardinality: Maximum cardinality of the iSAX word. Each word can have less than the max
        :param bool optimized_card: An optimization flag that will find the max cardinality regardless of what is
            passed in for ``max_cardinality``.

        :returns: An H2OFrame with the name of time series, string representation of iSAX word, followed by
            binary representation.
        """
        if num_words <= 0: raise H2OValueError("num_words must be greater than 0")
        if max_cardinality <= 0: raise H2OValueError("max_cardinality must be greater than 0")
        return H2OFrame._expr(expr=ExprNode("isax", self, num_words, max_cardinality, optimize_card))


    def sub(self, pattern, replacement, ignore_case=False):
        """
        Substitute the first occurrence of pattern in a string with replacement.

        :param str pattern: A regular expression.
        :param str replacement: A replacement string.
        :param bool ignore_case: If True then pattern will match case-insensitively.
        :returns: an H2OFrame with all values matching ``pattern`` replaced with ``replacement``.
        """
        return H2OFrame._expr(expr=ExprNode("replacefirst", self, pattern, replacement, ignore_case))


    def gsub(self, pattern, replacement, ignore_case=False):
        """
        Globally substitute occurrences of pattern in a string with replacement.

        :param str pattern: A regular expression.
        :param str replacement: A replacement string.
        :param bool ignore_case: If True then pattern will match case-insensitively.
        :returns: an H2OFrame with all occurrences of ``pattern`` in all values replaced with ``replacement``.
        """
        return H2OFrame._expr(expr=ExprNode("replaceall", self, pattern, replacement, ignore_case))


    def interaction(self, factors, pairwise, max_factors, min_occurrence, destination_frame=None):
        """
        Categorical Interaction Feature Creation in H2O.

        Creates a frame in H2O with n-th order interaction features between categorical columns, as specified by
        the user.

        :param factors: list of factor columns (either indices or column names).
        :param bool pairwise: Whether to create pairwise interactions between factors (otherwise create one
            higher-order interaction). Only applicable if there are 3 or more factors.
        :param int max_factors: Max. number of factor levels in pair-wise interaction terms (if enforced, one extra
            catch-all factor will be made).
        :param int min_occurrence: Min. occurrence threshold for factor levels in pair-wise interaction terms.
        :param str destination_frame: (internal) string indicating the key for the frame created.

        :returns: an H2OFrame
        """
        return h2o.interaction(data=self, factors=factors, pairwise=pairwise, max_factors=max_factors,
                               min_occurrence=min_occurrence, destination_frame=destination_frame)


    def toupper(self):
        """
        Translate characters from lower to upper case for a particular column.

        :returns: new H2OFrame with all strings in the current frame converted to the uppercase.
        """
        return H2OFrame._expr(expr=ExprNode("toupper", self), cache=self._ex._cache)


    def tolower(self):
        """
        Translate characters from upper to lower case for a particular column.

        :returns: new H2OFrame with all strings in the current frame converted to the lowercase.
        """
        return H2OFrame._expr(expr=ExprNode("tolower", self), cache=self._ex._cache)


    def rep_len(self, length_out):
        """
        Create a new frame replicating the current frame.

        If the source frame has a single column, then the new frame will be replicating rows and its dimensions
        will be ``length_out x 1``. However if the source frame has more than 1 column, then then new frame
        will be replicating data in columnwise direction, and its dimensions will be ``nrows x length_out``,
        where ``nrows`` is the number of rows in the source frame. Also note that if ``length_out`` is smaller
        than the corresponding dimension of the source frame, then the new frame will actually be a truncated
        version of the original.

        :param int length_out: Number of columns (rows) of the resulting H2OFrame
        :returns: new H2OFrame with repeated data from the current frame.
        """
        return H2OFrame._expr(expr=ExprNode("rep_len", self, length_out))


    def scale(self, center=True, scale=True):
        """
        Center and/or scale the columns of the current frame.

        :param center: If True, then demean the data. If False, no shifting is done. If ``center`` is a list of
            numbers then shift each column by the corresponding amount.
        :param scale: If True, then scale the data by each column's standard deviation. If False, no scaling
            is done. If ``scale`` is a list of numbers, then scale each column by the requested amount.
        :returns: an H2OFrame with scaled values from the current frame.
        """
        return H2OFrame._expr(expr=ExprNode("scale", self, center, scale), cache=self._ex._cache)


    def signif(self, digits=6):
        """
        Round doubles/floats to the given number of significant digits.

        :param int digits: Number of significant digits to retain.
        :returns: new H2OFrame with rounded values from the original frame.
        """
        return H2OFrame._expr(expr=ExprNode("signif", self, digits), cache=self._ex._cache)


    def round(self, digits=0):
        """
        Round doubles/floats to the given number of decimal places.

        :param int digits: The number of decimal places to retain. Rounding to a negative number of decimal places is
            not supported. For rounding we use the "round half to even" mode (IEC 60559 standard), so that
            ``round(2.5) = 2`` and ``round(3.5) = 4``.
        :returns: new H2OFrame with rounded values from the original frame.
        """
        return H2OFrame._expr(expr=ExprNode("round", self, digits), cache=self._ex._cache)


    def asnumeric(self):
        """Return new frame with all columns converted to numeric."""
        fr = H2OFrame._expr(expr=ExprNode("as.numeric", self), cache=self._ex._cache)
        if fr._ex._cache.types_valid():
            fr._ex._cache.types = {k: "real" for k in fr._ex._cache.types.keys()}
        return fr


    def ascharacter(self):
        """
        Convert all columns in the frame into strings.

        :returns: new H2OFrame with columns of "string" type.
        """
        fr = H2OFrame._expr(expr=ExprNode("as.character", self), cache=self._ex._cache)
        if fr._ex._cache.types_valid():
            fr._ex._cache.types = {k: "string" for k in fr._ex._cache.types.keys()}
        return fr


    def na_omit(self):
        """
        Remove rows with NAs from the H2OFrame.

        :returns: new H2OFrame with all rows from the original frame containing any NAs removed.
        """
        fr = H2OFrame._expr(expr=ExprNode("na.omit", self), cache=self._ex._cache)
        fr._ex._cache.nrows = -1
        return fr


    def difflag1(self):
        """
        Conduct a diff-1 transform on a numeric frame column.

        :returns: an H2OFrame where each element is equal to the corresponding element in the source
        frame minus the previous-row element in the same frame.
        """
        fr = H2OFrame._expr(expr=ExprNode("difflag1", self), cache=self._ex._cache)
        return fr


    def isna(self):
        """
        For each element in an H2OFrame, determine if it is NA or not.

        :returns: an H2OFrame of 1s and 0s, where 1s mean the values were NAs.
        """
        fr = H2OFrame._expr(expr=ExprNode("is.na", self))
        fr._ex._cache.nrows = self._ex._cache.nrows
        fr._ex._cache.ncols = self._ex._cache.ncols
        if self._ex._cache.names:
            fr._ex._cache.names = ["isNA(%s)" % n for n in self._ex._cache.names]
            fr._ex._cache.types = {"isNA(%s)" % n: "int" for n in self._ex._cache.names}
        return fr


    def year(self):
        """
        Extract the "year" part from a date column.

        :returns: a single-column H2OFrame containing the "year" part from the source frame.
        """
        fr = H2OFrame._expr(expr=ExprNode("year", self), cache=self._ex._cache)
        if fr._ex._cache.types_valid():
            fr._ex._cache.types = {k: "int" for k in self._ex._cache.types.keys()}
        return fr


    def month(self):
        """
        Extract the "month" part from a date column.

        :returns: a single-column H2OFrame containing the "month" part from the source frame.
        """
        fr = H2OFrame._expr(expr=ExprNode("month", self), cache=self._ex._cache)
        if fr._ex._cache.types_valid():
            fr._ex._cache.types = {k: "int" for k in self._ex._cache.types.keys()}
        return fr


    def week(self):
        """
        Extract the "week" part from a date column.

        :returns: a single-column H2OFrame containing the "week" part from the source frame.
        """
        fr = H2OFrame._expr(expr=ExprNode("week", self), cache=self._ex._cache)
        if fr._ex._cache.types_valid():
            fr._ex._cache.types = {k: "int" for k in self._ex._cache.types.keys()}
        return fr


    def day(self):
        """
        Extract the "day" part from a date column.

        :returns: a single-column H2OFrame containing the "day" part from the source frame.
        """
        fr = H2OFrame._expr(expr=ExprNode("day", self), cache=self._ex._cache)
        if fr._ex._cache.types_valid():
            fr._ex._cache.types = {k: "int" for k in self._ex._cache.types.keys()}
        return fr


    def dayOfWeek(self):
        """
        Extract the "day-of-week" part from a date column.

        :returns: a single-column H2OFrame containing the "day-of-week" part from the source frame.
        """
        fr = H2OFrame._expr(expr=ExprNode("dayOfWeek", self), cache=self._ex._cache)
        if fr._ex._cache.types_valid():
            fr._ex._cache.types = {k: "int" for k in self._ex._cache.types.keys()}
        return fr


    def hour(self):
        """
        Extract the "hour-of-day" part from a date column.

        :returns: a single-column H2OFrame containing the "hour-of-day" part from the source frame.
        """
        fr = H2OFrame._expr(expr=ExprNode("hour", self), cache=self._ex._cache)
        if fr._ex._cache.types_valid():
            fr._ex._cache.types = {k: "int" for k in self._ex._cache.types.keys()}
        return fr


    def minute(self):
        """
        Extract the "minute" part from a date column.

        :returns: a single-column H2OFrame containing the "minute" part from the source frame.
        """
        fr = H2OFrame._expr(expr=ExprNode("minute", self), cache=self._ex._cache)
        if fr._ex._cache.types_valid():
            fr._ex._cache.types = {k: "int" for k in self._ex._cache.types.keys()}
        return fr


    def second(self):
        """
        Extract the "second" part from a date column.

        :returns: a single-column H2OFrame containing the "second" part from the source frame.
        """
        fr = H2OFrame._expr(expr=ExprNode("second", self), cache=self._ex._cache)
        if fr._ex._cache.types_valid():
            fr._ex._cache.types = {k: "int" for k in self._ex._cache.types.keys()}
        return fr


    def runif(self, seed=None):
        """
        Generate a column of random numbers drawn from a uniform distribution [0,1) and
        having the same data layout as the source frame.

        :param int seed: seed for the random number generator.

        :returns: Single-column H2OFrame filled with doubles sampled uniformly from [0,1).
        """
        fr = H2OFrame._expr(expr=ExprNode("h2o.runif", self, -1 if seed is None else seed))
        fr._ex._cache.ncols = 1
        fr._ex._cache.nrows = self.nrow
        return fr


    def stratified_split(self, test_frac=0.2, seed=-1):
        """
        Construct a column that can be used to perform a random stratified split.

        :param float test_frac: The fraction of rows that will belong to the "test".
        :param int seed: The seed for the random number generator.

        :returns: an H2OFrame having single categorical column with two levels: ``"train"`` and ``"test"``.

        :examples:
          >>> stratsplit = df["y"].stratified_split(test_frac=0.3, seed=12349453)
          >>> train = df[stratsplit=="train"]
          >>> test = df[stratsplit=="test"]
          >>>
          >>> # check that the distributions among the initial frame, and the
          >>> # train/test frames match
          >>> df["y"].table()["Count"] / df["y"].table()["Count"].sum()
          >>> train["y"].table()["Count"] / train["y"].table()["Count"].sum()
          >>> test["y"].table()["Count"] / test["y"].table()["Count"].sum()
        """
        return H2OFrame._expr(expr=ExprNode('h2o.random_stratified_split', self, test_frac, seed))


    def match(self, table, nomatch=0):
        """
        Make a vector of the positions of (first) matches of its first argument in its second.

        Only applicable to single-column categorical/string frames.

        :param List table: the list of items to match against
        :param int nomatch: value that should be returned when there is no match.
        :returns: a new H2OFrame containing for each cell from the source frame the index where
            the pattern ``table`` first occurs within that cell.
        """
        return H2OFrame._expr(expr=ExprNode("match", self, table, nomatch, None))


    def cut(self, breaks, labels=None, include_lowest=False, right=True, dig_lab=3):
        """
        Cut a numeric vector into categorical "buckets".

        This method is only applicable to a single-column numeric frame.

        :param List[float] breaks: The cut points in the numeric vector.
        :param List[str] labels: Labels for categorical levels produced. Defaults to set notation of
            intervals defined by the breaks.
        :param bool include_lowest: By default, cuts are defined as intervals ``(lo, hi]``. If this parameter
            is True, then the interval becomes ``[lo, hi]``.
        :param bool right: Include the high value: ``(lo, hi]``. If False, get ``(lo, hi)``.
        :param int dig_lab: Number of digits following the decimal point to consider.

        :returns: Single-column H2OFrame of categorical data.
        """
        assert_is_type(breaks, [numeric])
        if self.ncols != 1: raise H2OValueError("Single-column frame is expected")
        if self.types[self.names[0]] not in {"int", "real"}: raise H2OValueError("A numeric column is expected")
        fr = H2OFrame._expr(expr=ExprNode("cut", self, breaks, labels, include_lowest, right, dig_lab),
                            cache=self._ex._cache)
        fr._ex._cache.types = {k: "enum" for k in self.names}
        return fr


    def which(self):
        """
        Compose the list of row indices for which the frame contains non-zero values.

        Only applicable to integer single-column frames.
        Equivalent to comprehension ``[index for index, value in enumerate(self) if value]``.

        :returns: a new single-column H2OFrame containing indices of those rows in the original frame
            that contained non-zero values.
        """
        return H2OFrame._expr(expr=ExprNode("which", self))


    def ifelse(self, yes, no):
        """
        Equivalent to ``[y if t else n for t,y,n in zip(self,yes,no)]``.

        Based on the booleans in the test vector, the output has the values of the
        yes and no vectors interleaved (or merged together).  All Frames must have
        the same row count.  Single column frames are broadened to match wider
        Frames.  Scalars are allowed, and are also broadened to match wider frames.

        :param yes: Frame to use if ``test`` is true; may be a scalar or single column
        :param no: Frame to use if ``test`` is false; may be a scalar or single column

        :returns: an H2OFrame of the merged yes/no frames/scalars according to the test input frame.
        """
        return H2OFrame._expr(expr=ExprNode("ifelse", self, yes, no))


    def apply(self, fun=None, axis=0):
        """
        Apply a lambda expression to an H2OFrame.

        :param fun: a lambda expression to be applied per row or per column.
        :param axis: 0 = apply to each column; 1 = apply to each row
        :returns: a new H2OFrame with the results of applying ``fun`` to the current frame.
        """
        from .astfun import _bytecode_decompile_lambda
        assert_is_type(axis, 0, 1)
        assert_is_type(fun, FunctionType)
        assert_satisfies(fun, fun.__name__ == "<lambda>")
        res = _bytecode_decompile_lambda(fun.__code__)
        return H2OFrame._expr(expr=ExprNode("apply", self, 1 + (axis == 0), *res))


    #-------------------------------------------------------------------------------------------------------------------
    # Synonyms + Deprecated
    #-------------------------------------------------------------------------------------------------------------------
    # Here we have all methods that are provided as alternative names to some other names defined above. This also
    # includes methods that we rename as part of the deprecation process (but keeping the old name for the sake of
    # backward compatibility). We gather them all down here to have a slightly cleaner code.

    @staticmethod
    def mktime(year=1970, month=0, day=0, hour=0, minute=0, second=0, msec=0):
        """
        Deprecated, use :func:`moment` instead.

        This function was left for backward-compatibility purposes only. It is
        not very stable, and counterintuitively uses 0-based months and days,
        so "January 4th, 2001" should be entered as ``mktime(2001, 0, 3)``.
        """
        return H2OFrame._expr(ExprNode("mktime", year, month, day, hour, minute, second, msec))

    @property
    def columns(self):
        """Same as ``self.names``."""
        return self.names

    @columns.setter
    def columns(self, value):
        self.set_names(value)

    @property
    def col_names(self):
        """Same as ``self.names``."""
        return self.names

    @col_names.setter
    def col_names(self, value):
        self.set_names(value)

    def __len__(self):
        """Number of rows in the dataframe, same as ``self.nrows``."""
        return self.nrows

    @property
    def nrow(self):
        """Same as ``self.nrows``."""
        return self.nrows

    @property
    def ncol(self):
        """Same as ``self.ncols``."""
        return self.ncols

    @property
    def dim(self):
        """Same as ``list(self.shape)``."""
        return [self.nrow, self.ncol]

    #@property
    #def frame_id(self):
    #    """Same as ``frame.id``."""
    #    return self.id

    #@frame_id.setter
    #def frame_id(self, value):
    #    self.id = value

    @staticmethod
    def from_python(python_obj, destination_frame=None, header=0, separator=",", column_names=None,
                    column_types=None, na_strings=None):
        """[DEPRECATED] Use constructor ``H2OFrame()`` instead."""
        return H2OFrame(python_obj, destination_frame, header, separator, column_names, column_types,
                        na_strings)


    def ischaracter(self):
        """[DEPRECATED] Use ``frame.isstring()``."""
        return self.isstring()



#-----------------------------------------------------------------------------------------------------------------------
# Helpers
#-----------------------------------------------------------------------------------------------------------------------

def _binop(lhs, op, rhs):
    assert_is_type(lhs, str, numeric, datetime.date, pandas_timestamp, numpy_datetime, H2OFrame)
    assert_is_type(rhs, str, numeric, datetime.date, pandas_timestamp, numpy_datetime, H2OFrame)
    if isinstance(lhs, H2OFrame) and isinstance(rhs, H2OFrame):
        lrows, lcols = lhs.shape
        rrows, rcols = rhs.shape
        compatible = ((lcols == rcols and lrows == rrows) or
                      (lcols == 1 and lrows == rrows) or
                      (lcols == 1 and lrows == 1) or
                      (rcols == 1 and lrows == rrows) or
                      (rcols == 1 and rrows == 1) or
                      (lrows == 1 and lcols == rcols) or
                      (rrows == 1 and lcols == rcols)
                      )
        if not compatible:
            raise H2OValueError("Attempting to operate on incompatible frames: (%d x %d) and (%d x %d)"
                                % (lrows, lcols, rrows, rcols))

    if is_type(lhs, pandas_timestamp, numpy_datetime, datetime.date):
        lhs = H2OFrame.moment(date=lhs)
    if is_type(rhs, pandas_timestamp, numpy_datetime, datetime.date):
        rhs = H2OFrame.moment(date=rhs)

    cache = lhs._ex._cache if isinstance(lhs, H2OFrame) else rhs._ex._cache
    return H2OFrame._expr(expr=ExprNode(op, lhs, rhs), cache=cache)<|MERGE_RESOLUTION|>--- conflicted
+++ resolved
@@ -750,12 +750,8 @@
 
 
     def sign(self):
-<<<<<<< HEAD
+        """Return new H2OFrame equal to signs of the values in the frame: -1 , +1, or 0."""
         return self._unop("sign", rtype="int")
-=======
-        """Return new H2OFrame equal to signs of the values in the frame: -1 , +1, or 0."""
-        return self._unop("sign")
->>>>>>> 3d9f3d19
 
 
     def sqrt(self):
@@ -764,9 +760,6 @@
 
 
     def trunc(self):
-<<<<<<< HEAD
-        return self._unop("trunc", rtype="int")
-=======
         """
         Apply the numeric truncation function.
 
@@ -775,38 +768,29 @@
 
         :returns: new H2OFrame of truncated values of the original frame.
         """
-        return self._unop("trunc")
->>>>>>> 3d9f3d19
+        return self._unop("trunc", rtype="int")
 
 
     def ceil(self):
-<<<<<<< HEAD
+        """
+        Apply the ceiling function to the current frame.
+
+        ``ceil(x)`` is the smallest integer greater or equal to ``x``.
+
+        :returns: new H2OFrame of ceiling values of the original frame.
+        """
         return self._unop("ceiling", rtype="int")
-=======
-        """
-        Apply the ceiling function to the current frame.
-
-        ``ceil(x)`` is the smallest integer greater or equal to ``x``.
-
-        :returns: new H2OFrame of ceiling values of the original frame.
-        """
-        return self._unop("ceiling")
->>>>>>> 3d9f3d19
 
 
     def floor(self):
-<<<<<<< HEAD
+        """
+        Apply the floor function to the current frame.
+
+        ``floor(x)`` is the largest integer smaller or equal to ``x``.
+
+        :returns: new H2OFrame of floor values of the original frame.
+        """
         return self._unop("floor", rtype="int")
-=======
-        """
-        Apply the floor function to the current frame.
-
-        ``floor(x)`` is the largest integer smaller or equal to ``x``.
-
-        :returns: new H2OFrame of floor values of the original frame.
-        """
-        return self._unop("floor")
->>>>>>> 3d9f3d19
 
 
     def log(self):
