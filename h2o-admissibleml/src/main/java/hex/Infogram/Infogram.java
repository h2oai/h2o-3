package hex.Infogram;

import hex.*;
import water.H2O;
import water.Key;
import water.Scope;
import water.exceptions.H2OModelBuilderIllegalArgumentException;
import water.fvec.Frame;
import water.util.ArrayUtils;
import water.util.TwoDimTable;
import water.DKV;

import java.util.*;
import java.util.stream.IntStream;
import hex.genmodel.utils.DistributionFamily;
import static hex.Infogram.InfogramModel.InfogramModelOutput.sortCMIRel;
import static hex.Infogram.InfogramModel.InfogramParameters.Algorithm.AUTO;
import static hex.Infogram.InfogramModel.InfogramParameters.Algorithm.gbm;
import static hex.Infogram.InfogramUtils.*;
import static hex.gam.MatrixFrameUtils.GamUtils.keepFrameKeys;
import static water.util.ArrayUtils.sort;
import static water.util.ArrayUtils.sum;

public class Infogram extends ModelBuilder<hex.Infogram.InfogramModel, hex.Infogram.InfogramModel.InfogramParameters,
        hex.Infogram.InfogramModel.InfogramModelOutput> {
  static final double NORMALIZE_ADMISSIBLE_INDEX = 1.0/Math.sqrt(2.0);
  boolean _buildCore;       // true to find core predictors, false to find admissible predictors
  String[] _topKPredictors; // contain the names of top predictors to consider for infogram
  Frame _baseOrSensitiveFrame = null;
  String[] _modelDescription; // describe each model in terms of predictors used
  int _numModels; // number of models to build
  double[] _cmi;  // store conditional mutual information
  double[] _cmiValid;
  double[] _cmiCV;
  double[] _cmiRaw;  // raw conditional mutual information
  double[] _cmiRawValid;  // raw conditional mutual information from validation frame
  double[] _cmiRawCV;
  String[] _columnsCV;
  TwoDimTable _varImp;
  int _numPredictors; // number of predictors in training dataset
  Key<Frame> _cmiRelKey;
  Key<Frame> _cmiRelKeyValid;
  Key<Frame> _cmiRelKeyCV;
<<<<<<< HEAD
  List<Key<Frame>> _generatedFrameKeys; // keep track of all keys generated
=======
  //List<Key<Frame>> _generatedFrameKeys; // keep track of all keys generated
  Key<Frame>[] _generatedFrameKeys;
>>>>>>> f344639f
  boolean _cvDone = false;  // on when we are inside cv
  private transient InfogramModel _model;
  long _validNonZeroNumRows;
  int _nFoldOrig = 0;
  Model.Parameters.FoldAssignmentScheme _foldAssignmentOrig = null;
  String _foldColumnOrig = null;
  
  public Infogram(boolean startup_once) { super(new hex.Infogram.InfogramModel.InfogramParameters(), startup_once);}

  public Infogram(hex.Infogram.InfogramModel.InfogramParameters parms) {
    super(parms);
    init(false);
  }

  public Infogram(hex.Infogram.InfogramModel.InfogramParameters parms, Key<hex.Infogram.InfogramModel> key) {
    super(parms, key);
    init(false);
  }
  
  @Override
  protected Driver trainModelImpl() {
    return new InfogramDriver();
  }

  @Override
  protected int nModelsInParallel(int folds) {
    return nModelsInParallel(folds,2);
  }

  /***
   * This is called before cross-validation is carried out
   */
  @Override
  public void computeCrossValidation() {
    info("cross-validation", "cross-validation infogram information is stored in frame with key" +
<<<<<<< HEAD
            " labeled as admissible_score_key_cv and the admissible features in admissible_features_cv.");
=======
            " labeled as relevance_cmi_key_cv and the admissible features in admissible_features_cv.");
>>>>>>> f344639f
    if (error_count() > 0) {
      throw H2OModelBuilderIllegalArgumentException.makeFromBuilder(Infogram.this);
    }
    super.computeCrossValidation();
  }

  // find the best alpha/lambda values used to build the main model moving forward by looking at the devianceValid
  @Override
  public void cv_computeAndSetOptimalParameters(ModelBuilder[] cvModelBuilders) {
    int nBuilders = cvModelBuilders.length;
    double[][] cmiRaw = new double[nBuilders][];
    List<List<String>> columns = new ArrayList<>();
    long[] nObs = new long[nBuilders];
    for (int i = 0; i < cvModelBuilders.length; i++) {  // run cv for each lambda value
      InfogramModel g = (InfogramModel) cvModelBuilders[i].dest().get();
      Scope.track_generic(g);
      extractInfogramInfo(g, cmiRaw, columns, i);
      nObs[i] = g._output._validNonZeroNumRows;
    }
    calculateMeanInfogramInfo(cmiRaw, columns, nObs);
    for (int i = 0; i < cvModelBuilders.length; i++) {
      Infogram g = (Infogram) cvModelBuilders[i];
      InfogramModel gm = g._model;
      gm.write_lock(_job);
      gm.update(_job);
      gm.unlock(_job);
    }
    _cvDone = true;  // cv is done and we are going to build main model next
  }
  
  public void calculateMeanInfogramInfo(double[][] cmiRaw, List<List<String>> columns,
                                        long[] nObs) {
    int nFolds = cmiRaw.length;
    Set<String> allNames = new HashSet<>(); // store all names
    for (List<String> oneFold : columns)
      allNames.addAll(oneFold);
    List<String> allNamesList = new ArrayList<>(allNames);
    int nPreds = allNames.size();
    _cmiCV = new double[nPreds];
    _cmiRawCV = new double[nPreds];
    double oneOverNObsSum = 1.0/sum(nObs);
    int foldPredSize = cmiRaw[0].length;
    for (int fIndex = 0; fIndex < nFolds; fIndex++) {  // get sum of each fold
      List<String> oneFoldC = columns.get(fIndex);
      double scale =  nObs[fIndex] * oneOverNObsSum;
      for (int pIndex = 0; pIndex < foldPredSize; pIndex++) { // go through each predictor
        String colName = oneFoldC.get(pIndex);    // use same predictor order as zero fold
        int allNameIndex = allNamesList.indexOf(colName);  // current fold colName order index change
        _cmiRawCV[allNameIndex] += cmiRaw[fIndex][pIndex] * scale;
      }
    }
    // normalize CMI and relevane again
    double maxCMI = ArrayUtils.maxValue(_cmiRawCV);
    double oneOverMaxCMI = maxCMI == 0 ? 0 : 1.0/maxCMI;
    for (int pIndex = 0; pIndex < nPreds; pIndex++) {
      _cmiCV[pIndex] = _cmiRawCV[pIndex]*oneOverMaxCMI;
    }
    _columnsCV = allNamesList.stream().toArray(String[]::new);
  }
  
  @Override
  public ModelCategory[] can_build() {
    return new ModelCategory[] { ModelCategory.Binomial, ModelCategory.Multinomial};
  }

  @Override
  public boolean isSupervised() {
    return true;
  }

  @Override
  public boolean havePojo() {
    return false;
  }

  @Override
  public boolean haveMojo() {
    return false;
  }

  @Override
  public void init(boolean expensive) {
    super.init(expensive);
    if (expensive)
      validateInfoGramParameters();
  }

  private void validateInfoGramParameters() {
    Frame dataset = _parms.train();

    if (!_parms.train().vec(_parms._response_column).isCategorical()) // only classification is supported now
      error("response_column", "Regression is not supported for Infogram. If you meant to do" +
              " classification, convert your response column to categorical/factor type before calling Infogram.");

    // make sure protected attributes are true predictor columns
    if (_parms._protected_columns != null) {
      Set<String> colNames = new HashSet<>(Arrays.asList(dataset.names()));
      for (String senAttribute : _parms._protected_columns)
        if (!colNames.contains(senAttribute))
          error("protected_columns", "protected_columns: "+senAttribute+" is not a valid " +
                  "column in the training dataset.");
    }

    _buildCore = _parms._protected_columns == null;
    
    if (_buildCore) {
      if (_parms._net_information_threshold == -1) { // not set
        _parms._cmi_threshold = 0.1;
        _parms._net_information_threshold = 0.1;
      } else if (_parms._net_information_threshold > 1 || _parms._net_information_threshold < 0) {
        error("net_information_threshold", " should be set to be between 0 and 1.");
      } else {
        _parms._cmi_threshold = _parms._net_information_threshold;
      }

      if (_parms._total_information_threshold == -1) {  // not set
        _parms._relevance_threshold = 0.1;
        _parms._total_information_threshold = 0.1;
      } else if (_parms._total_information_threshold < 0 || _parms._total_information_threshold > 1) {
        error("total_information_threshold", " should be set to be between 0 and 1.");
      } else {
        _parms._relevance_threshold = _parms._total_information_threshold;
      }
      
      if (_parms._safety_index_threshold != -1) {
        warn("safety_index_threshold", "Should not set safety_index_threshold for core infogram " +
                "runs.  Set net_information_threshold instead.  Using default of 0.1 if not set");
      }
      
      if (_parms._relevance_index_threshold != -1) {
        warn("relevance_index_threshold", "Should not set relevance_index_threshold for core " +
                "infogram runs.  Set total_information_threshold instead.  Using default of 0.1 if not set");
      }
    } else { // fair infogram
      if (_parms._safety_index_threshold == -1) {
        _parms._cmi_threshold = 0.1;
        _parms._safety_index_threshold = 0.1;
      } else if (_parms._safety_index_threshold < 0 || _parms._safety_index_threshold > 1) {
        error("safety_index_threshold", " should be set to be between 0 and 1.");
      } else {
        _parms._cmi_threshold = _parms._safety_index_threshold;
      }
      
      if (_parms._relevance_index_threshold == -1) {
        _parms._relevance_threshold = 0.1;
        _parms._relevance_index_threshold = 0.1;
      } else if (_parms._relevance_index_threshold < 0 || _parms._relevance_index_threshold > 1) {
        error("relevance_index_threshold", " should be set to be between 0 and 1.");
      } else {
        _parms._relevance_threshold = _parms._relevance_index_threshold;
      }
      
      if (_parms._net_information_threshold != -1) {
        warn("net_information_threshold", "Should not set net_information_threshold for fair " +
                "infogram runs, set safety_index_threshold instead.  Using default of 0.1 if not set");
      }
      if (_parms._total_information_threshold != -1) {
        warn("total_information_threshold", "Should not set total_information_threshold for fair" +
                " infogram runs, set relevance_index_threshold instead.  Using default of 0.1 if not set");
      }
      
      if (AUTO.equals(_parms._algorithm))
        _parms._algorithm = gbm;
    }

    // check top k to be between 0 and training dataset column number
    if (_parms._top_n_features < 0)
      error("_topk", "topk must be between 0 and the number of predictor columns in your training dataset.");

    _numPredictors = _parms.train().numCols()-1;
    if (_parms._weights_column != null)
      _numPredictors--;
    if (_parms._offset_column != null)
      _numPredictors--;
    if ( _parms._top_n_features > _numPredictors) {
      warn("top_n_features", "The top_n_features exceed the actual number of predictor columns in your training dataset." +
              "  It will be set to the number of predictors in your training dataset.");
      _parms._top_n_features = _numPredictors;
    }

    if (_parms._nparallelism < 0)
      error("nparallelism", "must be >= 0.  If 0, it is adaptive");

    if (_parms._nparallelism == 0) // adaptively set nparallelism
      _parms._nparallelism = H2O.NUMCPUS;
    
    if (_parms._compute_p_values)
      error("compute_p_values", " compute_p_values calculation is not yet implemented.");
    
    if (nclasses() < 2)
      error("distribution", " infogram currently only supports classification models");
    
    if (DistributionFamily.AUTO.equals(_parms._distribution)) {
      _parms._distribution = (nclasses() == 2) ? DistributionFamily.bernoulli : DistributionFamily.multinomial;
    }
    if (_cvDone) {  // disable cv now that we are in main model
      _nFoldOrig = _parms._nfolds;
      _foldColumnOrig = _parms._fold_column;
      _foldAssignmentOrig = _parms._fold_assignment;
      _parms._fold_column = null;
      _parms._nfolds = 0;
      _parms._fold_assignment = null;
    }
  }

  private class InfogramDriver extends Driver {
      void prepareModelTrainingFrame() {
<<<<<<< HEAD
      _generatedFrameKeys = new ArrayList<>(); // generated infogram model plus one for safe Infogram
      String[] eligiblePredictors = extractPredictors(_parms, _train, _foldColumnOrig);  // exclude senstive attributes if applicable
=======
        _generatedFrameKeys = new Key[(_parms._top_n_features+1)*3+2];
        String[] eligiblePredictors = extractPredictors(_parms, _train, _foldColumnOrig);  // exclude senstive attributes if applicable
>>>>>>> f344639f
      _baseOrSensitiveFrame = extractTrainingFrame(_parms, _parms._protected_columns, 1, _parms.train().clone());
      _parms.extraModelSpecificParams(); // copy over model specific parameters to build infogram
      _topKPredictors = extractTopKPredictors(_parms, _parms.train(), eligiblePredictors, _generatedFrameKeys); // extract topK predictors
      _numModels = 1 + _topKPredictors.length;
      _modelDescription = generateModelDescription(_topKPredictors, _parms._protected_columns);
    }

    @Override
    public void computeImpl() {
      init(true);
      if (error_count() > 0)
        throw H2OModelBuilderIllegalArgumentException.makeFromBuilder(Infogram.this);
      _job.update(0, "Initializing model training");
      buildModel();
    }
    // todo:  add max_runtime_secs restrictions
    public final void buildModel() {
      try {
        boolean validPresent = _parms.valid() != null;
        prepareModelTrainingFrame(); // generate training frame with predictors and sensitive features (if specified)
        _model = new hex.Infogram.InfogramModel(dest(), _parms, new hex.Infogram.InfogramModel.InfogramModelOutput(Infogram.this));
        _model.delete_and_lock(_job);
        _model._output._start_time = System.currentTimeMillis();
        _cmiRaw = new double[_numModels];
        if (_parms.valid() != null)
          _cmiRawValid = new double[_numModels];
        buildInfoGramsNRelevance(validPresent); // calculate mean CMI
        _job.update(1, "finished building models for Infogram ...");
        _model._output.setDistribution(_parms._distribution);
        copyCMIRelevance(_model._output); // copy over cmi, relevance of all predictors to model._output
        _cmi = _model._output._cmi;
        
        if (validPresent)
          copyCMIRelevanceValid(_model._output); // copy over cmi, relevance of all predictors to model._output
        
        _cmiRelKey = setCMIRelFrame(validPresent);
        _model._output.extractAdmissibleFeatures(DKV.getGet(_cmiRelKey), false, false);
        if (validPresent) {
<<<<<<< HEAD
          _cmiRelKeyValid = _model._output._admissible_score_key_valid;
=======
          _cmiRelKeyValid = _model._output._relevance_cmi_key_valid;
>>>>>>> f344639f
          _model._output.extractAdmissibleFeatures(DKV.getGet(_cmiRelKeyValid), true, false);
          _model._output._validNonZeroNumRows = _validNonZeroNumRows;
        }
        if (_cvDone) {                       // CV is enabled and now we are in main model
          _cmiRelKeyCV = setCMIRelFrameCV(); // generate relevance and CMI frame from cv runs
<<<<<<< HEAD
          _model._output._admissible_score_key_xval = _cmiRelKeyCV;
=======
          _model._output._relevance_cmi_key_xval = _cmiRelKeyCV;
>>>>>>> f344639f
          _model._output.extractAdmissibleFeatures(DKV.getGet(_cmiRelKeyCV), false, true);
          _parms._nfolds = _nFoldOrig;
          _parms._fold_assignment = _foldAssignmentOrig;
          _parms._fold_column = _foldColumnOrig;
        }
        _job.update(1, "Infogram building completed...");
        _model.update(_job._key);
      } finally {
        DKV.remove(_baseOrSensitiveFrame._key);
        removeFromDKV(_generatedFrameKeys);
        final List<Key> keep = new ArrayList<>();
        if (_model != null) {
          keepFrameKeys(keep, _cmiRelKey);
          if (_cmiRelKeyValid != null)
            keepFrameKeys(keep, _cmiRelKeyValid);
          if (_cmiRelKeyCV != null)
            keepFrameKeys(keep, _cmiRelKeyCV);
        }
        Scope.exit(keep.toArray(new Key[keep.size()]));
        _model.update(_job._key);
        _model.unlock(_job);
      }
    }
    
    /**
     * Copy over info to model._output for _cmi_raw, _cmi, _topKFeatures,
     * _all_predictor_names.  Derive _admissible for predictors if cmi >= cmi_threshold and 
     * relevance >= relevance_threshold.  Derive _admissible_index as distance from point with cmi = 1 and 
     * relevance = 1.  In addition, all arrays are sorted on _admissible_index.
     */
    private void copyCMIRelevance(InfogramModel.InfogramModelOutput modelOutput) {
      modelOutput._cmi_raw = new double[_cmi.length];
      System.arraycopy(_cmiRaw, 0, modelOutput._cmi_raw, 0, modelOutput._cmi_raw.length);
      modelOutput._admissible_index = new double[_cmi.length];
      modelOutput._admissible = new double[_cmi.length];
      modelOutput._cmi = _cmi.clone();
      modelOutput._topKFeatures = _topKPredictors.clone();
      modelOutput._all_predictor_names = _topKPredictors.clone();
      int numRows = _varImp.getRowDim();
      String[] varRowHeaders = _varImp.getRowHeaders();
      List<String> relNames = new ArrayList<>(Arrays.asList(varRowHeaders));
      modelOutput._relevance = new double[numRows];
      copyGenerateAdmissibleIndex(numRows, relNames, modelOutput._cmi, modelOutput._cmi_raw, modelOutput._relevance,
              modelOutput._admissible_index, modelOutput._admissible, modelOutput._all_predictor_names);
    }

    public void copyCMIRelevanceValid(InfogramModel.InfogramModelOutput modelOutput) {
      modelOutput._cmi_raw_valid = new double[_cmiValid.length];
      System.arraycopy(_cmiRawValid, 0, modelOutput._cmi_raw_valid, 0, modelOutput._cmi_raw_valid.length);
      modelOutput._admissible_index_valid = new double[_cmiValid.length];
      modelOutput._admissible_valid = new double[_cmiValid.length];
      modelOutput._cmi_valid = _cmiValid.clone();
      int numRows = _varImp.getRowDim();
      String[] varRowHeaders = _varImp.getRowHeaders();
      List<String> relNames = new ArrayList<>(Arrays.asList(varRowHeaders));
      modelOutput._all_predictor_names_valid = modelOutput._topKFeatures.clone();
      modelOutput._relevance_valid = new double[numRows];
      copyGenerateAdmissibleIndex(numRows, relNames, modelOutput._cmi_valid, modelOutput._cmi_raw_valid,
              modelOutput._relevance_valid, modelOutput._admissible_index_valid, modelOutput._admissible_valid, 
              modelOutput._all_predictor_names_valid);
    }

    public void copyGenerateAdmissibleIndex(int numRows, List<String> relNames, double[] cmi,
                                            double[] cmi_raw, double[] relevance, double[] admissible_index, 
                                            double[] admissible, String[] all_predictor_names) {
      for (int index = 0; index < numRows; index++) { // extract predictor with varimp >= threshold
        int newIndex = relNames.indexOf(all_predictor_names[index]);
        relevance[index] = (double) _varImp.get(newIndex, 1);
        double temp1 = relevance[index];
        double temp2 = cmi[index];
        admissible_index[index] =  NORMALIZE_ADMISSIBLE_INDEX*Math.sqrt(temp1*temp1+temp2*temp2);
        admissible[index] = (relevance[index] >= _parms._relevance_threshold && cmi[index] >= _parms._cmi_threshold) ? 1 : 0;
      }
      int[] indices = IntStream.range(0, cmi.length).toArray();
      sort(indices, admissible_index, -1, -1);
      sortCMIRel(indices, relevance, cmi_raw, cmi, all_predictor_names, admissible_index, admissible);
    }

    private Key<Frame> setCMIRelFrame(boolean validPresent) {
      Frame cmiRelFrame = generateCMIRelevance(_model._output._all_predictor_names, _model._output._admissible, 
              _model._output._admissible_index, _model._output._relevance, _model._output._cmi, 
              _model._output._cmi_raw, _buildCore);
<<<<<<< HEAD
      _model._output._admissible_score_key = cmiRelFrame._key;
=======
      _model._output._relevance_cmi_key = cmiRelFrame._key;
>>>>>>> f344639f
      if (validPresent) {  // generate relevanceCMI frame for validation dataset
        Frame cmiRelFrameValid = generateCMIRelevance(_model._output._all_predictor_names_valid, 
                _model._output._admissible_valid, _model._output._admissible_index_valid, 
                _model._output._relevance_valid, _model._output._cmi_valid, _model._output._cmi_raw_valid, _buildCore);
<<<<<<< HEAD
        _model._output._admissible_score_key_valid = cmiRelFrameValid._key;
=======
        _model._output._relevance_cmi_key_valid = cmiRelFrameValid._key;
>>>>>>> f344639f
      }
      return cmiRelFrame._key;
    }
    
    private void cleanUpCV() {
      String[] mainModelPredNames = _model._output._all_predictor_names;
      List<String> cvNames = new ArrayList<>(Arrays.asList(_columnsCV));
      int nPred = mainModelPredNames.length;
      String[] newCVNames = new String[nPred];
      double[] cmiCV = new double[nPred];
      double[] cmiRawCV = new double[nPred];
      for (int index=0; index < nPred; index++) {
        String mainPredNames = mainModelPredNames[index];
        int cvIndex = cvNames.indexOf(mainPredNames);
        if (cvIndex >= 0) {
          newCVNames[index] = mainPredNames;
          cmiCV[index] = _cmiCV[cvIndex];
          cmiRawCV[index] = _cmiRawCV[cvIndex];
        }
      }
      _columnsCV = newCVNames.clone();
      _cmiCV = cmiCV.clone();
      _cmiRawCV = cmiRawCV.clone();
    }
    
    private Key<Frame> setCMIRelFrameCV() {
      String[] mainModelPredNames = _model._output._all_predictor_names;
      double[] mainModelRelevance = _model._output._relevance;
      double[] relevanceCV = new double[mainModelRelevance.length];
      int nPred = mainModelPredNames.length;
      double[] admissibleIndex = new double[nPred];
      double[] admissible = new double[nPred];
      
      cleanUpCV();

      // generate admissible, admissibleIndex referring to cvNames
      for (int index=0; index<nPred; index++) {
          relevanceCV[index] = mainModelRelevance[index];
          double temp1 = 1 - relevanceCV[index];
          double temp2 = 1 - _cmiCV[index];
          admissibleIndex[index] = Math.sqrt(temp1 * temp1 + temp2 * temp2)*NORMALIZE_ADMISSIBLE_INDEX;
          admissible[index] = _cmiCV[index] >= _parms._cmi_threshold && relevanceCV[index] >= _parms._relevance_threshold
                  ? 1 : 0;
      }
      int[] indices = IntStream.range(0, relevanceCV.length).toArray();
      _columnsCV = mainModelPredNames.clone();
      sort(indices, admissibleIndex, -1, -1);
      sortCMIRel(indices, relevanceCV, _cmiRawCV, _cmiCV, _columnsCV, admissibleIndex, admissible);
      Frame cmiRelFrame = generateCMIRelevance(_columnsCV, admissible, admissibleIndex, relevanceCV, _cmiCV,
              _cmiRawCV, _buildCore);
      return cmiRelFrame._key;
    }
    
    /***
     * Top level method to break down the infogram process into parts.
     *
     * I have a question here for all of you:  Instead of generating the training frame and model builders for all
     * the predictors, I break this down into several parts with each part generating _parms._nparallelism training
     * frames and model builders.  For each part, after _parms._nparallelism models are built, I extract the entropy
     * for each predictor.  Then, I move to the next part.  My question here is:  is this necessary?  I am afraid of
     * the memory consumption of spinning up so many training frames and model builders.  If this is not an issue,
     * please let me know.
     * 
     * @param validPresent true if there is a validation dataset
     */
    private void buildInfoGramsNRelevance(boolean validPresent) {
      int outerLoop = (int) Math.floor(_numModels/_parms._nparallelism); // last model is build special
      int modelCount = 0;
      int lastModelInd = _numModels - 1;
      if (outerLoop > 0) {  // build parallel models but limit it to parms._nparallelism at a time
        for (int outerInd = 0; outerInd < outerLoop; outerInd++) {
          buildModelCMINRelevance(modelCount, _parms._nparallelism, lastModelInd);
          modelCount += _parms._nparallelism;
          _job.update(_parms._nparallelism, "in the middle of building infogram models.");
        }
      }
      int leftOver = _numModels - modelCount;
      if (leftOver > 0) { // finish building the leftover models
        buildModelCMINRelevance(modelCount, leftOver, lastModelInd);
        _job.update(leftOver, " building the final set of infogram models.");
      }
      _cmi = calculateFinalCMI(_cmiRaw, _buildCore);  // scale cmi to be from 0 to 1, ignore last one
      if (validPresent)
        _cmiValid = calculateFinalCMI(_cmiRawValid, _buildCore);
    }

    /***
     * This method basically go through all the predictors and calculate the cmi associated with each predictor.  For
     * core infogram, refer to https://h2oai.atlassian.net/browse/PUBDEV-8075 section I.  For fair infogram, refer to
     * https://h2oai.atlassian.net/browse/PUBDEV-8075 section II.
     * 
     * @param modelCount : current model count to build
     * @param numModel : total number of models to build
     * @param lastModelInd : index of last model to build
     */
    private void buildModelCMINRelevance(int modelCount, int numModel, int lastModelInd) {
      boolean lastModelIndcluded = (modelCount+numModel >= lastModelInd);
      Frame[] trainingFrames = buildTrainingFrames(modelCount, numModel, lastModelInd); // generate training frame
      Model.Parameters[] modelParams = buildModelParameters(trainingFrames, _parms._infogram_algorithm_parameters,
              numModel, _parms._algorithm); // generate parameters
      ModelBuilder[] builders = ModelBuilderHelper.trainModelsParallel(buildModelBuilders(modelParams),
              numModel);      // build models in parallel
      if (lastModelIndcluded) // extract relevance here for core infogram
        extractRelevance(builders[numModel-1].get(), modelParams[numModel-1]);
      _validNonZeroNumRows = generateInfoGrams(builders, trainingFrames, modelCount, numModel); // generate infogram
    }
    
  /**
   * For core infogram, training frames are built by omitting the predictor of interest.  For fair infogram, 
   * training frames are built with protected columns plus the predictor of interest.  The very last training frame
   * for core infogram will contain all predictors.  For fair infogram, the very last training frame contains only the
   * protected columns
   *
   * @param startInd : starting index of Frame[] to build
   * @param numFrames : number of frames to build
   * @param lastModelInd : index of last frame to build
   * @return
   */
    private Frame[] buildTrainingFrames(int startInd, int numFrames,
                                        int lastModelInd) {
      Frame[] trainingFrames = new Frame[numFrames];
      Frame trainingFrame = _parms.train();
      int finalFrameInd = startInd + numFrames;
      int frameCount = 0;
      int keyIndex = findstart(_generatedFrameKeys);
      int keyLength = _generatedFrameKeys.length;
      for (int frameInd = startInd; frameInd < finalFrameInd; frameInd++) {
        trainingFrames[frameCount] = new Frame(_baseOrSensitiveFrame);
        if (_buildCore) {
          for (int vecInd = 0; vecInd < _topKPredictors.length; vecInd++) {
            if ((frameInd < lastModelInd) && (vecInd != frameInd)) // skip ith vector except last model
              trainingFrames[frameCount].add(_topKPredictors[vecInd], trainingFrame.vec(_topKPredictors[vecInd]));
            else if (frameInd == lastModelInd)// add all predictors
              trainingFrames[frameCount].add(_topKPredictors[vecInd], trainingFrame.vec(_topKPredictors[vecInd]));
          }
        } else {
          if (frameInd < lastModelInd) // add ith predictor
            trainingFrames[frameCount].prepend(_topKPredictors[frameInd], trainingFrame.vec(_topKPredictors[frameInd]));
        }
        _generatedFrameKeys[keyIndex++] = trainingFrames[frameCount]._key;
       // frameKeys.add(trainingFrames[frameCount]._key);
        //_generatedFrameKeys.add(trainingFrames[frameCount]._key);
        DKV.put(trainingFrames[frameCount++]);
      }
      return trainingFrames;
    }

  /***
   * Calculate the CMI for each predictor.  Refer to https://h2oai.atlassian.net/browse/PUBDEV-8075 section I step 2 
   * for core infogram, or section II step 3 for fair infogram 
   *
   */
  private long generateInfoGrams(ModelBuilder[] builders, Frame[] trainingFrames, int startIndex, int numModels) {
    long nonZeroRows = Long.MAX_VALUE;
<<<<<<< HEAD
=======
    List<Key<Frame>> frameKeys = new ArrayList<>();
    int keyIndex = findstart(_generatedFrameKeys);
>>>>>>> f344639f
    for (int index = 0; index < numModels; index++) {
      Model oneModel = builders[index].get();  // extract model
      int nclasses = oneModel._output.nclasses();
      Frame prediction = oneModel.score(trainingFrames[index]); // generate prediction, cmi on training frame
      prediction.add(_parms._response_column, trainingFrames[index].vec(_parms._response_column));
      Scope.track_generic(oneModel);
      if (oneModel._parms._weights_column != null && Arrays.asList(trainingFrames[index].names()).contains(oneModel._parms._weights_column))
        prediction.add(oneModel._parms._weights_column, trainingFrames[index].vec(oneModel._parms._weights_column));
<<<<<<< HEAD
      _generatedFrameKeys.add(prediction._key);
=======
      _generatedFrameKeys[keyIndex++] = prediction._key;
      //frameKeys.add(prediction._key);
     // _generatedFrameKeys.add(prediction._key);
>>>>>>> f344639f
      _cmiRaw[index+startIndex] = new hex.Infogram.EstimateCMI(prediction, nclasses).doAll(prediction)._meanCMI; // calculate raw CMI
      if (_parms.valid() != null) { // generate prediction, cmi on validation frame
        Frame validFrame = _parms.valid();
        Frame predictionValid = oneModel.score(validFrame);  // already contains the response
        predictionValid.add(_parms._response_column, validFrame.vec(_parms._response_column));
        if (oneModel._parms._weights_column != null) { // weight column names are changed if cross-validation is on
          if (Arrays.asList(validFrame.names()).contains("__internal_cv_weights__"))
            predictionValid.add(oneModel._parms._weights_column, validFrame.vec("__internal_cv_weights__"));
          else
            predictionValid.add(oneModel._parms._weights_column, validFrame.vec(oneModel._parms._weights_column));
        }
<<<<<<< HEAD
        _generatedFrameKeys.add(predictionValid._key);
=======
        _generatedFrameKeys[keyIndex++] = predictionValid._key;
       // frameKeys.add(predictionValid._key);
       // _generatedFrameKeys.add(predictionValid._key);
>>>>>>> f344639f
        EstimateCMI calCMI = new hex.Infogram.EstimateCMI(predictionValid, nclasses).doAll(predictionValid);
        _cmiRawValid[index + startIndex] = calCMI._meanCMI;
        nonZeroRows = Math.min(nonZeroRows, calCMI._nonZeroRows);
      }
    }
    return nonZeroRows;
  }
  
    /**
     * For core infogram, the last model is the one with all predictors.  In this case, the relevance is basically the
     * variable importance.  For fair infogram, the last model is the one with all the predictors minus the protected
     * columns.  Again, the relevance is the variable importance.
     */
    private void extractRelevance(Model model, Model.Parameters parms) {
      if (_buildCore) {           // full model is last one, just extract varImp
        _varImp = extractVarImp(_parms._algorithm, model);
      } else {                    // need to build model for fair info grame
        Frame fullFrame = subtractAdd2Frame(_baseOrSensitiveFrame, _parms.train(), _parms._protected_columns,
                _topKPredictors); // training frame is topKPredictors minus protected_columns
        parms._train = fullFrame._key;
        int keyIndex = findstart(_generatedFrameKeys);
        _generatedFrameKeys[keyIndex++] = fullFrame._key;
        ModelBuilder builder = ModelBuilder.make(parms);
        Model fairModel = (Model) builder.trainModel().get();
        _varImp = extractVarImp(_parms._algorithm, fairModel);
        Scope.track_generic(fairModel);
      }
    }
  }
}<|MERGE_RESOLUTION|>--- conflicted
+++ resolved
@@ -41,12 +41,7 @@
   Key<Frame> _cmiRelKey;
   Key<Frame> _cmiRelKeyValid;
   Key<Frame> _cmiRelKeyCV;
-<<<<<<< HEAD
-  List<Key<Frame>> _generatedFrameKeys; // keep track of all keys generated
-=======
-  //List<Key<Frame>> _generatedFrameKeys; // keep track of all keys generated
   Key<Frame>[] _generatedFrameKeys;
->>>>>>> f344639f
   boolean _cvDone = false;  // on when we are inside cv
   private transient InfogramModel _model;
   long _validNonZeroNumRows;
@@ -82,11 +77,7 @@
   @Override
   public void computeCrossValidation() {
     info("cross-validation", "cross-validation infogram information is stored in frame with key" +
-<<<<<<< HEAD
             " labeled as admissible_score_key_cv and the admissible features in admissible_features_cv.");
-=======
-            " labeled as relevance_cmi_key_cv and the admissible features in admissible_features_cv.");
->>>>>>> f344639f
     if (error_count() > 0) {
       throw H2OModelBuilderIllegalArgumentException.makeFromBuilder(Infogram.this);
     }
@@ -294,13 +285,8 @@
 
   private class InfogramDriver extends Driver {
       void prepareModelTrainingFrame() {
-<<<<<<< HEAD
-      _generatedFrameKeys = new ArrayList<>(); // generated infogram model plus one for safe Infogram
-      String[] eligiblePredictors = extractPredictors(_parms, _train, _foldColumnOrig);  // exclude senstive attributes if applicable
-=======
         _generatedFrameKeys = new Key[(_parms._top_n_features+1)*3+2];
         String[] eligiblePredictors = extractPredictors(_parms, _train, _foldColumnOrig);  // exclude senstive attributes if applicable
->>>>>>> f344639f
       _baseOrSensitiveFrame = extractTrainingFrame(_parms, _parms._protected_columns, 1, _parms.train().clone());
       _parms.extraModelSpecificParams(); // copy over model specific parameters to build infogram
       _topKPredictors = extractTopKPredictors(_parms, _parms.train(), eligiblePredictors, _generatedFrameKeys); // extract topK predictors
@@ -339,21 +325,13 @@
         _cmiRelKey = setCMIRelFrame(validPresent);
         _model._output.extractAdmissibleFeatures(DKV.getGet(_cmiRelKey), false, false);
         if (validPresent) {
-<<<<<<< HEAD
           _cmiRelKeyValid = _model._output._admissible_score_key_valid;
-=======
-          _cmiRelKeyValid = _model._output._relevance_cmi_key_valid;
->>>>>>> f344639f
           _model._output.extractAdmissibleFeatures(DKV.getGet(_cmiRelKeyValid), true, false);
           _model._output._validNonZeroNumRows = _validNonZeroNumRows;
         }
         if (_cvDone) {                       // CV is enabled and now we are in main model
           _cmiRelKeyCV = setCMIRelFrameCV(); // generate relevance and CMI frame from cv runs
-<<<<<<< HEAD
           _model._output._admissible_score_key_xval = _cmiRelKeyCV;
-=======
-          _model._output._relevance_cmi_key_xval = _cmiRelKeyCV;
->>>>>>> f344639f
           _model._output.extractAdmissibleFeatures(DKV.getGet(_cmiRelKeyCV), false, true);
           _parms._nfolds = _nFoldOrig;
           _parms._fold_assignment = _foldAssignmentOrig;
@@ -436,20 +414,12 @@
       Frame cmiRelFrame = generateCMIRelevance(_model._output._all_predictor_names, _model._output._admissible, 
               _model._output._admissible_index, _model._output._relevance, _model._output._cmi, 
               _model._output._cmi_raw, _buildCore);
-<<<<<<< HEAD
       _model._output._admissible_score_key = cmiRelFrame._key;
-=======
-      _model._output._relevance_cmi_key = cmiRelFrame._key;
->>>>>>> f344639f
       if (validPresent) {  // generate relevanceCMI frame for validation dataset
         Frame cmiRelFrameValid = generateCMIRelevance(_model._output._all_predictor_names_valid, 
                 _model._output._admissible_valid, _model._output._admissible_index_valid, 
                 _model._output._relevance_valid, _model._output._cmi_valid, _model._output._cmi_raw_valid, _buildCore);
-<<<<<<< HEAD
         _model._output._admissible_score_key_valid = cmiRelFrameValid._key;
-=======
-        _model._output._relevance_cmi_key_valid = cmiRelFrameValid._key;
->>>>>>> f344639f
       }
       return cmiRelFrame._key;
     }
@@ -604,11 +574,7 @@
    */
   private long generateInfoGrams(ModelBuilder[] builders, Frame[] trainingFrames, int startIndex, int numModels) {
     long nonZeroRows = Long.MAX_VALUE;
-<<<<<<< HEAD
-=======
-    List<Key<Frame>> frameKeys = new ArrayList<>();
     int keyIndex = findstart(_generatedFrameKeys);
->>>>>>> f344639f
     for (int index = 0; index < numModels; index++) {
       Model oneModel = builders[index].get();  // extract model
       int nclasses = oneModel._output.nclasses();
@@ -617,13 +583,7 @@
       Scope.track_generic(oneModel);
       if (oneModel._parms._weights_column != null && Arrays.asList(trainingFrames[index].names()).contains(oneModel._parms._weights_column))
         prediction.add(oneModel._parms._weights_column, trainingFrames[index].vec(oneModel._parms._weights_column));
-<<<<<<< HEAD
-      _generatedFrameKeys.add(prediction._key);
-=======
       _generatedFrameKeys[keyIndex++] = prediction._key;
-      //frameKeys.add(prediction._key);
-     // _generatedFrameKeys.add(prediction._key);
->>>>>>> f344639f
       _cmiRaw[index+startIndex] = new hex.Infogram.EstimateCMI(prediction, nclasses).doAll(prediction)._meanCMI; // calculate raw CMI
       if (_parms.valid() != null) { // generate prediction, cmi on validation frame
         Frame validFrame = _parms.valid();
@@ -635,13 +595,7 @@
           else
             predictionValid.add(oneModel._parms._weights_column, validFrame.vec(oneModel._parms._weights_column));
         }
-<<<<<<< HEAD
-        _generatedFrameKeys.add(predictionValid._key);
-=======
         _generatedFrameKeys[keyIndex++] = predictionValid._key;
-       // frameKeys.add(predictionValid._key);
-       // _generatedFrameKeys.add(predictionValid._key);
->>>>>>> f344639f
         EstimateCMI calCMI = new hex.Infogram.EstimateCMI(predictionValid, nclasses).doAll(predictionValid);
         _cmiRawValid[index + startIndex] = calCMI._meanCMI;
         nonZeroRows = Math.min(nonZeroRows, calCMI._nonZeroRows);
