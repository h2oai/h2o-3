package water.persist;

import com.amazonaws.AmazonClientException;
import com.amazonaws.AmazonServiceException;
import com.amazonaws.ClientConfiguration;
import com.amazonaws.Protocol;
import com.amazonaws.auth.*;
import com.amazonaws.auth.profile.ProfileCredentialsProvider;
import com.amazonaws.regions.RegionUtils;
import com.amazonaws.services.s3.AmazonS3;
import com.amazonaws.services.s3.AmazonS3Client;
import com.amazonaws.services.s3.S3ClientOptions;
import com.amazonaws.services.s3.model.*;
import hex.genmodel.utils.IOUtils;
import org.apache.log4j.Logger;
import water.*;
import water.fvec.FileVec;
import water.fvec.S3FileVec;
import water.fvec.Vec;
<<<<<<< HEAD
import water.util.ByteStreams;
import water.util.FileUtils;
import water.util.Log;
=======
import water.util.*;
>>>>>>> 8613a253

import java.io.*;
import java.net.URI;
import java.util.*;

import static water.H2O.OptArgs.SYSTEM_PROP_PREFIX;

/** Persistence backend for S3 */
public final class PersistS3 extends Persist {
  private static final Logger LOG = Logger.getLogger(PersistS3.class);

  private static final String KEY_PREFIX = "s3://";
  private static final int KEY_PREFIX_LEN = KEY_PREFIX.length();

  private static final Object _lock = new Object();
  private static volatile AmazonS3 _s3;

  // for unit testing
  static void setClient(AmazonS3 s3) {
    _s3 = s3;
  }

  public static AmazonS3 getClient() {
    if (_s3 == null) {
      String factoryClassName = System.getProperty(S3_CLIENT_FACTORY_CLASS);
      synchronized (_lock) {
        if (_s3 == null) {
          if (StringUtils.isNullOrEmpty(factoryClassName)) {
            _s3 = makeDefaultClient();
          } else {
            try {
              S3ClientFactory factory = ReflectionUtils.newInstance(factoryClassName, S3ClientFactory.class);
              _s3 = factory.newClientInstance();
            } catch (Exception e) {
              throw new RuntimeException("Unable to instantiate S3 client factory for class " + factoryClassName + ".", e);
            }
          }
          assert _s3 != null;
        }
      }
    }
    return _s3;
  }

  static AmazonS3 makeDefaultClient() {
    try {
      H2OAWSCredentialsProviderChain c = new H2OAWSCredentialsProviderChain();
      c.setReuseLastProvider(false);
      ClientConfiguration cc = s3ClientCfg();
      return configureClient(new AmazonS3Client(c, cc));
    } catch( Throwable e ) {
      e.printStackTrace();
      StringBuilder msg = new StringBuilder();
      msg.append(e.getMessage() + "\n");
      msg.append("Unable to load S3 credentials.");
      throw new RuntimeException(msg.toString(), e);
    }
  }

  /** Modified version of default credentials provider which includes H2O-specific
   * credentials provider.
   */
  public static class H2OAWSCredentialsProviderChain extends AWSCredentialsProviderChain {
    public H2OAWSCredentialsProviderChain() {
<<<<<<< HEAD
      super(
              new H2ODynamicCredentialsProvider(),
              new H2OArgCredentialsProvider(),
              new InstanceProfileCredentialsProvider(),
              new EnvironmentVariableCredentialsProvider(),
              new SystemPropertiesCredentialsProvider(),
              new ProfileCredentialsProvider()
      );
    }
  }
=======
      super(constructProviderChain());
    }
    static AWSCredentialsProvider[] constructProviderChain() {
      return constructProviderChain(System.getProperty(S3_CUSTOM_CREDENTIALS_PROVIDER_CLASS));
    }
    static AWSCredentialsProvider[] constructProviderChain(String customProviderClassName) {
      AWSCredentialsProvider[] defaultProviders = new AWSCredentialsProvider[]{
              new H2ODynamicCredentialsProvider(),
              new H2OArgCredentialsProvider(),
              new InstanceProfileCredentialsProvider(),
              new EnvironmentVariableCredentialsProvider(),
              new SystemPropertiesCredentialsProvider(),
              new ProfileCredentialsProvider()
      };
      if (customProviderClassName == null) {
        return defaultProviders;
      }
      try {
        AWSCredentialsProvider customProvider = ReflectionUtils.newInstance(
                customProviderClassName, AWSCredentialsProvider.class);
        Log.info("Added custom credentials provider (" + customProviderClassName + ") " +
                "to credentials provider chain.");
        return ArrayUtils.append(new AWSCredentialsProvider[]{customProvider}, defaultProviders);
      } catch (Exception e) {
        Log.warn("Skipping invalid credentials provider (" + customProviderClassName + ").", e);
        return defaultProviders;
      }
    }
  }  
>>>>>>> 8613a253

  /**
   * Holds basic credentials (Secret key ID + Secret access key) pair.
   */
  private static final class H2ODynamicCredentialsProvider implements AWSCredentialsProvider {

    @Override
    public AWSCredentials getCredentials() {
      final IcedS3Credentials s3Credentials = DKV.getGet(IcedS3Credentials.S3_CREDENTIALS_DKV_KEY);

      if (s3Credentials != null && s3Credentials.isAWSCredentialsAuth()) {
        return new BasicAWSCredentials(s3Credentials._secretKeyId, s3Credentials._secretAccessKey);
      } else if (s3Credentials != null && s3Credentials.isAWSSessionTokenAuth()) {
        return new BasicSessionCredentials(s3Credentials._secretKeyId, s3Credentials._secretAccessKey,
                s3Credentials._sessionToken);
      } else {
        throw new AmazonClientException("No Amazon S3 credentials set directly.");
      }
    }

    @Override
    public void refresh() {
      // No actions taken on refresh
    }
  }

  /** A simple credentials provider reading file-based credentials from given
   * command argument <code>--aws_credentials</code>.
   */
  static class H2OArgCredentialsProvider implements AWSCredentialsProvider {

    // Default location of the AWS credentials file
    public static final String DEFAULT_CREDENTIALS_LOCATION = "AwsCredentials.properties";
    
    @Override public AWSCredentials getCredentials() {
      File credentials = new File(H2O.ARGS.aws_credentials != null ? H2O.ARGS.aws_credentials : DEFAULT_CREDENTIALS_LOCATION);
      try {
        return new PropertiesCredentials(credentials);
      } catch (IOException e) {
        LOG.debug(
            "Unable to load AWS credentials from file " + credentials + 
                "; exists? " + credentials.exists() + ", canRead? " + credentials.canRead() + 
                ", size=" + credentials.length() + "; problem: " + e.getMessage());
        throw new AmazonClientException(
            "PersistS3. Unable to load AWS credentials from file " + credentials + ": " + e.getMessage());
      }
    }

    @Override public void refresh() {}

    @Override
    public String toString() {
      return getClass().getSimpleName();
    }
  }

  @Override
  public boolean exists(String path) {
    String[] bk = decodePath(path);
    ObjectListing objects = getClient().listObjects(bk[0], bk[1]);
    return !objects.getObjectSummaries().isEmpty();
  }

  @Override
  public InputStream open(String path) {
    String[] bk = decodePath(path);
    GetObjectRequest r = new GetObjectRequest(bk[0], bk[1]);
    S3Object s3obj = getClient().getObject(r);
    return s3obj.getObjectContent();
  }

  @Override
  public OutputStream create(String path, boolean overwrite) {
    String[] bk = decodePath(path);
    final File tmpFile;
    try {
      tmpFile = File.createTempFile("h2o-export", ".bin");
      tmpFile.deleteOnExit();
    } catch (IOException e) {
      throw new RuntimeException("Failed to create temporary file for S3 object upload", e);
    }
    Runnable callback = new PutObjectCallback(getClient(), tmpFile, true, bk[0], bk[1]);
    try {
      return new CallbackFileOutputStream(tmpFile, callback);
    } catch (FileNotFoundException e) {
      throw new RuntimeException(e); // should never happen
    }
  }
  
  static class PutObjectCallback implements Runnable {
    private final AmazonS3 _client;
    private final File _file;
    private final boolean _deleteOnDone;
    private final String _bucketName;
    private final String _key;

    public PutObjectCallback(AmazonS3 client, File file, boolean deleteOnDone, String bucketName, String key) {
      _client = client;
      _file = file;
      _deleteOnDone = deleteOnDone;
      _bucketName = bucketName;
      _key = key;
    }

    @Override
    public void run() {
      try {
        PutObjectRequest request = new PutObjectRequest(_bucketName, _key, _file);
        PutObjectResult result = _client.putObject(request);
        Log.info("Object `" + _key + "` uploaded to bucket `" + _bucketName + "`, ETag=`" + result.getETag() + "`.");
      } finally {
        if (_deleteOnDone) {
          boolean deleted = _file.delete();
          if (!deleted) {
            LOG.warn("Temporary file `" + _file.getAbsolutePath() + "` was not deleted. Please delete manually.");
          }
        }
      }
    }
  } 

  static class CallbackFileOutputStream extends FileOutputStream {
    private final Object closeLock = new Object();
    private volatile boolean closed = false;
    private final Runnable callback;
    
    public CallbackFileOutputStream(File file, Runnable callback) throws FileNotFoundException {
      super(file);
      this.callback = callback;
    }

    @Override
    public void close() throws IOException {
      synchronized (closeLock) {
        if (closed) {
          super.close();
          return; // run callback only once
        }
        closed = true;
      }
      callback.run();
    }
  }

  public static Key loadKey(ObjectListing listing, S3ObjectSummary obj) throws IOException {
    // Note: Some of S3 implementations does not fill bucketName of returned object (for example, Minio).
    // So guess it based on returned ObjectListing
    String bucketName = obj.getBucketName() == null ? listing.getBucketName() : obj.getBucketName();
    return S3FileVec.make(encodePath(bucketName, obj.getKey()),obj.getSize());
  }


  private static void processListing(ObjectListing listing, String pattern, ArrayList<String> succ, ArrayList<String> fail, boolean doImport) {
    if( pattern != null && pattern.isEmpty()) pattern = null;
    for( S3ObjectSummary obj : listing.getObjectSummaries() ) {
      if (obj.getKey().endsWith("/")) continue;
      if (pattern != null && !obj.getKey().matches(pattern)) continue;
      try {
        if (doImport) {
          Key k = loadKey(listing, obj);
          succ.add(k.toString());
        } else {
          succ.add(obj.getKey());
        }
      } catch( IOException e ) {
        fail.add(obj.getKey());
      }
    }
  }
  public void importFiles(String path, String pattern, ArrayList<String> files, ArrayList<String> keys, ArrayList<String> fails, ArrayList<String> dels) {
    LOG.info("ImportS3 processing (" + path + ")");
    // List of processed files
    AmazonS3 s3 = getClient();
    String [] parts = decodePath(path);
    ObjectListing currentList = s3.listObjects(parts[0], parts[1]);
    processListing(currentList, pattern, files, fails, true);
    while(currentList.isTruncated()){
      currentList = s3.listNextBatchOfObjects(currentList);
      processListing(currentList, pattern, files, fails, true);
    }
    keys.addAll(files);
    // write barrier was here : DKV.write_barrier();
  }

  // file implementation -------------------------------------------------------

  // Read up to 'len' bytes of Value. Value should already be persisted to
  // disk. A racing delete can trigger a failure where we get a null return,
  // but no crash (although one could argue that a racing load&delete is a bug
  // no matter what).
  @Override public byte[] load(Value v) {
    long start_io_ms = System.currentTimeMillis();
    byte[] b = MemoryManager.malloc1(v._max);
    Key k = v._key;
    long skip = 0;
    // Skip offset based on chunk number
    if(k._kb[0] == Key.CHK)
      skip = FileVec.chunkOffset(k); // The offset
    // Too complicate matters, S3 likes to reset connections when H2O hits it
    // too hard.  We "fix" this by just trying again, assuming we're getting
    // hit with a bogus resource limit (H2O doing a parse looks like a DDOS to
    // Amazon S3).
    S3ObjectInputStream s = null;

    while( true ) {             // Loop, in case we get premature EOF's
      try {
        long start_ns = System.nanoTime(); // Blocking i/o call timing - without counting repeats
        s = getObjectForKey(k, skip, v._max).getObjectContent();
        ByteStreams.readFully(s, b); // delegate work to Google (it reads the byte buffer in a cycle as we did)
        assert v.isPersisted();
//        TimeLine.record_IOclose(start_ns, start_io_ms, 1/* read */, v._max, Value.S3);
        return b;
        // Explicitly ignore the following exceptions but
        // fail on the rest IOExceptions
      } catch( IOException e ) {
        ignoreAndWait(e);
      } finally {
        try {
          if( s != null ) s.close();
        } catch( IOException e ) {}
      }
    }
  }

  private static void ignoreAndWait(final Exception e) {
    LOG.debug("Hit the S3 reset problem, waiting and retrying...", e);
    try {
      Thread.sleep(500);
    } catch( InterruptedException ie ) {}
  }

  // Store Value v to disk.
  @Override public void store(Value v) {
    if( !v._key.home() ) return;
    throw H2O.unimpl();         // VA only
  }

  /**
   * Creates the key for given S3 bucket and key. Returns the H2O key, or null if the key cannot be
   * created.
   *
   * @param bucket
   *          Bucket name
   * @param key
   *          Key name (S3)
   * @return H2O key pointing to the given bucket and key.
   */
  public static Key encodeKey(String bucket, String key) {
    Key res = encodeKeyImpl(bucket, key);
//    assert checkBijection(res, bucket, key);
    return res;
  }

  /**
   * Decodes the given H2O key to the S3 bucket and key name. Returns the array of two strings,
   * first one is the bucket name and second one is the key name.
   *
   * @param k
   *          Key to be decoded.
   * @return Pair (array) of bucket name and key name.
   */
  public static String[] decodeKey(Key k) {
    return decodeKeyImpl(k);
//    assert checkBijection(k, res[0], res[1]);
//    return res;
  }

//  private static boolean checkBijection(Key k, String bucket, String key) {
//    Key en = encodeKeyImpl(bucket, key);
//    String[] de = decodeKeyImpl(k);
//    boolean res = Arrays.equals(k._kb, en._kb) && bucket.equals(de[0]) && key.equals(de[1]);
//    assert res : "Bijection failure:" + "\n\tKey 1:" + k + "\n\tKey 2:" + en + "\n\tBkt 1:" + bucket + "\n\tBkt 2:"
//        + de[0] + "\n\tStr 1:" + key + "\n\tStr 2:" + de[1] + "";
//    return res;
//  }

  private static String encodePath(String bucket, String key){
    return KEY_PREFIX + bucket + '/' + key;
  }
  private static Key encodeKeyImpl(String bucket, String key) {
    return Key.make(KEY_PREFIX + bucket + '/' + key);
  }

  /**
   * Decompose S3 name into bucket name and key name
   *
   * @param s generic s3 path (e.g., "s3://bucketname/my/directory/file.ext")
   * @return array of { bucket name, key }
   */
  private static String [] decodePath(String s) {
    assert s.startsWith(KEY_PREFIX) && s.indexOf('/') >= 0 : "Attempting to decode non s3 key: " + s;
    s = s.substring(KEY_PREFIX_LEN);
    int dlm = s.indexOf('/');
    if(dlm < 0) return new String[]{s,null};
    String bucket = s.substring(0, dlm);
    String key = s.substring(dlm + 1);
    return new String[] { bucket, key };
  }
  private static String[] decodeKeyImpl(Key k) {
    String s = new String((k._kb[0] == Key.CHK)?Arrays.copyOfRange(k._kb, Vec.KEY_PREFIX_LEN, k._kb.length):k._kb);
    return decodePath(s);
  }

  // Gets the S3 object associated with the key that can read length bytes from offset
  private static S3Object getObjectForKey(Key k, long offset, long length) throws IOException {
    String[] bk = decodeKey(k);
    GetObjectRequest r = new GetObjectRequest(bk[0], bk[1]);
    r.setRange(offset, offset + length - 1); // Range is *inclusive* according to docs???
    return getClient().getObject(r);
  }

  // Gets the object metadata associated with given key.
  private static ObjectMetadata getObjectMetadataForKey(Key k) {
    String[] bk = decodeKey(k);
    assert (bk.length == 2);
    return getClient().getObjectMetadata(bk[0], bk[1]);
  }

  /** S3 socket timeout property name */
  public final static String S3_SOCKET_TIMEOUT_PROP = SYSTEM_PROP_PREFIX + "persist.s3.socketTimeout";
  /** S3 connection timeout property name */
  public final static String S3_CONNECTION_TIMEOUT_PROP = SYSTEM_PROP_PREFIX + "persist.s3.connectionTimeout";
  /** S3 maximal error retry number */
  public final static String S3_MAX_ERROR_RETRY_PROP = SYSTEM_PROP_PREFIX + "persist.s3.maxErrorRetry";
  /** S3 maximal http connections */
  public final static String S3_MAX_HTTP_CONNECTIONS_PROP = SYSTEM_PROP_PREFIX + "persist.s3.maxHttpConnections";
  /** S3 force HTTP traffic */
  public final static String S3_FORCE_HTTP = SYSTEM_PROP_PREFIX + "persist.s3.force.http";
  /** S3 end-point, for example: "https://localhost:9000 */
  public final static String S3_END_POINT = SYSTEM_PROP_PREFIX + "persist.s3.endPoint";
  /** S3 region, for example "us-east-1",
   * see {@link com.amazonaws.regions.Region#getRegion(com.amazonaws.regions.Regions)} for region list */
  public final static String S3_REGION = SYSTEM_PROP_PREFIX + "persist.s3.region";
  /** Enable S3 path style access via setting the property to true.
   * See: {@link com.amazonaws.services.s3.S3ClientOptions#setPathStyleAccess(boolean)} */
  public final static String S3_ENABLE_PATH_STYLE = SYSTEM_PROP_PREFIX + "persist.s3.enable.path.style";
  /** Specify custom credentials provider implementation */
  public final static String S3_CUSTOM_CREDENTIALS_PROVIDER_CLASS = SYSTEM_PROP_PREFIX + "persist.s3.customCredentialsProviderClass";
  /** Specify class name of S3ClientFactory implementation */
  public final static String S3_CLIENT_FACTORY_CLASS = SYSTEM_PROP_PREFIX + "persist.s3.clientFactoryClass";


  static ClientConfiguration s3ClientCfg() {
    ClientConfiguration cfg = new ClientConfiguration();
    Properties prop = System.getProperties();
    if (prop.containsKey(S3_SOCKET_TIMEOUT_PROP)) cfg.setSocketTimeout(Integer.getInteger(S3_SOCKET_TIMEOUT_PROP));
    if (prop.containsKey(S3_CONNECTION_TIMEOUT_PROP)) cfg.setConnectionTimeout(Integer.getInteger(S3_CONNECTION_TIMEOUT_PROP));
    if (prop.containsKey(S3_MAX_ERROR_RETRY_PROP)) cfg.setMaxErrorRetry(Integer.getInteger(S3_MAX_ERROR_RETRY_PROP));
    if (prop.containsKey(S3_MAX_HTTP_CONNECTIONS_PROP)) cfg.setMaxConnections(Integer.getInteger(S3_MAX_HTTP_CONNECTIONS_PROP));
    if (prop.containsKey(S3_FORCE_HTTP)) cfg.setProtocol(Protocol.HTTP);

    return cfg;
  }

  static  AmazonS3Client configureClient(AmazonS3Client s3Client) {
    if (System.getProperty(S3_REGION) != null) {
      String region = System.getProperty(S3_REGION);
      LOG.debug(String.format("S3 region specified: %s", region) );
      s3Client.setRegion(RegionUtils.getRegion(region));
    }
    // Region overrides end-point settings
    if (System.getProperty(S3_END_POINT) != null) {
      String endPoint = System.getProperty(S3_END_POINT);
      LOG.debug(String.format("S3 endpoint specified: %s", endPoint));
      s3Client.setEndpoint(endPoint);
    }
    if (System.getProperty(S3_ENABLE_PATH_STYLE) != null && Boolean.parseBoolean(System.getProperty(S3_ENABLE_PATH_STYLE))) {
      LOG.debug("S3 path style access enabled");
      S3ClientOptions sco = S3ClientOptions.builder()
              .setPathStyleAccess(true)
              .build();
      s3Client.setS3ClientOptions(sco);
    }
    return s3Client;
  }

  @Override public void delete(Value v) {
    throw new UnsupportedOperationException();
  }

  @Override
  public Key uriToKey(URI uri) throws IOException {
    AmazonS3 s3 = getClient();
    // Decompose URI into bucket, key
    String [] parts = decodePath(uri.toString());
    try {
      ObjectMetadata om = s3.getObjectMetadata(parts[0], parts[1]);
      // Voila: create S3 specific key pointing to the file
      return S3FileVec.make(encodePath(parts[0], parts[1]), om.getContentLength());
    } catch (AmazonServiceException e) {
      if (e.getErrorCode().contains("404")) {
        throw new IOException(e);
      } else {
        LOG.error("AWS failed for " + Arrays.toString(parts) + ": " + e.getMessage());
        throw e;
      }
    }
  }

  @Override
  public void cleanUp() { throw H2O.unimpl(); /** user-mode swapping not implemented */}

  static class Cache {
    long _lastUpdated = 0;
    long _timeoutMillis = 5*60*1000;
    String [] _cache = new String[0];

    public boolean containsKey(String k) { return Arrays.binarySearch(_cache,k) >= 0;}
    protected String [] update(){
      LOG.debug("Renewing S3 bucket cache.");
      List<Bucket> l = getClient().listBuckets();
      String [] cache = new String[l.size()];
      int i = 0;
      for (Bucket b : l) cache[i++] = b.getName();
      Arrays.sort(cache);
      return _cache = cache;
    }


    protected String wrapKey(String s) {return "s3://" + s;}

    public ArrayList<String> fetch(String filter, int limit) {
      String [] cache = _cache;
      if(System.currentTimeMillis() > _lastUpdated + _timeoutMillis) {
        cache = update();
        _lastUpdated = System.currentTimeMillis();
      }
      ArrayList<String> res = new ArrayList<>();
      int i = Arrays.binarySearch(cache, filter);
      if (i < 0) i = -i - 1;
      while (i < cache.length && cache[i].startsWith(filter) && (limit < 0 || res.size() < limit))
        res.add(wrapKey(cache[i++]));
      return res;
    }
  }

  private static class KeyCache extends Cache {

    private final String _keyPrefix;
    private final String _bucket;
    public KeyCache(String bucket){
      _bucket = bucket;
      _keyPrefix = super.wrapKey(bucket) + "/";
    }

    @Override
    protected String [] update(){
      LOG.debug("Renewing S3 cache.");
      AmazonS3 s3 = getClient();
      ObjectListing currentList = s3.listObjects(_bucket,"");
      ArrayList<String> res = new ArrayList<>();
      processListing(currentList, null, res, null, false);
      while(currentList.isTruncated()){
        currentList = s3.listNextBatchOfObjects(currentList);
        processListing(currentList, null, res, null, false);
      }
      Collections.sort(res);
      return _cache = res.toArray(new String[res.size()]);
    }
    @Override
    protected String wrapKey(String s) {
      return _keyPrefix + s;
    }
  }


  static volatile Cache _bucketCache = new Cache();
  static volatile HashMap<String, KeyCache> _keyCaches = new HashMap<>();
  @Override
  public List<String> calcTypeaheadMatches(String filter, int limit) {
    String [] parts = decodePath(filter);
    if(parts[1] != null) { // bucket and key prefix
      if(_keyCaches.get(parts[0]) == null) {
        if(!getClient().doesBucketExist(parts[0]))
          return new ArrayList<>();
        _keyCaches.put(parts[0], new KeyCache(parts[0]));
      }
      return _keyCaches.get(parts[0]).fetch(parts[1],limit);
    } else { // no key, only bucket prefix
      return _bucketCache.fetch(parts[0],limit);
    }
  }
}<|MERGE_RESOLUTION|>--- conflicted
+++ resolved
@@ -11,19 +11,16 @@
 import com.amazonaws.services.s3.AmazonS3Client;
 import com.amazonaws.services.s3.S3ClientOptions;
 import com.amazonaws.services.s3.model.*;
-import hex.genmodel.utils.IOUtils;
 import org.apache.log4j.Logger;
 import water.*;
 import water.fvec.FileVec;
 import water.fvec.S3FileVec;
 import water.fvec.Vec;
-<<<<<<< HEAD
 import water.util.ByteStreams;
-import water.util.FileUtils;
+import water.util.StringUtils;
+import water.util.ReflectionUtils;
+import water.util.ArrayUtils;
 import water.util.Log;
-=======
-import water.util.*;
->>>>>>> 8613a253
 
 import java.io.*;
 import java.net.URI;
@@ -76,10 +73,8 @@
       return configureClient(new AmazonS3Client(c, cc));
     } catch( Throwable e ) {
       e.printStackTrace();
-      StringBuilder msg = new StringBuilder();
-      msg.append(e.getMessage() + "\n");
-      msg.append("Unable to load S3 credentials.");
-      throw new RuntimeException(msg.toString(), e);
+      String msg = e.getMessage() + "\n" + "Unable to load S3 credentials.";
+      throw new RuntimeException(msg, e);
     }
   }
 
@@ -88,18 +83,6 @@
    */
   public static class H2OAWSCredentialsProviderChain extends AWSCredentialsProviderChain {
     public H2OAWSCredentialsProviderChain() {
-<<<<<<< HEAD
-      super(
-              new H2ODynamicCredentialsProvider(),
-              new H2OArgCredentialsProvider(),
-              new InstanceProfileCredentialsProvider(),
-              new EnvironmentVariableCredentialsProvider(),
-              new SystemPropertiesCredentialsProvider(),
-              new ProfileCredentialsProvider()
-      );
-    }
-  }
-=======
       super(constructProviderChain());
     }
     static AWSCredentialsProvider[] constructProviderChain() {
@@ -129,7 +112,6 @@
       }
     }
   }  
->>>>>>> 8613a253
 
   /**
    * Holds basic credentials (Secret key ID + Secret access key) pair.
