--- conflicted
+++ resolved
@@ -132,15 +132,12 @@
             enum_values.remove(u'quasibinomial')
         if (pname==u'distribution') and (not(algo==u'glm')):    # ordinal only in glm
             enum_values.remove(u'ordinal')
-<<<<<<< HEAD
         if (pname==u'distribution') and (not(algo==u'gbm')):    # custom only in gbm
             enum_values.remove(u'custom')
-=======
         if (pname==u'stopping_metric') and (not(algo==u'isolationforest')):    # anomaly_score only in Isolation Forest
             enum_values.remove(u'anomaly_score')
         if (pname == u'stopping_metric') and (algo == u'isolationforest'):
             enum_values = [u'AUTO', u'anomaly_score']
->>>>>>> 693618b4
         if pname in reserved_words: pname += "_"
         param_names.append(pname)
         param["pname"] = pname
