options = dict(
    verbose=True,
    model_extensions=[
        'h2o.model.extensions.ScoringHistoryTrees',
        'h2o.model.extensions.VariableImportance',
        'h2o.model.extensions.FeatureInteraction',
        'h2o.model.extensions.Trees',
        'h2o.model.extensions.SupervisedTrees',
        'h2o.model.extensions.HStatistic',
        'h2o.model.extensions.Contributions',
<<<<<<< HEAD
        'h2o.model.extensions.Fairness',
=======
        'h2o.model.extensions.RowToTreeAssignment',
>>>>>>> fb295a39
    ],
)


def update_param(name, param):
    if name == 'distribution':
        param['values'].remove('ordinal')
        return param
    return None  # param untouched


doc = dict(
    __class__="""
Builds gradient boosted trees on a parsed data set, for regression or classification.
The default distribution function will guess the model type based on the response column type.
Otherwise, the response column must be an enum for "bernoulli" or "multinomial", and numeric
for all other distributions.
"""
)

examples = dict(
    training_frame="""
>>> cars = h2o.import_file("https://s3.amazonaws.com/h2o-public-test-data/smalldata/junit/cars_20mpg.csv")
>>> cars["economy_20mpg"] = cars["economy_20mpg"].asfactor()
>>> predictors = ["displacement","power","weight","acceleration","year"]
>>> response = "economy_20mpg"
>>> train, valid = cars.split_frame(ratios=[.8], seed=1234)
>>> cars_gbm = H2OGradientBoostingEstimator(seed=1234)
>>> cars_gbm.train(x=predictors,
...                y=response,
...                training_frame=train,
...                validation_frame=valid)
>>> cars_gbm.auc(valid=True)
""",
    validation_frame="""
>>> cars = h2o.import_file("https://s3.amazonaws.com/h2o-public-test-data/smalldata/junit/cars_20mpg.csv")
>>> cars["economy_20mpg"] = cars["economy_20mpg"].asfactor()
>>> predictors = ["displacement","power","weight","acceleration","year"]
>>> response = "economy_20mpg"
>>> train, valid = cars.split_frame(ratios=[.8], seed=1234)
>>> cars_gbm = H2OGradientBoostingEstimator(seed=1234)
>>> cars_gbm.train(x=predictors,
...                y=response,
...                training_frame=train,
...                validation_frame=valid)
>>> cars_gbm.auc(valid=True)
""",
    nfolds="""
>>> cars = h2o.import_file("https://s3.amazonaws.com/h2o-public-test-data/smalldata/junit/cars_20mpg.csv")
>>> cars["economy_20mpg"] = cars["economy_20mpg"].asfactor()
>>> predictors = ["displacement","power","weight","acceleration","year"]
>>> response = "economy_20mpg"
>>> folds = 5
>>> cars_gbm = H2OGradientBoostingEstimator(nfolds=folds,
...                                         seed=1234
>>> cars_gbm.train(x=predictors,
...                y=response,
...                training_frame=cars)
>>> cars_gbm.auc()
""",
   keep_cross_validation_models="""
>>> cars = h2o.import_file("https://s3.amazonaws.com/h2o-public-test-data/smalldata/junit/cars_20mpg.csv")
>>> cars["economy_20mpg"] = cars["economy_20mpg"].asfactor()
>>> predictors = ["displacement","power","weight","acceleration","year"]
>>> response = "economy_20mpg"
>>> folds = 5
>>> train, valid = cars.split_frame(ratios=[.8], seed=1234)
>>> cars_gbm = H2OGradientBoostingEstimator(keep_cross_validation_models=True,
...                                         nfolds=5,
...                                         seed=1234)
>>> cars_gbm.train(x=predictors,
...                y=response,
...                training_frame=train,
...                validation_frame=valid)
>>> cars_gbm.auc()
""",
    keep_cross_validation_predictions="""
>>> cars = h2o.import_file("https://s3.amazonaws.com/h2o-public-test-data/smalldata/junit/cars_20mpg.csv")
>>> cars["economy_20mpg"] = cars["economy_20mpg"].asfactor()
>>> predictors = ["displacement","power","weight","acceleration","year"]
>>> response = "economy_20mpg"
>>> folds = 5
>>> train, valid = cars.split_frame(ratios=[.8], seed=1234)
>>> cars_gbm = H2OGradientBoostingEstimator(keep_cross_validation_predictions=True,
...                                         nfolds=5,
...                                         seed=1234)
>>> cars_gbm.train(x=predictors,
...                y=response,
...                training_frame=train,
...                validation_frame=valid)
>>> cars_gbm.auc()
""",
    keep_cross_validation_fold_assignment="""
>>> cars = h2o.import_file("https://s3.amazonaws.com/h2o-public-test-data/smalldata/junit/cars_20mpg.csv")
>>> cars["economy_20mpg"] = cars["economy_20mpg"].asfactor()
>>> predictors = ["displacement","power","weight","acceleration","year"]
>>> response = "economy_20mpg"
>>> folds = 5
>>> train, valid = cars.split_frame(ratios=[.8], seed=1234)
>>> cars_gbm = H2OGradientBoostingEstimator(keep_cross_validation_fold_assignment=True,
...                                         nfolds=5,
...                                         seed=1234)
>>> cars_gbm.train(x=predictors,
...                y=response,
...                training_frame=train,
...                validation_frame=valid)
>>> cars_gbm.auc()
""",
    score_each_iteration="""
>>> cars = h2o.import_file("https://s3.amazonaws.com/h2o-public-test-data/smalldata/junit/cars_20mpg.csv")
>>> cars["economy_20mpg"] = cars["economy_20mpg"].asfactor()
>>> predictors = ["displacement","power","weight","acceleration","year"]
>>> response = "economy_20mpg"
>>> train, valid = cars.split_frame(ratios=[.8],
...                                 seed=1234)
>>> cars_gbm = H2OGradientBoostingEstimator(score_each_iteration=True,
...                                         ntrees=55,
...                                         seed=1234)
>>> cars_gbm.train(x=predictors,
...                y=response,
...                training_frame=train,
...                validation_frame=valid)
>>> cars_gbm.scoring_history()
""",
    score_tree_interval="""
>>> cars = h2o.import_file("https://s3.amazonaws.com/h2o-public-test-data/smalldata/junit/cars_20mpg.csv")
>>> cars["economy_20mpg"] = cars["economy_20mpg"].asfactor()
>>> predictors = ["displacement","power","weight","acceleration","year"]
>>> response = "economy_20mpg"
>>> train, valid = cars.split_frame(ratios=[.8],
...                                 seed=1234)
>>> cars_gbm = H2OGradientBoostingEstimator(score_tree_interval=True,
...                                         ntrees=55,
...                                         seed=1234)
>>> cars_gbm.train(x=predictors,
...                y=response,
...                training_frame=train,
...                validation_frame=valid)
>>> cars_gbm.scoring_history()
""",
    fold_assignment="""
>>> cars = h2o.import_file("https://s3.amazonaws.com/h2o-public-test-data/smalldata/junit/cars_20mpg.csv")
>>> cars["economy_20mpg"] = cars["economy_20mpg"].asfactor()
>>> predictors = ["displacement","power","weight","acceleration","year"]
>>> response = "economy_20mpg"
>>> assignment_type = "Random"
>>> cars_gbm = H2OGradientBoostingEstimator(fold_assignment=assignment_type,
...                                         nfolds=5,
...                                         seed=1234)
>>> cars_gbm.train(x=predictors, y=response, training_frame=cars)
>>> cars_gbm.auc(xval=True)
""",
    fold_column="""
>>> cars = h2o.import_file("https://s3.amazonaws.com/h2o-public-test-data/smalldata/junit/cars_20mpg.csv")
>>> cars["economy_20mpg"] = cars["economy_20mpg"].asfactor()
>>> predictors = ["displacement","power","weight","acceleration","year"]
>>> response = "economy_20mpg"
>>> fold_numbers = cars.kfold_column(n_folds=5,
...                                  seed=1234)
>>> fold_numbers.set_names(["fold_numbers"])
>>> cars = cars.cbind(fold_numbers)
>>> cars_gbm = H2OGradientBoostingEstimator(seed=1234)
>>> cars_gbm.train(x=predictors,
...                y=response,
...                training_frame=cars,
...                fold_column="fold_numbers")
>>> cars_gbm.auc(xval=True)
""",
    ignore_const_cols="""
>>> cars = h2o.import_file("https://s3.amazonaws.com/h2o-public-test-data/smalldata/junit/cars_20mpg.csv")
>>> cars["economy_20mpg"] = cars["economy_20mpg"].asfactor()
>>> predictors = ["displacement","power","weight","acceleration","year"]
>>> response = "economy_20mpg"
>>> cars["const_1"] = 6
>>> cars["const_2"] = 7
>>> train, valid = cars.split_frame(ratios=[.8], seed=1234)
>>> cars_gbm = H2OGradientBoostingEstimator(seed=1234,
...                                         ignore_const_cols=True)
>>> cars_gbm.train(x=predictors,
...                y=response,
...                training_frame=train,
...                validation_frame=valid)
>>> cars_gbm.auc(valid=True)
""",
    offset_column="""
>>> boston = h2o.import_file("https://s3.amazonaws.com/h2o-public-test-data/smalldata/gbm_test/BostonHousing.csv")
>>> predictors = boston.columns[:-1]
>>> response = "medv"
>>> boston['chas'] = boston['chas'].asfactor()
>>> boston["offset"] = boston["medv"].log()
>>> train, valid = boston.split_frame(ratios=[.8], seed=1234)
>>> boston_gbm = H2OGradientBoostingEstimator(offset_column="offset",
...                                           seed=1234)
>>> boston_gbm.train(x=predictors,
...                  y=response,
...                  training_frame=train,
...                  validation_frame=valid)
>>> boston_gbm.mse(valid=True)
""",
    weights_column="""
>>> cars = h2o.import_file("https://s3.amazonaws.com/h2o-public-test-data/smalldata/junit/cars_20mpg.csv")
>>> cars["economy_20mpg"] = cars["economy_20mpg"].asfactor()
>>> predictors = ["displacement","power","weight","acceleration","year"]
>>> response = "economy_20mpg"
>>> train, valid = cars.split_frame(ratios=[.8], seed=1234)
>>> cars_gbm = H2OGradientBoostingEstimator(seed=1234)
>>> cars_gbm.train(x=predictors,
...                y=response,
...                training_frame=train,
...                validation_frame=valid,
...                weights_column="weight")
>>> cars_gbm.auc(valid=True)
""",
    balance_classes="""
>>> covtype = h2o.import_file("https://s3.amazonaws.com/h2o-public-test-data/smalldata/covtype/covtype.20k.data")
>>> covtype[54] = covtype[54].asfactor()
>>> predictors = covtype.columns[0:54]
>>> response = 'C55'
>>> train, valid = covtype.split_frame(ratios=[.8], seed=1234)
>>> cov_gbm = H2OGradientBoostingEstimator(balance_classes=True,
...                                        seed=1234)
>>> cov_gbm.train(x=predictors,
...               y=response,
...               training_frame=train,
...               validation_frame=valid)
>>> cov_gbm.logloss(valid=True)
""",
    class_sampling_factors="""
>>> covtype = h2o.import_file("https://s3.amazonaws.com/h2o-public-test-data/smalldata/covtype/covtype.20k.data")
>>> covtype[54] = covtype[54].asfactor()
>>> predictors = covtype.columns[0:54]
>>> response = 'C55'
>>> train, valid = covtype.split_frame(ratios=[.8], seed=1234)
>>> sample_factors = [1., 0.5, 1., 1., 1., 1., 1.]
>>> cov_gbm = H2OGradientBoostingEstimator(balance_classes=True,
...                                        class_sampling_factors=sample_factors,
...                                        seed=1234)
>>> cov_gbm.train(x=predictors,
...               y=response,
...               training_frame=train,
...               validation_frame=valid)
>>> cov_gbm.logloss(valid=True)
""",
    max_after_balance_size="""
>>> covtype = h2o.import_file("https://s3.amazonaws.com/h2o-public-test-data/smalldata/covtype/covtype.20k.data")
>>> covtype[54] = covtype[54].asfactor()
>>> predictors = covtype.columns[0:54]
>>> response = 'C55'
>>> train, valid = covtype.split_frame(ratios=[.8], seed=1234)
>>> max = .85
>>> cov_gbm = H2OGradientBoostingEstimator(balance_classes=True,
...                                        max_after_balance_size=max,
...                                        seed=1234)
>>> cov_gbm.train(x=predictors,
...               y=response,
...               training_frame=train,
...               validation_frame=valid)
>>> cov_gbm.logloss(valid=True)
""",
    ntrees="""
>>> titanic = h2o.import_file("https://s3.amazonaws.com/h2o-public-test-data/smalldata/gbm_test/titanic.csv")
>>> titanic['survived'] = titanic['survived'].asfactor()
>>> predictors = titanic.columns
>>> del predictors[1:3]
>>> response = 'survived'
>>> train, valid = titanic.split_frame(ratios=[.8], seed=1234)
>>> tree_num = [20, 50, 80, 110, 140, 170, 200]
>>> label = ["20", "50", "80", "110", "140", "170", "200"]
>>> for key, num in enumerate(tree_num):
...     titanic_gbm = H2OGradientBoostingEstimator(ntrees=num,
...                                                seed=1234)
...     titanic_gbm.train(x=predictors,
...                       y=response,
...                       training_frame=train,
...                       validation_frame=valid)
...     print(label[key], 'training score', titanic_gbm.auc(train=True))
...     print(label[key], 'validation score', titanic_gbm.auc(valid=True))
""",
    max_depth="""
>>> cars = h2o.import_file("https://s3.amazonaws.com/h2o-public-test-data/smalldata/junit/cars_20mpg.csv")
>>> cars["economy_20mpg"] = cars["economy_20mpg"].asfactor()
>>> predictors = ["displacement","power","weight","acceleration","year"]
>>> response = "economy_20mpg"
>>> train, valid = cars.split_frame(ratios=[.8], seed=1234)
>>> cars_gbm = H2OGradientBoostingEstimator(ntrees=100,
...                                         max_depth=2,
...                                         seed=1234)
>>> cars_gbm.train(x=predictors,
...                y=response,
...                training_frame=train,
...                validation_frame=valid)
>>> cars_gbm.auc(valid=True)
""",
    min_rows="""
>>> cars = h2o.import_file("https://s3.amazonaws.com/h2o-public-test-data/smalldata/junit/cars_20mpg.csv")
>>> cars["economy_20mpg"] = cars["economy_20mpg"].asfactor()
>>> predictors = ["displacement","power","weight","acceleration","year"]
>>> response = "economy_20mpg"
>>> train, valid = cars.split_frame(ratios=[.8], seed=1234)
>>> cars_gbm = H2OGradientBoostingEstimator(min_rows=16,
...                                         seed=1234)
>>> cars_gbm.train(x=predictors,
...                y=response,
...                training_frame=train,
...                validation_frame=valid)
>>> cars_gbm.auc(valid=True)
""",
    nbins="""
>>> eeg = h2o.import_file("https://h2o-public-test-data.s3.amazonaws.com/smalldata/eeg/eeg_eyestate.csv")
>>> eeg['eyeDetection'] = eeg['eyeDetection'].asfactor()
>>> predictors = eeg.columns[:-1]
>>> response = 'eyeDetection'
>>> train, valid = eeg.split_frame(ratios=[.8], seed=1234)
>>> bin_num = [16, 32, 64, 128, 256, 512]
>>> label = ["16", "32", "64", "128", "256", "512"]
>>> for key, num in enumerate(bin_num):
...     eeg_gbm = H2OGradientBoostingEstimator(nbins=num, seed=1234)
...     eeg_gbm.train(x=predictors,
...                   y=response,
...                   training_frame=train,
...                   validation_frame=valid)
...     print(label[key], 'training score', eeg_gbm.auc(train=True)) 
...     print(label[key], 'validation score', eeg_gbm.auc(valid=True))
""",
    nbins_top_level="""
>>> eeg = h2o.import_file("https://h2o-public-test-data.s3.amazonaws.com/smalldata/eeg/eeg_eyestate.csv")
>>> eeg['eyeDetection'] = eeg['eyeDetection'].asfactor()
>>> predictors = eeg.columns[:-1]
>>> response = 'eyeDetection'
>>> train, valid = eeg.split_frame(ratios=[.8], seed=1234)
>>> bin_num = [32, 64, 128, 256, 512, 1024, 2048, 4096]
>>> label = ["32", "64", "128", "256", "512", "1024", "2048", "4096"]
>>> for key, num in enumerate(bin_num):
...     eeg_gbm = H2OGradientBoostingEstimator(nbins_top_level=num, seed=1234)
...     eeg_gbm.train(x=predictors,
...                   y=response,
...                   training_frame=train,
...                   validation_frame=valid)
...     print(label[key], 'training score', eeg_gbm.auc(train=True)) 
...     print(label[key], 'validation score', eeg_gbm.auc(valid=True))
""",
    nbins_cats="""
>>> airlines= h2o.import_file("https://s3.amazonaws.com/h2o-public-test-data/smalldata/airlines/allyears2k_headers.zip")
>>> airlines["Year"] = airlines["Year"].asfactor()
>>> airlines["Month"] = airlines["Month"].asfactor()
>>> airlines["DayOfWeek"] = airlines["DayOfWeek"].asfactor()
>>> airlines["Cancelled"] = airlines["Cancelled"].asfactor()
>>> airlines['FlightNum'] = airlines['FlightNum'].asfactor()
>>> predictors = ["Origin", "Dest", "Year", "UniqueCarrier",
...               "DayOfWeek", "Month", "Distance", "FlightNum"]
>>> response = "IsDepDelayed"
>>> train, valid = airlines.split_frame(ratios=[.8], seed=1234)
>>> bin_num = [8, 16, 32, 64, 128, 256, 512, 1024, 2048, 4096]
>>> label = ["8", "16", "32", "64", "128", "256", "512", "1024", "2048", "4096"]
>>> for key, num in enumerate(bin_num):
...     airlines_gbm = H2OGradientBoostingEstimator(nbins_cats=num, seed=1234)
...     airlines_gbm.train(x=predictors,
...                        y=response,
...                        training_frame=train,
...                        validation_frame=valid)
...     print(label[key], 'training score', airlines_gbm.auc(train=True))
...     print(label[key], 'validation score', airlines_gbm.auc(valid=True))
""",
    stopping_rounds="""
>>> airlines= h2o.import_file("https://s3.amazonaws.com/h2o-public-test-data/smalldata/airlines/allyears2k_headers.zip")
>>> airlines["Year"] = airlines["Year"].asfactor()
>>> airlines["Month"] = airlines["Month"].asfactor()
>>> airlines["DayOfWeek"] = airlines["DayOfWeek"].asfactor()
>>> airlines["Cancelled"] = airlines["Cancelled"].asfactor()
>>> airlines['FlightNum'] = airlines['FlightNum'].asfactor()
>>> predictors = ["Origin", "Dest", "Year", "UniqueCarrier",
...               "DayOfWeek", "Month", "Distance", "FlightNum"]
>>> response = "IsDepDelayed"
>>> train, valid = airlines.split_frame(ratios=[.8], seed=1234)
>>> airlines_gbm = H2OGradientBoostingEstimator(stopping_metric="auc",
...                                             stopping_rounds=3,
...                                             stopping_tolerance=1e-2,
...                                             seed=1234)
>>> airlines_gbm.train(x=predictors,
...                    y=response,
...                    training_frame=train,
...                    validation_frame=valid)
>>> airlines_gbm.auc(valid=True)
""",
    stopping_metric="""
>>> airlines= h2o.import_file("https://s3.amazonaws.com/h2o-public-test-data/smalldata/airlines/allyears2k_headers.zip")
>>> airlines["Year"] = airlines["Year"].asfactor()
>>> airlines["Month"] = airlines["Month"].asfactor()
>>> airlines["DayOfWeek"] = airlines["DayOfWeek"].asfactor()
>>> airlines["Cancelled"] = airlines["Cancelled"].asfactor()
>>> airlines['FlightNum'] = airlines['FlightNum'].asfactor()
>>> predictors = ["Origin", "Dest", "Year", "UniqueCarrier",
...               "DayOfWeek", "Month", "Distance", "FlightNum"]
>>> response = "IsDepDelayed"
>>> train, valid = airlines.split_frame(ratios=[.8], seed=1234)
>>> airlines_gbm = H2OGradientBoostingEstimator(stopping_metric="auc",
...                                             stopping_rounds=3,
...                                             stopping_tolerance=1e-2,
...                                             seed=1234)
>>> airlines_gbm.train(x=predictors,
...                    y=response,
...                    training_frame=train,
...                    validation_frame=valid)
>>> airlines_gbm.auc(valid=True)
""",
    stopping_tolerance="""
>>> airlines= h2o.import_file("https://s3.amazonaws.com/h2o-public-test-data/smalldata/airlines/allyears2k_headers.zip")
>>> airlines["Year"] = airlines["Year"].asfactor()
>>> airlines["Month"] = airlines["Month"].asfactor()
>>> airlines["DayOfWeek"] = airlines["DayOfWeek"].asfactor()
>>> airlines["Cancelled"] = airlines["Cancelled"].asfactor()
>>> airlines['FlightNum'] = airlines['FlightNum'].asfactor()
>>> predictors = ["Origin", "Dest", "Year", "UniqueCarrier",
...               "DayOfWeek", "Month", "Distance", "FlightNum"]
>>> response = "IsDepDelayed"
>>> train, valid= airlines.split_frame(ratios=[.8], seed=1234)
>>> airlines_gbm = H2OGradientBoostingEstimator(stopping_metric="auc",
...                                             stopping_rounds=3,
...                                             stopping_tolerance=1e-2,
...                                             seed=1234)
>>> airlines_gbm.train(x=predictors,
...                    y=response,
...                    training_frame=train,
...                    validation_frame=valid)
>>> airlines_gbm.auc(valid=True)
""",
    max_runtime_secs="""
>>> cars = h2o.import_file("https://s3.amazonaws.com/h2o-public-test-data/smalldata/junit/cars_20mpg.csv")
>>> cars["economy_20mpg"] = cars["economy_20mpg"].asfactor()
>>> predictors = ["displacement","power","weight","acceleration","year"]
>>> response = "economy_20mpg"
>>> train, valid = cars.split_frame(ratios=[.8], seed=1234)
>>> cars_gbm = H2OGradientBoostingEstimator(max_runtime_secs=10,
...                                         ntrees=10000,
...                                         max_depth=10,
...                                         seed=1234)
>>> cars_gbm.train(x=predictors,
...                y=response,
...                training_frame=train,
...                validation_frame=valid)
>>> cars_gbm.auc(valid=True)
""",
    seed="""
>>> airlines= h2o.import_file("https://s3.amazonaws.com/h2o-public-test-data/smalldata/airlines/allyears2k_headers.zip")
>>> airlines["Year"] = airlines["Year"].asfactor()
>>> airlines["Month"] = airlines["Month"].asfactor()
>>> airlines["DayOfWeek"] = airlines["DayOfWeek"].asfactor()
>>> airlines["Cancelled"] = airlines["Cancelled"].asfactor()
>>> airlines['FlightNum'] = airlines['FlightNum'].asfactor()
>>> predictors = ["Origin", "Dest", "Year", "UniqueCarrier",
...               "DayOfWeek", "Month", "Distance", "FlightNum"]
>>> response = "IsDepDelayed"
>>> train, valid = airlines.split_frame(ratios=[.8], seed=1234)
>>> gbm_w_seed_1 = H2OGradientBoostingEstimator(col_sample_rate=.7,
...                                             seed=1234)
>>> gbm_w_seed_1.train(x=predictors,
...                    y=response,
...                    training_frame=train,
...                    validation_frame=valid)
>>> print('auc for the 1st model built with a seed:', gbm_w_seed_1.auc(valid=True))
""",
    build_tree_one_node="""
>>> cars = h2o.import_file("https://s3.amazonaws.com/h2o-public-test-data/smalldata/junit/cars_20mpg.csv")
>>> cars["economy_20mpg"] = cars["economy_20mpg"].asfactor()
>>> predictors = ["displacement","power","weight","acceleration","year"]
>>> response = "economy_20mpg"
>>> train, valid = cars.split_frame(ratios=[.8], seed=1234)
>>> cars_gbm = H2OGradientBoostingEstimator(build_tree_one_node=True,
...                                         seed=1234)
>>> cars_gbm.train(x=predictors,
...                y=response,
...                training_frame=train,
...                validation_frame=valid)
>>> cars_gbm.auc(valid=True)
""",
    learn_rate="""
>>> titanic = h2o.import_file("https://s3.amazonaws.com/h2o-public-test-data/smalldata/gbm_test/titanic.csv")
>>> titanic['survived'] = titanic['survived'].asfactor()
>>> predictors = titanic.columns
>>> del predictors[1:3]
>>> response = 'survived'
>>> train, valid = titanic.split_frame(ratios=[.8], seed=1234)
>>> titanic_gbm = H2OGradientBoostingEstimator(ntrees=10000,
...                                            learn_rate=0.01,
...                                            stopping_rounds=5,
...                                            stopping_metric="AUC",
...                                            stopping_tolerance=1e-4,
...                                            seed=1234)
>>> titanic_gbm.train(x=predictors,
...                   y=response,
...                   training_frame=train,
...                   validation_frame=valid)
>>> titanic_gbm.auc(valid=True)
""",
    learn_rate_annealing="""
>>> titanic = h2o.import_file("https://s3.amazonaws.com/h2o-public-test-data/smalldata/gbm_test/titanic.csv")
>>> titanic['survived'] = titanic['survived'].asfactor()
>>> predictors = titanic.columns
>>> del predictors[1:3]
>>> response = 'survived'
>>> train, valid = titanic.split_frame(ratios=[.8], seed=1234)
>>> titanic_gbm = H2OGradientBoostingEstimator(ntrees=10000,
...                                            learn_rate=0.05,
...                                            learn_rate_annealing=.9,
...                                            stopping_rounds=5,
...                                            stopping_metric="AUC",
...                                            stopping_tolerance=1e-4,
...                                            seed=1234)
>>> titanic_gbm.train(x=predictors,
...                   y=response,
...                   training_frame=train,
...                   validation_frame=valid)
>>> titanic_gbm.auc(valid=True)
""",
    distribution="""
>>> cars = h2o.import_file("https://s3.amazonaws.com/h2o-public-test-data/smalldata/junit/cars_20mpg.csv")
>>> response = "cylinders"
>>> train, valid = cars.split_frame(ratios=[.8], seed=1234)
>>> cars_gbm = H2OGradientBoostingEstimator(distribution="poisson",
...                                         seed=1234)
>>> cars_gbm.train(x=predictors,
...                y=response,
...                training_frame=train,
...                validation_frame=valid)
>>> cars_gbm.mse(valid=True)
""",
    quantile_alpha="""
>>> boston = h2o.import_file("https://s3.amazonaws.com/h2o-public-test-data/smalldata/gbm_test/BostonHousing.csv")
>>> predictors = boston.columns[:-1]
>>> response = "medv"
>>> boston['chas'] = boston['chas'].asfactor()
>>> train, valid = boston.split_frame(ratios=[.8], seed=1234)
>>> boston_gbm = H2OGradientBoostingEstimator(distribution="quantile",
...                                           quantile_alpha=.8,
...                                           seed=1234)
>>> boston_gbm.train(x=predictors,
...                  y=response,
...                  training_frame=train,
...                  validation_frame=valid)
>>> boston_gbm.mse(valid=True)
""",
    tweedie_power="""
>>> insurance = h2o.import_file("https://s3.amazonaws.com/h2o-public-test-data/smalldata/glm_test/insurance.csv")
>>> predictors = insurance.columns[0:4]
>>> response = 'Claims'
>>> insurance['Group'] = insurance['Group'].asfactor()
>>> insurance['Age'] = insurance['Age'].asfactor()
>>> train, valid = insurance.split_frame(ratios=[.8], seed=1234)
>>> insurance_gbm = H2OGradientBoostingEstimator(distribution="tweedie",
...                                              tweedie_power=1.2,
...                                              seed=1234)
>>> insurance_gbm.train(x=predictors,
...                     y=response,
...                     training_frame=train,
...                     validation_frame=valid)
>>> insurance_gbm.mse(valid=True)
""",
    huber_alpha="""
>>> insurance = h2o.import_file("https://s3.amazonaws.com/h2o-public-test-data/smalldata/glm_test/insurance.csv")
>>> predictors = insurance.columns[0:4]
>>> response = 'Claims'
>>> insurance['Group'] = insurance['Group'].asfactor()
>>> insurance['Age'] = insurance['Age'].asfactor()
>>> train, valid = insurance.split_frame(ratios=[.8], seed=1234)
>>> insurance_gbm = H2OGradientBoostingEstimator(distribution="huber",
...                                              huber_alpha=0.9,
...                                              seed=1234)
>>> insurance_gbm.train(x=predictors,
...                     y=response,
...                     training_frame=train,
...                     validation_frame=valid)
>>> insurance_gbm.mse(valid=True)
""",
    checkpoint="""
>>> cars = h2o.import_file("https://s3.amazonaws.com/h2o-public-test-data/smalldata/junit/cars_20mpg.csv")
>>> cars["economy_20mpg"] = cars["economy_20mpg"].asfactor()
>>> predictors = ["displacement","power","weight","acceleration","year"]
>>> response = "economy_20mpg"
>>> train, valid = cars.split_frame(ratios=[.8], seed=1234)
>>> cars_gbm = H2OGradientBoostingEstimator(ntrees=1,
...                                         seed=1234)
>>> cars_gbm.train(x=predictors,
...                y=response,
...                training_frame=train,
...                validation_frame=valid)
>>> print(cars_gbm.auc(valid=True))
>>> print("Number of trees built for cars_gbm model:", cars_gbm.ntrees)
>>> cars_gbm_continued = H2OGradientBoostingEstimator(checkpoint=cars_gbm.model_id,
...                                                   ntrees=50,
...                                                   seed=1234)
>>> cars_gbm_continued.train(x=predictors,
...                          y=response,
...                          training_frame=train,
...                          validation_frame=valid)
>>> cars_gbm_continued.auc(valid=True)
>>> print("Number of trees built for cars_gbm model:",cars_gbm_continued.ntrees) 
""",
    sample_rate="""
>>> airlines= h2o.import_file("https://s3.amazonaws.com/h2o-public-test-data/smalldata/airlines/allyears2k_headers.zip")
>>> airlines["Month"] = airlines["Month"].asfactor()                             >>> airlines["Year"]= airlines["Year"].asfactor()
>>> airlines["DayOfWeek"] = airlines["DayOfWeek"].asfactor()
>>> airlines["Cancelled"] = airlines["Cancelled"].asfactor()
>>> airlines['FlightNum'] = airlines['FlightNum'].asfactor()
>>> predictors = ["Origin", "Dest", "Year", "UniqueCarrier",
...               "DayOfWeek", "Month", "Distance", "FlightNum"]
>>> response = "IsDepDelayed"
>>> train, valid = airlines.split_frame(ratios=[.8], seed=1234)
>>> airlines_gbm = H2OGradientBoostingEstimator(sample_rate=.7,
...                                             seed=1234)
>>> airlines_gbm.train(x=predictors,
...                    y=response,
...                    training_frame=train,
...                    validation_frame=valid)
>>> airlines_gbm.auc(valid=True)
""",
    sample_rate_per_class="""
>>> covtype = h2o.import_file("https://s3.amazonaws.com/h2o-public-test-data/smalldata/covtype/covtype.20k.data")
>>> covtype[54] = covtype[54].asfactor()
>>> predictors = covtype.columns[0:54]
>>> response = 'C55'
>>> train, valid = covtype.split_frame(ratios=[.8], seed=1234)
>>> rate_per_class_list = [1, .4, 1, 1, 1, 1, 1]
>>> cov_gbm = H2OGradientBoostingEstimator(sample_rate_per_class=rate_per_class_list,
...                                        seed=1234)
>>> cov_gbm.train(x=predictors,
...               y=response,
...               training_frame=train,
...               validation_frame=valid)
>>> cov_gbm.logloss(valid=True)
""",
    col_sample_rate="""
>>> airlines= h2o.import_file("https://s3.amazonaws.com/h2o-public-test-data/smalldata/airlines/allyears2k_headers.zip")
>>> airlines["Year"] = airlines["Year"].asfactor()
>>> airlines["Month"] = airlines["Month"].asfactor()
>>> airlines["DayOfWeek"] = airlines["DayOfWeek"].asfactor()
>>> airlines["Cancelled"] = airlines["Cancelled"].asfactor()
>>> airlines['FlightNum'] = airlines['FlightNum'].asfactor()
>>> predictors = ["Origin", "Dest", "Year", "UniqueCarrier",
...               "DayOfWeek", "Month", "Distance", "FlightNum"]
>>> response = "IsDepDelayed"
>>> train, valid = airlines.split_frame(ratios=[.8], seed=1234)
>>> airlines_gbm = H2OGradientBoostingEstimator(col_sample_rate=.7,
...                                             seed=1234)
>>> airlines_gbm.train(x=predictors,
...                    y=response,
...                    training_frame=train,
...                    validation_frame=valid)
>>> airlines_gbm.auc(valid=True)
""",
    col_sample_rate_change_per_level="""
>>> airlines= h2o.import_file("https://s3.amazonaws.com/h2o-public-test-data/smalldata/airlines/allyears2k_headers.zip")
>>> airlines["Year"] = airlines["Year"].asfactor()
>>> airlines["Month"] = airlines["Month"].asfactor()
>>> airlines["DayOfWeek"] = airlines["DayOfWeek"].asfactor()
>>> airlines["Cancelled"] = airlines["Cancelled"].asfactor()
>>> airlines['FlightNum'] = airlines['FlightNum'].asfactor()
>>> predictors = ["Origin", "Dest", "Year", "UniqueCarrier",
...               "DayOfWeek", "Month", "Distance", "FlightNum"]
>>> response = "IsDepDelayed"
>>> train, valid = airlines.split_frame(ratios=[.8], seed=1234)
>>> airlines_gbm = H2OGradientBoostingEstimator(col_sample_rate_change_per_level=.9,
...                                             seed=1234)
>>> airlines_gbm.train(x=predictors,
...                    y=response,
...                    training_frame=train,
...                    validation_frame=valid)
>>> airlines_gbm.auc(valid=True)
""",
    col_sample_rate_per_tree="""
>>> airlines= h2o.import_file("https://s3.amazonaws.com/h2o-public-test-data/smalldata/airlines/allyears2k_headers.zip")
>>> airlines["Year"] = airlines["Year"].asfactor()
>>> airlines["Month"] = airlines["Month"].asfactor()
>>> airlines["DayOfWeek"] = airlines["DayOfWeek"].asfactor()
>>> airlines["Cancelled"] = airlines["Cancelled"].asfactor()
>>> airlines['FlightNum'] = airlines['FlightNum'].asfactor()
>>> predictors = ["Origin", "Dest", "Year", "UniqueCarrier",
...               "DayOfWeek", "Month", "Distance", "FlightNum"]
>>> response = "IsDepDelayed"
>>> train, valid = airlines.split_frame(ratios=[.8], seed=1234)
>>> airlines_gbm = H2OGradientBoostingEstimator(col_sample_rate_per_tree=.7,
...                                             seed=1234)
>>> airlines_gbm.train(x=predictors,
...                    y=response,
...                    training_frame=train,
...                    validation_frame=valid)
>>> airlines_gbm.auc(valid=True)
""",
    min_split_improvement="""
>>> cars = h2o.import_file("https://s3.amazonaws.com/h2o-public-test-data/smalldata/junit/cars_20mpg.csv")
>>> cars["economy_20mpg"] = cars["economy_20mpg"].asfactor()
>>> predictors = ["displacement","power","weight","acceleration","year"]
>>> response = "economy_20mpg"
>>> train, valid = cars.split_frame(ratios=[.8], seed=1234)
>>> cars_gbm = H2OGradientBoostingEstimator(min_split_improvement=1e-3,
...                                         seed=1234)
>>> cars_gbm.train(x=predictors,
...                y=response,
...                training_frame=train,
...                validation_frame=valid)
>>> cars_gbm.auc(valid=True)
""",
    histogram_type="""
>>> airlines= h2o.import_file("https://s3.amazonaws.com/h2o-public-test-data/smalldata/airlines/allyears2k_headers.zip")
>>> airlines["Year"] = airlines["Year"].asfactor()
>>> airlines["Month"] = airlines["Month"].asfactor()
>>> airlines["DayOfWeek"] = airlines["DayOfWeek"].asfactor()
>>> airlines["Cancelled"] = airlines["Cancelled"].asfactor()
>>> airlines['FlightNum'] = airlines['FlightNum'].asfactor()
>>> predictors = ["Origin", "Dest", "Year", "UniqueCarrier",
...               "DayOfWeek", "Month", "Distance", "FlightNum"]
>>> response = "IsDepDelayed"
>>> train, valid = airlines.split_frame(ratios=[.8], seed=1234)
>>> airlines_gbm = H2OGradientBoostingEstimator(histogram_type="UniformAdaptive",
...                                             seed=1234)
>>> airlines_gbm.train(x=predictors,
...                    y=response,
...                    training_frame=train,
...                    validation_frame=valid)
>>> airlines_gbm.auc(valid=True)
""",
    max_abs_leafnode_pred="""
>>> covtype = h2o.import_file("https://s3.amazonaws.com/h2o-public-test-data/smalldata/covtype/covtype.20k.data")
>>> covtype[54] = covtype[54].asfactor()
>>> predictors = covtype.columns[0:54]
>>> response = 'C55'
>>> train, valid = covtype.split_frame(ratios=[.8], seed=1234)
>>> cov_gbm = H2OGradientBoostingEstimator(max_abs_leafnode_pred=2,
...                                        seed=1234)
>>> cov_gbm.train(x=predictors,
...               y=response,
...               training_frame=train,
...               validation_frame=valid)
>>> cov_gbm.logloss(valid=True)
""",
    pred_noise_bandwidth="""
>>> titanic = h2o.import_file("https://s3.amazonaws.com/h2o-public-test-data/smalldata/gbm_test/titanic.csv")
>>> titanic['survived'] = titanic['survived'].asfactor()
>>> predictors = titanic.columns
>>> del predictors[1:3]
>>> response = 'survived'
>>> train, valid = titanic.split_frame(ratios=[.8], seed=1234)
>>> titanic_gbm = H2OGradientBoostingEstimator(pred_noise_bandwidth=0.1,
...                                            seed=1234)
>>> titanic_gbm.train(x=predictors,
...                   y=response,
...                   training_frame=train,
...                   validation_frame=valid)
>>> titanic_gbm.auc(valid = True)
""",
    categorical_encoding="""
>>> airlines= h2o.import_file("https://s3.amazonaws.com/h2o-public-test-data/smalldata/airlines/allyears2k_headers.zip")
>>> airlines["Year"] = airlines["Year"].asfactor()
>>> airlines["Month"] = airlines["Month"].asfactor()
>>> airlines["DayOfWeek"] = airlines["DayOfWeek"].asfactor()
>>> airlines["Cancelled"] = airlines["Cancelled"].asfactor()
>>> airlines['FlightNum'] = airlines['FlightNum'].asfactor()
>>> predictors = ["Origin", "Dest", "Year", "UniqueCarrier",
...               "DayOfWeek", "Month", "Distance", "FlightNum"]
>>> response = "IsDepDelayed"
>>> train, valid = airlines.split_frame(ratios=[.8], seed=1234)
>>> airlines_gbm = H2OGradientBoostingEstimator(categorical_encoding="labelencoder",
...                                             seed=1234)
>>> airlines_gbm.train(x=predictors,
...                    y=response,
...                    training_frame=train,
...                    validation_frame=valid)
>>> airlines_gbm.auc(valid=True)
""",
    calibrate_model="""
>>> ecology = h2o.import_file("https://s3.amazonaws.com/h2o-public-test-data/smalldata/gbm_test/ecology_model.csv")
>>> ecology['Angaus'] = ecology['Angaus'].asfactor()
>>> response = 'Angaus'
>>> train, calib = ecology.split_frame(seed = 12354)
>>> predictors = ecology.columns[3:13]
>>> w = h2o.create_frame(binary_fraction=1,
...                      binary_ones_fraction=0.5,
...                      missing_fraction=0,
...                      rows=744, cols=1)
>>> w.set_names(["weight"])
>>> train = train.cbind(w)
>>> ecology_gbm = H2OGradientBoostingEstimator(ntrees=10,
...                                            max_depth=5,
...                                            min_rows=10,
...                                            learn_rate=0.1,
...                                            distribution="multinomial",
...                                            weights_column="weight",
...                                            calibrate_model=True,
...                                            calibration_frame=calib)
>>> ecology_gbm.train(x=predictors,
...                   y="Angaus",
...                   training_frame=train)
>>> ecology_gbm.auc()
""",
    calibration_frame="""
>>> ecology = h2o.import_file("https://s3.amazonaws.com/h2o-public-test-data/smalldata/gbm_test/ecology_model.csv")
>>> ecology['Angaus'] = ecology['Angaus'].asfactor()
>>> response = 'Angaus'
>>> predictors = ecology.columns[3:13]
>>> train, calib = ecology.split_frame(seed=12354)
>>> w = h2o.create_frame(binary_fraction=1,
...                      binary_ones_fraction=0.5,
...                      missing_fraction=0,
...                      rows=744,cols=1)
>>> w.set_names(["weight"])
>>> train = train.cbind(w)
>>> ecology_gbm = H2OGradientBoostingEstimator(ntrees=10,
...                                            max_depth=5,
...                                            min_rows=10,
...                                            learn_rate=0.1,
...                                            distribution="multinomial",
...                                            calibrate_model=True,
...                                            calibration_frame=calib)
>>> ecology_gbm.train(x=predictors,
...                   y="Angaus",
...                   training_frame=train,
...                   weights_column="weight")
>>> ecology_gbm.auc()
""",
    custom_distribution_func="""
>>> airlines= h2o.import_file("https://s3.amazonaws.com/h2o-public-test-data/smalldata/airlines/allyears2k_headers.zip")
>>> airlines["Year"] = airlines["Year"].asfactor()
>>> airlines["Month"] = airlines["Month"].asfactor()
>>> airlines["DayOfWeek"] = airlines["DayOfWeek"].asfactor()
>>> airlines["Cancelled"] = airlines["Cancelled"].asfactor()
>>> airlines['FlightNum'] = airlines['FlightNum'].asfactor()
>>> predictors = ["Origin", "Dest", "Year", "UniqueCarrier",
...               "DayOfWeek", "Month", "Distance", "FlightNum"]
>>> response = "IsDepDelayed"
>>> train, valid = airlines.split_frame(ratios=[.8], seed=1234)
>>> airlines_gbm = H2OGradientBoostingEstimator(ntrees=3,
...                                             max_depth=5,
...                                             distribution="bernoulli",
...                                             seed=1234)
>>> airlines_gbm.train(x=predictors,
...                    y=response,
...                    training_frame=train,
...                    validation_frame valid)
>>> from h2o.utils.distributions import CustomDistributionBernoulli
>>> custom_distribution_bernoulli = h2o.upload_custom_distribution(CustomDistributionBernoulli,
...                                                                func_name="custom_bernoulli",
...                                                                func_file="custom_bernoulli.py")
>>> airlines_gbm_custom = H2OGradientBoostingEstimator(ntrees=3,
...                                                    max_depth=5,
...                                                    distribution="custom",
...                                                    custom_distribution_func=custom_distribution_bernoulli,
...                                                    seed=1235)
>>> airlines_gbm_custom.train(x=predictors,
...                           y=response,
...                           training_frame=train,
...                           validation_frame=valid)
>>> airlines_gbm.auc()
""",
    export_checkpoints_dir="""
>>> airlines = h2o.import_file("http://s3.amazonaws.com/h2o-public-test-data/smalldata/airlines/allyears2k_headers.zip", destination_frame="air.hex")
>>> predictors = ["DayofMonth", "DayOfWeek"]
>>> response = "IsDepDelayed"
>>> hyper_parameters = {'ntrees': [5,10]}
>>> search_crit = {'strategy': "RandomDiscrete",
...                'max_models': 5,
...                'seed': 1234,
...                'stopping_rounds': 3,
...                'stopping_metric': "AUTO",
...                'stopping_tolerance': 1e-2}
>>> checkpoints_dir = tempfile.mkdtemp()
>>> air_grid = H2OGridSearch(H2OGradientBoostingEstimator,
...                          hyper_params=hyper_parameters,
...                          search_criteria=search_crit)
>>> air_grid.train(x=predictors,
...                y=response,
...                training_frame=airlines,
...                distribution="bernoulli",
...                learn_rate=0.1,
...                max_depth=3,
...                export_checkpoints_dir=checkpoints_dir)
>>> len(listdir(checkpoints_dir))
""",
    monotone_constraints="""
>>> prostate_hex = h2o.import_file("http://s3.amazonaws.com/h2o-public-test-data/smalldata/prostate/prostate.csv.zip")
>>> prostate_hex["CAPSULE"] = prostate_hex["CAPSULE"].asfactor()
>>> response = "CAPSULE"
>>> seed = 42
>>> monotone_constraints = {"AGE":1}
>>> gbm_model = H2OGradientBoostingEstimator(seed=seed,
...                                          monotone_constraints=monotone_constraints)
>>> gbm_model.train(y=response,
...                 ignored_columns=["ID"],
...                 training_frame=prostate_hex)
>>> gbm_model.scoring_history()
""",
    check_constant_response="""
>>> train = h2o.import_file("https://s3.amazonaws.com/h2o-public-test-data/smalldata/iris/iris_train.csv")
>>> train["constantCol"] = 1
>>> my_gbm = H2OGradientBoostingEstimator(check_constant_response=False)
>>> my_gbm.train(x=list(range(1,5)),
...              y="constantCol",
...              training_frame=train)
""",
    gainslift_bins="""
>>> airlines= h2o.import_file("https://s3.amazonaws.com/h2o-public-test-data/smalldata/testng/airlines_train.csv")
>>> model = H2OGradientBoostingEstimator(ntrees=1, gainslift_bins=20)
>>> model.train(x=["Origin", "Distance"],
...             y="IsDepDelayed",
...             training_frame=airlines)
>>> model.gains_lift()
"""
)<|MERGE_RESOLUTION|>--- conflicted
+++ resolved
@@ -8,11 +8,8 @@
         'h2o.model.extensions.SupervisedTrees',
         'h2o.model.extensions.HStatistic',
         'h2o.model.extensions.Contributions',
-<<<<<<< HEAD
         'h2o.model.extensions.Fairness',
-=======
-        'h2o.model.extensions.RowToTreeAssignment',
->>>>>>> fb295a39
+        'h2o.model.extensions.RowToTreeAssignment'
     ],
 )
 
