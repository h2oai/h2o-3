rest_api_version = 99


def update_param(name, param):
    if name == 'metalearner_params':
        param['default_value'] = None
        return param
    if name == 'base_models':
        param['type'] = 'list'
        param['default_value'] = None
        return param
    return None  # param untouched


extensions = dict(
    frame_params=['training_frame', 'validation_frame', 'blending_frame'],
    validate_frames="""
training_frame <- .validate.H2OFrame(training_frame, required=is.null(blending_frame))
validation_frame <- .validate.H2OFrame(validation_frame, required=FALSE)
blending_frame <- .validate.H2OFrame(blending_frame, required=is.null(training_frame))
if (is.null(training_frame)) training_frame <- blending_frame  # guarantee presence of default metrics
""",
    validate_params="""
# Get the base models from model IDs (if any) that will be used for constructing model summary
if(!is.list(base_models) && is.vector(x)) {
  base_models <- if (inherits(base_models, "H2OGrid")) list(base_models) else as.list(base_models)
}

# Get base model IDs that will be passed to REST API later
if (length(base_models) == 0) stop('base_models is empty')

# If base_models contains models instead of ids, replace with model id
for (i in 1:length(base_models)) {
  if (inherits(base_models[[i]], c('H2OModel', 'H2OGrid'))) {
    base_models[[i]] <- h2o.keyof(base_models[[i]])
  }
}
""",
    set_required_params="""
parms$training_frame <- training_frame
args <- .verify_dataxy(training_frame, x, y)
parms$response_column <- args$y
""",
    skip_default_set_params_for=['training_frame', 'response_column', 'metalearner_params'],
    set_params="""
if (!missing(metalearner_params))
    parms$metalearner_params <- as.character(toJSON(metalearner_params, pretty = TRUE))
""",
    with_model="""
# Convert metalearner_params back to list if not NULL
if (!missing(metalearner_params)) {
    model@parameters$metalearner_params <- list(fromJSON(model@parameters$metalearner_params))[[1]] #Need the `[[ ]]` to avoid a nested list
}
""",
    module="""
.h2o.fill_stackedensemble <- function(model, parameters, allparams) {
  # Store base models for the Stacked Ensemble in user-readable form
  model$base_models <- unlist(lapply(parameters$base_models, function (base_model) base_model$name))
<<<<<<< HEAD
  model$metalearner_model <- h2o.getModel(model$metalearner$name)

  # Get the actual models (that were potentially expanded from H2OGrid on the backend)
  baselearners <- lapply(model$base_models, function(base_model) {
    if (is.character(base_model))
      base_model <- h2o.getModel(base_model)
    base_model
  })

  model$model_summary <- capture.output({
    print_ln <- function(...) cat(..., sep = "\\n")

    print_ln(paste0("Number of Base Models: ", length(baselearners)))
    print_ln("\\nBase Models (count by algorithm type):")
    print(table(unlist(lapply(baselearners, function(baselearner) baselearner@algorithm))))

    print_ln("\\nMetalearner:\\n")
    print_ln(paste0(
      "Metalearner algorithm: ",
      ifelse(length(allparams$metalearner_algorithm) > 1, "glm", allparams$metalearner_algorithm)))

    if (allparams$metalearner_nfolds != 0) {
      print_ln("Metalearner cross-validation fold assignment:")
      print_ln(paste0(
         "  Fold assignment scheme: ",
         ifelse(length(allparams$metalearner_fold_assignment) > 1, "Random",
                ifelse(is.null(allparams$metalearner_fold_assignment),"AUTO",
                       allparams$metalearner_fold_assignment))))

      print_ln(paste0("  Number of folds: ", allparams$metalearner_nfolds))
      print_ln(paste0(
        "  Fold column: ",
        ifelse(is.null(allparams$metalearner_fold_column), "NULL", allparams$metalearner_fold_column)))
    }

    print_ln(paste0("Metalearner hyperparameters: ", allparams$metalearner_params))
  })

  class(model$model_summary) <- "h2o.stackedEnsemble.summary"
=======
  if (!is.null(model$metalearner)) {
    model$metalearner_model <- h2o.getModel(model$metalearner$name)
  } else {
    stop(paste("Meta learner didn't get to be trained in time.",
               "Try increasing max_runtime_secs or setting it to 0 (unlimited)."))
  }
>>>>>>> fc4a5acf
  return(model)
}
"""
)

doc = dict(
    preamble="""
Builds a Stacked Ensemble

Build a stacked ensemble (aka. Super Learner) using the H2O base
learning algorithms specified by the user.
""",
    params=dict(
        x="""
(Optional). A vector containing the names or indices of the predictor variables to use in building the model.
If x is missing, then all columns except y are used.  Training frame is used only to compute ensemble training metrics.
""",
        seed="""
Seed for random numbers; passed through to the metalearner algorithm. Defaults to -1 (time-based random number).
"""
    ),
    examples="""
library(h2o)
h2o.init()

# Import a sample binary outcome train/test set
train <- h2o.importFile("https://s3.amazonaws.com/erin-data/higgs/higgs_train_10k.csv")
test <- h2o.importFile("https://s3.amazonaws.com/erin-data/higgs/higgs_test_5k.csv")

# Identify predictors and response
y <- "response"
x <- setdiff(names(train), y)

# For binary classification, response should be a factor
train[, y] <- as.factor(train[, y])
test[, y] <- as.factor(test[, y])

# Number of CV folds
nfolds <- 5

# Train & Cross-validate a GBM
my_gbm <- h2o.gbm(x = x,
                  y = y,
                  training_frame = train,
                  distribution = "bernoulli",
                  ntrees = 10,
                  max_depth = 3,
                  min_rows = 2,
                  learn_rate = 0.2,
                  nfolds = nfolds,
                  fold_assignment = "Modulo",
                  keep_cross_validation_predictions = TRUE,
                  seed = 1)

# Train & Cross-validate a RF
my_rf <- h2o.randomForest(x = x,
                          y = y,
                          training_frame = train,
                          ntrees = 50,
                          nfolds = nfolds,
                          fold_assignment = "Modulo",
                          keep_cross_validation_predictions = TRUE,
                          seed = 1)

# Train a stacked ensemble using the GBM and RF above
ensemble <- h2o.stackedEnsemble(x = x,
                                y = y,
                                training_frame = train,
                                model_id = "my_ensemble_binomial",
                                base_models = list(my_gbm, my_rf))
"""
)<|MERGE_RESOLUTION|>--- conflicted
+++ resolved
@@ -56,9 +56,14 @@
 .h2o.fill_stackedensemble <- function(model, parameters, allparams) {
   # Store base models for the Stacked Ensemble in user-readable form
   model$base_models <- unlist(lapply(parameters$base_models, function (base_model) base_model$name))
-<<<<<<< HEAD
-  model$metalearner_model <- h2o.getModel(model$metalearner$name)
-
+  
+  if (!is.null(model$metalearner)) {
+    model$metalearner_model <- h2o.getModel(model$metalearner$name)
+  } else {
+    stop(paste("Meta learner didn't get to be trained in time.",
+               "Try increasing max_runtime_secs or setting it to 0 (unlimited)."))
+  }
+  
   # Get the actual models (that were potentially expanded from H2OGrid on the backend)
   baselearners <- lapply(model$base_models, function(base_model) {
     if (is.character(base_model))
@@ -96,14 +101,6 @@
   })
 
   class(model$model_summary) <- "h2o.stackedEnsemble.summary"
-=======
-  if (!is.null(model$metalearner)) {
-    model$metalearner_model <- h2o.getModel(model$metalearner$name)
-  } else {
-    stop(paste("Meta learner didn't get to be trained in time.",
-               "Try increasing max_runtime_secs or setting it to 0 (unlimited)."))
-  }
->>>>>>> fc4a5acf
   return(model)
 }
 """
