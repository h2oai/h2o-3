--- conflicted
+++ resolved
@@ -1062,12 +1062,10 @@
     return true;
   }
 
-<<<<<<< HEAD
   public static boolean compareFrames(final Frame f1, final Frame f2) throws IllegalStateException {
     return compareFrames(f1, f2, 0);
   }
   
-=======
   /**
    * Sets a locale cluster-wide. Consider returning it back to the default value.
    *
@@ -1092,5 +1090,4 @@
     }
   }
 
->>>>>>> b20699ac
 }