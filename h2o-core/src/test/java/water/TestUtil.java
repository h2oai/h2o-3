package water;

import org.junit.AfterClass;
import org.junit.Assert;
import org.junit.Ignore;
import org.junit.Rule;
import org.junit.rules.TestRule;
import org.junit.runner.Description;
import org.junit.runners.model.Statement;
import water.fvec.*;
import water.parser.BufferedString;
import water.parser.DefaultParserProviders;
import water.parser.ParseDataset;
import water.parser.ParseSetup;
import water.util.*;
import water.util.Timer;

import java.io.File;
import java.io.IOException;
import java.lang.reflect.InvocationTargetException;
import java.lang.reflect.Method;
import java.util.*;

import static org.junit.Assert.*;

@Ignore("Support for tests, but no actual tests here")
public class TestUtil extends Iced {
  public final static boolean JACOCO_ENABLED = Boolean.parseBoolean(System.getProperty("test.jacocoEnabled", "false"));
  private static boolean _stall_called_before = false;
  private static String[] ignoreTestsNames;
  private static String[] doonlyTestsNames;
  protected static int _initial_keycnt = 0;
  /** Minimal cloud size to start test. */
  protected static int MINCLOUDSIZE = Integer.parseInt(System.getProperty("cloudSize", "1"));
  /** Default time in ms to wait for clouding */
  protected static int DEFAULT_TIME_FOR_CLOUDING = 30000 /* ms */;

  public TestUtil() { this(1); }
  public TestUtil(int minCloudSize) {
    MINCLOUDSIZE = Math.max(MINCLOUDSIZE,minCloudSize);
    String ignoreTests = System.getProperty("ignore.tests");
    if (ignoreTests != null) {
      ignoreTestsNames = ignoreTests.split(",");
      if (ignoreTestsNames.length == 1 && ignoreTestsNames[0].equals("")) {
        ignoreTestsNames = null;
      }
    }
    String doonlyTests = System.getProperty("doonly.tests");
    if (doonlyTests != null) {
      doonlyTestsNames = doonlyTests.split(",");
      if (doonlyTestsNames.length == 1 && doonlyTestsNames[0].equals("")) {
        doonlyTestsNames = null;
      }
    }
  }

  // ==== Test Setup & Teardown Utilities ====
  // Stall test until we see at least X members of the Cloud
  protected static int getDefaultTimeForClouding() {
    return JACOCO_ENABLED
        ? DEFAULT_TIME_FOR_CLOUDING * 10
        : DEFAULT_TIME_FOR_CLOUDING;
  }

  public static void stall_till_cloudsize(int x) {
    stall_till_cloudsize(x, getDefaultTimeForClouding());
  }

  public static void stall_till_cloudsize(int x, int timeout) {
    stall_till_cloudsize(new String[] {}, x, timeout);
  }

  public static void stall_till_cloudsize(String[] args, int x) {
    stall_till_cloudsize(args, x, getDefaultTimeForClouding());
  }

  public static void stall_till_cloudsize(String[] args, int x, int timeout) {
    x = Math.max(MINCLOUDSIZE, x);
    if( !_stall_called_before ) {
      H2O.main(args);
      H2O.registerRestApis(System.getProperty("user.dir"));
      _stall_called_before = true;
    }
    H2O.waitForCloudSize(x, timeout);
    _initial_keycnt = H2O.store_size();
  }

  @AfterClass
  public static void checkLeakedKeys() {
    int leaked_keys = H2O.store_size() - _initial_keycnt;
    int cnt=0;
    if( leaked_keys > 0 ) {
      for( Key k : H2O.localKeySet() ) {
        Value value = Value.STORE_get(k);
        // Ok to leak VectorGroups and the Jobs list
        if( value==null || value.isVecGroup() || value.isESPCGroup() || k == Job.LIST ||
            // Also leave around all attempted Jobs for the Jobs list
            (value.isJob() && value.<Job>get().isStopped()) ) {
          leaked_keys--;
        } else {
          System.out.println(k + " -> " + value.get());
          if( cnt++ < 10 )
            System.err.println("Leaked key: " + k + " = " + TypeMap.className(value.type()));
        }
      }
      if( 10 < leaked_keys ) System.err.println("... and "+(leaked_keys-10)+" more leaked keys");
    }
    assertTrue("Keys leaked: " + leaked_keys + ", cnt = " + cnt, leaked_keys <= 0 || cnt == 0);
    // Bulk brainless key removal.  Completely wipes all Keys without regard.
    new DKVCleaner().doAllNodes();
    _initial_keycnt = H2O.store_size();
  }

  private static class DKVCleaner extends MRTask<DKVCleaner> {
    @Override public void setupLocal() {  H2O.raw_clear();  water.fvec.Vec.ESPC.clear(); }
  }

  /** Execute this rule before each test to print test name and test class */
  @Rule transient public TestRule logRule = new TestRule() {

    @Override public Statement apply(Statement base, Description description) {
      Log.info("###########################################################");
      Log.info("  * Test class name:  " + description.getClassName());
      Log.info("  * Test method name: " + description.getMethodName());
      Log.info("###########################################################");
      return base;
    }
  };

  /* Ignore tests specified in the ignore.tests system property */
  @Rule transient public TestRule runRule = new TestRule() {
    @Override public Statement apply(Statement base, Description description) {
      String testName = description.getClassName() + "#" + description.getMethodName();
      boolean ignored = false;
      if (ignoreTestsNames != null && ignoreTestsNames.length > 0) {
        for (String tn : ignoreTestsNames) {
          if (testName.startsWith(tn)) {
            ignored = true;
            break;
          }
        }
      }
      if (doonlyTestsNames != null && doonlyTestsNames.length > 0) {
        ignored = true;
        for (String tn : doonlyTestsNames) {
          if (testName.startsWith(tn)) {
            ignored = false;
            break;
          }
        }
      }
      if (ignored) {
        // Ignored tests trump do-only tests
        Log.info("#### TEST " + testName + " IGNORED");
        return new Statement() {
          @Override
          public void evaluate() throws Throwable {}
        };
      } else {
        return base;
      }
    }
  };

  @Rule transient public TestRule timerRule = new TestRule() {
    @Override public Statement apply(Statement base, Description description) {
      return new TimerStatement(base, description.getClassName()+"#"+description.getMethodName());
    }
    class TimerStatement extends Statement {
      private final Statement _base;
      private final String _tname;
      Throwable _ex;
      public TimerStatement(Statement base, String tname) { _base = base; _tname = tname;}
      @Override public void evaluate() throws Throwable {
        Timer t = new Timer();
        try {
          _base.evaluate();
        } catch( Throwable ex ) {
          _ex=ex;
          throw _ex;
        } finally {
          Log.info("#### TEST "+_tname+" EXECUTION TIME: " + t.toString());
        }
      }
    }
  };

  // ==== Data Frame Creation Utilities ====

  /** Compare 2 frames
   *  @param fr1 Frame
   *  @param fr2 Frame
   *  @param epsilon Relative tolerance for floating point numbers
   *  @return true if equal  */
  public static boolean isIdenticalUpToRelTolerance(Frame fr1, Frame fr2, double epsilon) {
    if (fr1 == fr2) return true;
    if( fr1.numCols() != fr2.numCols() ) return false;
    if( fr1.numRows() != fr2.numRows() ) return false;
    Scope.enter();
    if( !fr1.isCompatible(fr2) ) fr1.makeCompatible(fr2);
    boolean identical = !(new Cmp1(epsilon).doAll(new Frame(fr1).add(fr2))._unequal);
    Scope.exit();
    return identical;
  }

  /** Compare 2 frames
   *  @param fr1 Frame
   *  @param fr2 Frame
   *  @return true if equal  */
  public static boolean isBitIdentical(Frame fr1, Frame fr2) {
    return isIdenticalUpToRelTolerance(fr1,fr2,0);
  }

  static File[] contentsOf(String name, File folder) {
    try {
      return FileUtils.contentsOf(folder, name);
    } catch (IOException ioe) {
      fail(ioe.getMessage());
      return null;
    }
  }

  /** Find & parse a CSV file.  NPE if file not found.
   *  @param fname Test filename
   *  @return      Frame or NPE */
  public static Frame parse_test_file( String fname ) { 
    return parse_test_file(Key.make(),fname); 
  }

  public static NFSFileVec makeNfsFileVec(String fname) {
    try {
      return NFSFileVec.make(fname);
    } catch (IOException ioe) {
      fail(ioe.getMessage());
      return null;
    }
  }
  
  public static Frame parse_test_file( Key outputKey, String fname) {
    NFSFileVec nfs = makeNfsFileVec(fname);
<<<<<<< HEAD
    assertNotNull(nfs);
=======
>>>>>>> 715d20dc
    return ParseDataset.parse(outputKey, nfs._key);
  }

  protected Frame parse_test_file( Key outputKey, String fname, boolean guessSetup) {
    NFSFileVec nfs = makeNfsFileVec(fname);
<<<<<<< HEAD
    assertNotNull(nfs);
=======
>>>>>>> 715d20dc
    return ParseDataset.parse(outputKey, new Key[]{nfs._key}, true, ParseSetup.guessSetup(new Key[]{nfs._key},false,1));
  }

  protected Frame parse_test_file( String fname, String na_string, int check_header, byte[] column_types ) {
    NFSFileVec nfs = makeNfsFileVec(fname);
<<<<<<< HEAD
    assertNotNull(nfs);
    
=======

>>>>>>> 715d20dc
    Key[] res = {nfs._key};

    // create new parseSetup in order to store our na_string
    ParseSetup p = ParseSetup.guessSetup(res, new ParseSetup(DefaultParserProviders.GUESS_INFO,(byte) ',',true,
        check_header,0,null,null,null,null,null));

    // add the na_strings into p.
    if (na_string != null) {
      int column_number = p.getColumnTypes().length;
      int na_length = na_string.length() - 1;

      String[][] na_strings = new String[column_number][na_length + 1];

      for (int index = 0; index < column_number; index++) {
        na_strings[index][na_length] = na_string;
      }

      p.setNAStrings(na_strings);
    }

    if (column_types != null)
      p.setColumnTypes(column_types);

    return ParseDataset.parse(Key.make(), res, true, p);

  }

  /** Find & parse a folder of CSV files.  NPE if file not found.
   *  @param fname Test filename
   *  @return      Frame or NPE */
  protected Frame parse_test_folder( String fname ) {
    File folder = FileUtils.locateFile(fname);
    File[] files = contentsOf(fname, folder);
<<<<<<< HEAD
    assertNotNull(files);
=======
>>>>>>> 715d20dc
    Arrays.sort(files);
    ArrayList<Key> keys = new ArrayList<>();
    for( File f : files )
      if( f.isFile() )
        keys.add(NFSFileVec.make(f)._key);
    Key[] res = new Key[keys.size()];
    keys.toArray(res);
    return ParseDataset.parse(Key.make(), res);
  }


  /**
   * Parse a folder with csv files when a single na_string is specified.
   *
   * @param fname name of folder
   * @param na_string string for NA in a column
   * @return parsed frame
   */
  protected static Frame parse_test_folder( String fname, String na_string, int check_header, byte[] column_types ) {
    File folder = FileUtils.locateFile(fname);
    File[] files = contentsOf(fname, folder);
<<<<<<< HEAD
    assertNotNull(files);
=======
>>>>>>> 715d20dc
    Arrays.sort(files);
    ArrayList<Key> keys = new ArrayList<>();
    for( File f : files )
      if( f.isFile() )
        keys.add(NFSFileVec.make(f)._key);

    Key[] res = new Key[keys.size()];
    keys.toArray(res);  // generated the necessary key here

    // create new parseSetup in order to store our na_string
    ParseSetup p = ParseSetup.guessSetup(res, new ParseSetup(DefaultParserProviders.GUESS_INFO,(byte) ',',true,
        check_header,0,null,null,null,null,null));

    // add the na_strings into p.
    if (na_string != null) {
      int column_number = p.getColumnTypes().length;
      int na_length = na_string.length() - 1;

      String[][] na_strings = new String[column_number][na_length + 1];

      for (int index = 0; index < column_number; index++) {
        na_strings[index][na_length] = na_string;
      }

      p.setNAStrings(na_strings);
    }

    if (column_types != null)
      p.setColumnTypes(column_types);

    return ParseDataset.parse(Key.make(), res, true, p);

  }


  /** A Numeric Vec from an array of ints
   *  @param rows Data
   *  @return The Vec  */
  public static Vec vec(int...rows) { return vec(null, rows); }
  /** A Categorical/Factor Vec from an array of ints - with categorical/domain mapping
   *  @param domain Categorical/Factor names, mapped by the data values
   *  @param rows Data
   *  @return The Vec  */
  public static Vec vec(String[] domain, int ...rows) {
    Key<Vec> k = Vec.VectorGroup.VG_LEN1.addVec();
    Futures fs = new Futures();
    AppendableVec avec = new AppendableVec(k,Vec.T_NUM);
    avec.setDomain(domain);
    NewChunk chunk = new NewChunk(avec, 0);
    for( int r : rows ) chunk.addNum(r);
    chunk.close(0, fs);
    Vec vec = avec.layout_and_close(fs);
    fs.blockForPending();
    return Scope.track(vec);
  }

  /** A numeric Vec from an array of ints */
  public static Vec ivec(int...rows) {
    return vec(null, rows);
  }

  /** A categorical Vec from an array of strings */
  public static Vec cvec(String ...rows) {
    return cvec(null, rows);
  }

  public static Vec cvec(String[] domain, String ...rows) {
    HashMap<String, Integer> domainMap = new HashMap<>(10);
    ArrayList<String> domainList = new ArrayList<>(10);
    if (domain != null) {
      int j = 0;
      for (String s : domain) {
        domainMap.put(s, j++);
        domainList.add(s);
      }
    }
    int[] irows = new int[rows.length];
    for (int i = 0, j = 0; i < rows.length; i++) {
      String s = rows[i];
      if (!domainMap.containsKey(s)) {
        domainMap.put(s, j++);
        domainList.add(s);
      }
      irows[i] = domainMap.get(s);
    }
    return vec(domainList.toArray(new String[]{}), irows);
  }

  /** A numeric Vec from an array of doubles */
  public static Vec dvec(double...rows) {
    Key<Vec> k = Vec.VectorGroup.VG_LEN1.addVec();
    Futures fs = new Futures();
    AppendableVec avec = new AppendableVec(k, Vec.T_NUM);
    NewChunk chunk = new NewChunk(avec, 0);
    for (double r : rows)
      chunk.addNum(r);
    chunk.close(0, fs);
    Vec vec = avec.layout_and_close(fs);
    fs.blockForPending();
    return vec;
  }

  /** A time Vec from an array of ints */
  public static Vec tvec(int...rows) {
    Key<Vec> k = Vec.VectorGroup.VG_LEN1.addVec();
    Futures fs = new Futures();
    AppendableVec avec = new AppendableVec(k, Vec.T_TIME);
    NewChunk chunk = new NewChunk(avec, 0);
    for (int r : rows)
      chunk.addNum(r);
    chunk.close(0, fs);
    Vec vec = avec.layout_and_close(fs);
    fs.blockForPending();
    return vec;
  }

  /** A string Vec from an array of strings */
  public static Vec svec(String...rows) {
    Key<Vec> k = Vec.VectorGroup.VG_LEN1.addVec();
    Futures fs = new Futures();
    AppendableVec avec = new AppendableVec(k, Vec.T_STR);
    NewChunk chunk = new NewChunk(avec, 0);
    for (String r : rows)
      chunk.addStr(r);
    chunk.close(0, fs);
    Vec vec = avec.layout_and_close(fs);
    fs.blockForPending();
    return vec;
  }

  /** A string Vec from an array of strings */
  public static Vec uvec(UUID...rows) {
    Key<Vec> k = Vec.VectorGroup.VG_LEN1.addVec();
    Futures fs = new Futures();
    AppendableVec avec = new AppendableVec(k, Vec.T_UUID);
    NewChunk chunk = new NewChunk(avec, 0);
    for (UUID r : rows)
      chunk.addUUID(r);
    chunk.close(0, fs);
    Vec vec = avec.layout_and_close(fs);
    fs.blockForPending();
    return vec;
  }

  // Shortcuts for initializing constant arrays
  public static String[]   ar (String ...a)   { return a; }
  public static String[][] ar (String[] ...a) { return a; }
  public static byte  []   ar (byte   ...a)   { return a; }
  public static long  []   ar (long   ...a)   { return a; }
  public static long[][]   ar (long[] ...a)   { return a; }
  public static int   []   ari(int    ...a)   { return a; }
  public static int [][]   ar (int[]  ...a)   { return a; }
  public static float []   arf(float  ...a)   { return a; }
  public static double[]   ard(double ...a)   { return a; }
  public static double[][] ard(double[] ...a) { return a; }
  public static double[][] ear (double ...a) {
    double[][] r = new double[a.length][1];
    for (int i=0; i<a.length;i++) r[i][0] = a[i];
    return r;
  }

  // Java7+  @SafeVarargs
  public static <T> T[] aro(T ...a) { return a ;}

  // ==== Comparing Results ====

  public static void assertVecEquals(Vec expecteds, Vec actuals, double delta) {
    assertEquals(expecteds.length(), actuals.length());
    for(int i = 0; i < expecteds.length(); i++) {
      final String message = i + ": " + expecteds.at(i) + " != " + actuals.at(i) + ", chunkIds = " + expecteds.elem2ChunkIdx(i) + ", " + actuals.elem2ChunkIdx(i) + ", row in chunks = " + (i - expecteds.chunkForRow(i).start()) + ", " + (i - actuals.chunkForRow(i).start());
      assertEquals(message, expecteds.at(i), actuals.at(i), delta);
    }
  }

  public static void assertUUIDVecEquals(Vec expecteds, Vec actuals) {
    assertEquals(expecteds.length(), actuals.length());
    assertEquals("Vec types match", expecteds.get_type_str(), actuals.get_type_str());
    for(int i = 0; i < expecteds.length(); i++) {
      UUID expected = new UUID(expecteds.at16l(i), expecteds.at16h(i));
      UUID actual = new UUID(actuals.at16l(i), actuals.at16h(i));
      final String message = i + ": " + expected + " != " + actual + ", chunkIds = " + expecteds.elem2ChunkIdx(i) + ", " + actuals.elem2ChunkIdx(i) + ", row in chunks = " + (i - expecteds.chunkForRow(i).start()) + ", " + (i - actuals.chunkForRow(i).start());
      assertEquals(message, expected, actual);
    }
  }

  private static String toStr(BufferedString bs) { return bs != null ? bs.toString() : null; }

  public static void assertStringVecEquals(Vec expecteds, Vec actuals) {
    assertEquals(expecteds.length(), actuals.length());
    assertEquals("Vec types match", expecteds.get_type_str(), actuals.get_type_str());
    for(int i = 0; i < expecteds.length(); i++) {
      String expected = toStr(expecteds.atStr(new BufferedString(), i));
      String actual = toStr(actuals.atStr(new BufferedString(), i));
      final String message = i + ": " + expected + " != " + actual + ", chunkIds = " + expecteds.elem2ChunkIdx(i) + ", " + actuals.elem2ChunkIdx(i) + ", row in chunks = " + (i - expecteds.chunkForRow(i).start()) + ", " + (i - actuals.chunkForRow(i).start());
      assertEquals(message, expected, actual);
    }
  }

  private static String getFactorAsString(Vec v, long row) { return v.isNA(row) ? null : v.factor((long) v.at(row)); }

  public static void assertCatVecEquals(Vec expecteds, Vec actuals) {
    assertEquals(expecteds.length(), actuals.length());
    assertEquals("Vec types match", expecteds.get_type_str(), actuals.get_type_str());
    for(int i = 0; i < expecteds.length(); i++) {
      String expected = getFactorAsString(expecteds, i);
      String actual = getFactorAsString(actuals, i);
      final String message = i + ": " + expected + " != " + actual + ", chunkIds = " + expecteds.elem2ChunkIdx(i) + ", " + actuals.elem2ChunkIdx(i) + ", row in chunks = " + (i - expecteds.chunkForRow(i).start()) + ", " + (i - actuals.chunkForRow(i).start());
      assertEquals(message, expected, actual);
    }
  }

  public static void checkStddev(double[] expected, double[] actual, double threshold) {
    for(int i = 0; i < actual.length; i++)
      Assert.assertEquals(expected[i], actual[i], threshold);
  }

  public static void checkIcedArrays(IcedWrapper[][] expected, IcedWrapper[][] actual, double threshold) {
    for(int i = 0; i < actual.length; i++)
      for (int j = 0; j < actual[0].length; j++)
      Assert.assertEquals(expected[i][j].d, actual[i][j].d, threshold);
  }

  public static boolean[] checkEigvec(double[][] expected, double[][] actual, double threshold) {
    int nfeat = actual.length;
    int ncomp = actual[0].length;
    boolean[] flipped = new boolean[ncomp];

    for(int j = 0; j < ncomp; j++) {
      // flipped[j] = Math.abs(expected[0][j] - actual[0][j]) > threshold;
      flipped[j] = Math.abs(expected[0][j] - actual[0][j]) > Math.abs(expected[0][j] + actual[0][j]);
      for(int i = 0; i < nfeat; i++) {
        Assert.assertEquals(expected[i][j], flipped[j] ? -actual[i][j] : actual[i][j], threshold);
      }
    }
    return flipped;
  }

  public static boolean[] checkEigvec(double[][] expected, TwoDimTable actual, double threshold) {
    int nfeat = actual.getRowDim();
    int ncomp = actual.getColDim();
    boolean[] flipped = new boolean[ncomp];

    for(int j = 0; j < ncomp; j++) {
      flipped[j] = Math.abs(expected[0][j] - (double)actual.get(0,j)) > threshold;
      for(int i = 0; i < nfeat; i++) {
        Assert.assertEquals(expected[i][j], flipped[j] ? -(double)actual.get(i,j) : (double)actual.get(i,j), threshold);
      }
    }
    return flipped;
  }

  public static boolean[] checkEigvec(TwoDimTable expected, TwoDimTable actual, double threshold) {
    int nfeat = actual.getRowDim();
    int ncomp = actual.getColDim();
    boolean[] flipped = new boolean[ncomp];

    for(int j = 0; j < ncomp; j++) {
      flipped[j] = Math.abs((double)expected.get(0,j) - (double)actual.get(0,j)) > threshold;
      for(int i = 0; i < nfeat; i++) {
        Assert.assertEquals((double) expected.get(i,j), flipped[j] ? -(double)actual.get(i,j) : (double)actual.get(i,j), threshold);
      }
    }
    return flipped;
  }

  public static boolean[] checkProjection(Frame expected, Frame actual, double threshold, boolean[] flipped) {
    assertEquals("Number of columns", expected.numCols(), actual.numCols());
    assertEquals("Number of columns in flipped", expected.numCols(), flipped.length);
    int nfeat = (int) expected.numRows();
    int ncomp = expected.numCols();

    for(int j = 0; j < ncomp; j++) {
      Vec.Reader vexp = expected.vec(j).new Reader();
      Vec.Reader vact = actual.vec(j).new Reader();
      Assert.assertEquals(vexp.length(), vact.length());
      for (int i = 0; i < nfeat; i++) {
        if (vexp.isNA(i) || vact.isNA(i)) {
          continue;
        }
        // only perform comparison when data is not NAN
        Assert.assertEquals(vexp.at8(i), flipped[j] ? -vact.at8(i) : vact.at8(i), threshold);

      }
    }
    return flipped;
  }

  // Run tests from cmd-line since testng doesn't seem to be able to it.
  public static void main( String[] args ) {
    H2O.main(new String[0]);
    for( String arg : args ) {
      try {
        System.out.println("=== Starting "+arg);
        Class<?> clz = Class.forName(arg);
        Method main = clz.getDeclaredMethod("main");
        main.invoke(null);
      } catch( InvocationTargetException ite ) {
        Throwable e = ite.getCause();
        e.printStackTrace();
        try { Thread.sleep(100); } catch( Exception ignore ) { }
      } catch( Exception e ) {
        e.printStackTrace();
        try { Thread.sleep(100); } catch( Exception ignore ) { }
      } finally {
        System.out.println("=== Stopping "+arg);
      }
    }
    try { Thread.sleep(100); } catch( Exception ignore ) { }
    if( args.length != 0 )
      UDPRebooted.T.shutdown.send(H2O.SELF);
  }

  protected static class Cmp1 extends MRTask<Cmp1> {
    final double _epsilon;
    Cmp1( double epsilon ) { _epsilon = epsilon; }
    boolean _unequal;
    @Override public void map( Chunk chks[] ) {
      for( int cols=0; cols<chks.length>>1; cols++ ) {
        Chunk c0 = chks[cols                 ];
        Chunk c1 = chks[cols+(chks.length>>1)];
        for( int rows = 0; rows < chks[0]._len; rows++ ) {
          if (c0 instanceof C16Chunk && c1 instanceof C16Chunk) {
            if (! (c0.isNA(rows) && c1.isNA(rows))) {
              long lo0 = c0.at16l(rows), lo1 = c1.at16l(rows);
              long hi0 = c0.at16h(rows), hi1 = c1.at16h(rows);
              if (lo0 != lo1 || hi0 != hi1) {
                _unequal = true;
                return;
              }
            }
          } else if (c0 instanceof CStrChunk && c1 instanceof CStrChunk) {
            if (!(c0.isNA(rows) && c1.isNA(rows))) {
              BufferedString s0 = new BufferedString(), s1 = new BufferedString();
              c0.atStr(s0, rows); c1.atStr(s1, rows);
              if (s0.compareTo(s1) != 0) {
                _unequal = true;
                return;
              }
            }
          }else {
            double d0 = c0.atd(rows), d1 = c1.atd(rows);
            if (!(Double.isNaN(d0) && Double.isNaN(d1)) && !(Math.abs(d0-d1)<=Math.abs(d0+d1)*_epsilon) ) {
              _unequal = true;
              return;
            }
          }
        }
      }
    }
    @Override public void reduce( Cmp1 cmp ) { _unequal |= cmp._unequal; }
  }

  public static void assertFrameAssertion(FrameAssertion frameAssertion) {
    int[] dim = frameAssertion.dim;
    Frame frame = null;
    try {
      frame = frameAssertion.prepare();
      assertEquals("Frame has to have expected number of columns", dim[0], frame.numCols());
      assertEquals("Frame has to have expected number of rows", dim[1], frame.numRows());
      frameAssertion.check(frame);
    } finally {
      frameAssertion.done(frame);
      if (frame != null)
        frame.delete();
    }
  }

  public static abstract class FrameAssertion {
    protected final String file;
    private final int[] dim; // columns X rows

    public FrameAssertion(String file, int[] dim) {
      this.file = file;
      this.dim = dim;
    }

    public Frame prepare() {
      return TestUtil.parse_test_file(file);
    }

    public void done(Frame frame) {}

    public void check(Frame frame) {}

    public final int nrows() { return dim[1]; }
    public final int ncols() { return dim[0]; }
  }

  public static abstract class GenFrameAssertion extends FrameAssertion {

    public GenFrameAssertion(String file, int[] dim) {
      super(file, dim);
    }
    File generatedFile;

    protected abstract File prepareFile() throws IOException;

    @Override
    public Frame prepare() {
      try {
        File f = generatedFile = prepareFile();
        System.out.println("File generated into: " + f.getCanonicalPath());
        if (f.isDirectory()) {
          return parse_test_folder(f.getCanonicalPath(), null, ParseSetup.HAS_HEADER, null);
        } else {
          return parse_test_file(f.getCanonicalPath());
        }
      } catch (IOException e) {
        throw new RuntimeException("Cannot prepare test frame from file: " + file, e);
      }
    }

    @Override
    public void done(Frame frame) {
      if (generatedFile != null) {
        generatedFile.deleteOnExit();
        org.apache.commons.io.FileUtils.deleteQuietly(generatedFile);
      }
    }
  }

  public class TrashCan {
    Set<Lockable> trash = new HashSet<>();
    public <T extends Lockable> T add(T item) {
      trash.add(item);
      return item;
    }
    public void dump() { for (Lockable item : trash) item.delete(); }
  }


}<|MERGE_RESOLUTION|>--- conflicted
+++ resolved
@@ -1,5 +1,6 @@
 package water;
 
+import org.apache.commons.io.FileUtils;
 import org.junit.AfterClass;
 import org.junit.Assert;
 import org.junit.Ignore;
@@ -14,6 +15,7 @@
 import water.parser.ParseSetup;
 import water.util.*;
 import water.util.Timer;
+import water.util.TwoDimTable;
 
 import java.io.File;
 import java.io.IOException;
@@ -238,30 +240,20 @@
   
   public static Frame parse_test_file( Key outputKey, String fname) {
     NFSFileVec nfs = makeNfsFileVec(fname);
-<<<<<<< HEAD
     assertNotNull(nfs);
-=======
->>>>>>> 715d20dc
     return ParseDataset.parse(outputKey, nfs._key);
   }
 
   protected Frame parse_test_file( Key outputKey, String fname, boolean guessSetup) {
     NFSFileVec nfs = makeNfsFileVec(fname);
-<<<<<<< HEAD
     assertNotNull(nfs);
-=======
->>>>>>> 715d20dc
     return ParseDataset.parse(outputKey, new Key[]{nfs._key}, true, ParseSetup.guessSetup(new Key[]{nfs._key},false,1));
   }
 
   protected Frame parse_test_file( String fname, String na_string, int check_header, byte[] column_types ) {
     NFSFileVec nfs = makeNfsFileVec(fname);
-<<<<<<< HEAD
     assertNotNull(nfs);
     
-=======
-
->>>>>>> 715d20dc
     Key[] res = {nfs._key};
 
     // create new parseSetup in order to store our na_string
@@ -295,10 +287,7 @@
   protected Frame parse_test_folder( String fname ) {
     File folder = FileUtils.locateFile(fname);
     File[] files = contentsOf(fname, folder);
-<<<<<<< HEAD
     assertNotNull(files);
-=======
->>>>>>> 715d20dc
     Arrays.sort(files);
     ArrayList<Key> keys = new ArrayList<>();
     for( File f : files )
@@ -320,10 +309,7 @@
   protected static Frame parse_test_folder( String fname, String na_string, int check_header, byte[] column_types ) {
     File folder = FileUtils.locateFile(fname);
     File[] files = contentsOf(fname, folder);
-<<<<<<< HEAD
     assertNotNull(files);
-=======
->>>>>>> 715d20dc
     Arrays.sort(files);
     ArrayList<Key> keys = new ArrayList<>();
     for( File f : files )
