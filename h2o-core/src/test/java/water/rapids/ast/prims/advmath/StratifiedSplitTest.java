package water.rapids.ast.prims.advmath;

import hex.CreateFrame;
import org.junit.AfterClass;
import org.junit.Assert;
import org.junit.BeforeClass;
import org.junit.Test;
import water.DKV;
import water.Key;
import water.Scope;
import water.TestUtil;
import water.fvec.Frame;
import water.fvec.Vec;
import water.parser.BufferedString;
import water.rapids.Rapids;
import water.rapids.Val;
import water.util.ArrayUtils;


public class StratifiedSplitTest extends TestUtil {
<<<<<<< HEAD
    Double OneThird = 1.0/3.0;
    
=======

>>>>>>> 715d20dc
    @BeforeClass public static void setup() {
        stall_till_cloudsize(1);
    }

    @AfterClass public static void teardown() {
    }

    public static Frame frame(String name, Vec vec) {
        final Frame f = ArrayUtils.frame(name, vec);
        f._key = Key.make();
        DKV.put(f);
        return Scope.track(f);
    }

    public static Frame frame(Frame frame) {
        return Scope.track(new Frame(frame));
    }

    @Test public void testStratifiedSampling() {
        Scope.enter();
        Frame f = frame("response" ,vec(ari(1,0,0,0,0,0,0,0,0,0,0,1)));
        Frame fanimal = frame("response" ,vec(ar("dog","cat"),ari(1,0,0,0,0,0,0,0,0,0,0,1)));
        f = frame(f);
        fanimal = frame(fanimal);
        f._key = Key.make();
        fanimal._key = Key.make();
        DKV.put(f);
        DKV.put(fanimal);
        Scope.track(f);
        Scope.track(fanimal);

        Val res1 = Rapids.exec("(h2o.random_stratified_split (cols_py " + f._key + " 0) 0.3333333 123)"); //
        Frame fr1 = Scope.track(res1.getFrame());

        Assert.assertEquals(fr1.vec(0).at8(0),1);  // minority class should be in the test split
        Assert.assertEquals(fr1.vec(0).at8(11),0);  // minority class should be in the train split
        Assert.assertEquals(fr1.vec(0).mean(),OneThird,1e-5);  // minority class should be in the train split
        //test categorical
        Val res2 = Rapids.exec("(h2o.random_stratified_split (cols_py " + fanimal._key + " 0) 0.3333333 123)"); //
        Frame fr2 = Scope.track(res2.getFrame());
<<<<<<< HEAD
        Assert.assertEquals(fr2.vec(0).at8(0),1);  // minority class should be in the test split
        Assert.assertEquals(fr2.vec(0).at8(11),0);  // minority class should be in the test split
        Assert.assertEquals(fr2.vec(0).mean(),OneThird,1e-5);  // minority class should be in the test split
        Scope.exit();

    }

    @Test public void testSplit() {
        Scope.enter();

        Frame f = frame("response" ,vec(ari(1,0,0,0,0,0,0,0,0,0,0,1)));
        Frame fanimal = frame("response" ,vec(ar("dog","cat"),ari(1,0,0,0,0,0,0,0,0,0,0,1)));
        f = frame(f);
        fanimal = frame(fanimal);

        Frame fr1 = Scope.track(AstStratifiedSplit.split(f, f.anyVec(), OneThird, 123, new String[]{"hay", "straw"}));
        Assert.assertEquals(fr1.vec(0).at8(0),1);  // minority class should be in the test split
        Assert.assertEquals(fr1.vec(0).at8(11),0);  // minority class should be in the train split
        Assert.assertEquals(fr1.vec(0).mean(),OneThird,1e-5);  // minority class should be in the train split
        //test categorical

        Frame fr2 = Scope.track(AstStratifiedSplit.split(fanimal, fanimal.anyVec(), 0.3333333, 123, new String[]{"cats", "dogs"}));
        Assert.assertEquals(fr2.vec(0).at8(0),1);  // minority class should be in the test split
        Assert.assertEquals(fr2.vec(0).at8(11),0);  // minority class should be in the test split
        Assert.assertEquals(fr2.vec(0).mean(),OneThird,1e-5);  // minority class should be in the test split
=======
        Assert.assertEquals(fr2.vec(0).at8(0),1);  // minority class should be in the test split
        Assert.assertEquals(fr2.vec(0).at8(11),0);  // minority class should be in the test split
        Assert.assertEquals(fr2.vec(0).mean(),1.0/3.0,1e-5);  // minority class should be in the test split
        Scope.exit();

    }

    @Test public void testSplit() {
        Scope.enter();

        Frame f = frame("response" ,vec(ari(1,0,0,0,0,0,0,0,0,0,0,1)));
        Frame fanimal = frame("response" ,vec(ar("dog","cat"),ari(1,0,0,0,0,0,0,0,0,0,0,1)));
        f = frame(f);
        fanimal = frame(fanimal);

        Frame fr1 = Scope.track(AstStratifiedSplit.split(f, f.anyVec(), 0.3333333, 123, new String[]{"hay", "straw"}));
        Assert.assertEquals(fr1.vec(0).at8(0),1);  // minority class should be in the test split
        Assert.assertEquals(fr1.vec(0).at8(11),0);  // minority class should be in the train split
        Assert.assertEquals(fr1.vec(0).mean(),1.0/3.0,1e-5);  // minority class should be in the train split
        //test categorical

        Frame fr2 = Scope.track(AstStratifiedSplit.split(fanimal, fanimal.anyVec(), 0.3333333, 123, new String[]{"cats", "dogs"}));
        Assert.assertEquals(fr2.vec(0).at8(0),1);  // minority class should be in the test split
        Assert.assertEquals(fr2.vec(0).at8(11),0);  // minority class should be in the test split
        Assert.assertEquals(fr2.vec(0).mean(),1.0/3.0,1e-5);  // minority class should be in the test split
>>>>>>> 715d20dc
        
        Scope.exit();

    }
}<|MERGE_RESOLUTION|>--- conflicted
+++ resolved
@@ -7,6 +7,7 @@
 import org.junit.Test;
 import water.DKV;
 import water.Key;
+import water.Scope;
 import water.Scope;
 import water.TestUtil;
 import water.fvec.Frame;
@@ -18,12 +19,8 @@
 
 
 public class StratifiedSplitTest extends TestUtil {
-<<<<<<< HEAD
     Double OneThird = 1.0/3.0;
-    
-=======
 
->>>>>>> 715d20dc
     @BeforeClass public static void setup() {
         stall_till_cloudsize(1);
     }
@@ -64,7 +61,6 @@
         //test categorical
         Val res2 = Rapids.exec("(h2o.random_stratified_split (cols_py " + fanimal._key + " 0) 0.3333333 123)"); //
         Frame fr2 = Scope.track(res2.getFrame());
-<<<<<<< HEAD
         Assert.assertEquals(fr2.vec(0).at8(0),1);  // minority class should be in the test split
         Assert.assertEquals(fr2.vec(0).at8(11),0);  // minority class should be in the test split
         Assert.assertEquals(fr2.vec(0).mean(),OneThird,1e-5);  // minority class should be in the test split
@@ -90,10 +86,37 @@
         Assert.assertEquals(fr2.vec(0).at8(0),1);  // minority class should be in the test split
         Assert.assertEquals(fr2.vec(0).at8(11),0);  // minority class should be in the test split
         Assert.assertEquals(fr2.vec(0).mean(),OneThird,1e-5);  // minority class should be in the test split
-=======
-        Assert.assertEquals(fr2.vec(0).at8(0),1);  // minority class should be in the test split
-        Assert.assertEquals(fr2.vec(0).at8(11),0);  // minority class should be in the test split
-        Assert.assertEquals(fr2.vec(0).mean(),1.0/3.0,1e-5);  // minority class should be in the test split
+
+        Scope.exit();
+
+import water.fvec.Vec;
+public class StratifiedSplitTest extends TestUtil {
+    Double OneThird = 1.0/3.0;
+    
+    }
+
+    public static Frame frame(String name, Vec vec) {
+        final Frame f = ArrayUtils.frame(name, vec);
+        f._key = Key.make();
+        DKV.put(f);
+        return Scope.track(f);
+    }
+
+    public static Frame frame(Frame frame) {
+        return Scope.track(new Frame(frame));
+        Scope.enter();
+        Frame f = frame("response" ,vec(ari(1,0,0,0,0,0,0,0,0,0,0,1)));
+        Frame fanimal = frame("response" ,vec(ar("dog","cat"),ari(1,0,0,0,0,0,0,0,0,0,0,1)));
+        f = frame(f);
+        fanimal = frame(fanimal);
+        Scope.track(f);
+        Scope.track(fanimal);
+
+        Frame fr1 = Scope.track(res1.getFrame());
+
+        Assert.assertEquals(fr1.vec(0).mean(),OneThird,1e-5);  // minority class should be in the train split
+        Frame fr2 = Scope.track(res2.getFrame());
+        Assert.assertEquals(fr2.vec(0).mean(),OneThird,1e-5);  // minority class should be in the test split
         Scope.exit();
 
     }
@@ -106,17 +129,16 @@
         f = frame(f);
         fanimal = frame(fanimal);
 
-        Frame fr1 = Scope.track(AstStratifiedSplit.split(f, f.anyVec(), 0.3333333, 123, new String[]{"hay", "straw"}));
+        Frame fr1 = Scope.track(AstStratifiedSplit.split(f, f.anyVec(), OneThird, 123, new String[]{"hay", "straw"}));
         Assert.assertEquals(fr1.vec(0).at8(0),1);  // minority class should be in the test split
         Assert.assertEquals(fr1.vec(0).at8(11),0);  // minority class should be in the train split
-        Assert.assertEquals(fr1.vec(0).mean(),1.0/3.0,1e-5);  // minority class should be in the train split
+        Assert.assertEquals(fr1.vec(0).mean(),OneThird,1e-5);  // minority class should be in the train split
         //test categorical
 
         Frame fr2 = Scope.track(AstStratifiedSplit.split(fanimal, fanimal.anyVec(), 0.3333333, 123, new String[]{"cats", "dogs"}));
         Assert.assertEquals(fr2.vec(0).at8(0),1);  // minority class should be in the test split
         Assert.assertEquals(fr2.vec(0).at8(11),0);  // minority class should be in the test split
-        Assert.assertEquals(fr2.vec(0).mean(),1.0/3.0,1e-5);  // minority class should be in the test split
->>>>>>> 715d20dc
+        Assert.assertEquals(fr2.vec(0).mean(),OneThird,1e-5);  // minority class should be in the test split
         
         Scope.exit();
 
