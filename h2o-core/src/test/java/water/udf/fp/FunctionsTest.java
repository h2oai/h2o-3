--- conflicted
+++ resolved
@@ -26,17 +26,10 @@
     Function<Integer, Long> f1 = new Function<Integer, Long>() {
       @Override public Long apply(Integer i) { return i-2L; }
     };
-<<<<<<< HEAD
-
-    Function<Integer, String> h = compose(g, f);
-    Function<Integer, String> h1 = compose(g, f1);
-
-=======
     
     Function<Integer, String> h = compose(g, f);
     Function<Integer, String> h1 = compose(g, f1);
     
->>>>>>> 816daae7
     assertFalse(h.equals(h1));
     assertTrue(h.equals(compose(g, f)));
 
@@ -63,11 +56,7 @@
     Function<Integer, String> f = new Function<Integer, String>() {
       @Override public String apply(Integer i) { return "<<" + i + ">>"; }
     };
-<<<<<<< HEAD
 
-=======
-    
->>>>>>> 816daae7
     assertFalse(map(Collections.<Integer>emptyList(), f).iterator().hasNext());
     assertEquals(Arrays.asList("<<2>>","<<3>>","<<5>>","<<7>>"), map(Arrays.asList(2,3,5,7), f));
   }
@@ -85,7 +74,6 @@
 
   @Test
   public void testSplitBy() throws Exception {
-<<<<<<< HEAD
     assertEquals(listOf(""), splitBy(":").apply(""));
     assertTrue(Functions.splitBy(":").apply(":").isEmpty());
     assertEquals(listOf(" "), splitBy(":").apply(" :"));
@@ -99,12 +87,10 @@
     assertEquals(listOf(0,1,0,0), sut.apply(1));
     assertEquals(listOf(0,0,1,0), sut.apply(2));
     assertEquals(listOf(0,0,0,1), sut.apply(null));
-=======
     assertEquals(Arrays.asList(""), splitBy(":").apply(""));
     assertTrue(splitBy(":").apply(":").isEmpty());
     assertEquals(Arrays.asList(" "), splitBy(":").apply(" :"));
     assertEquals(Arrays.asList("", " "), splitBy(":").apply(": "));
->>>>>>> 816daae7
   }
   
   @Test
