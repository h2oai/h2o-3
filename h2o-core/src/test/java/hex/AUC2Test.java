--- conflicted
+++ resolved
@@ -1,11 +1,8 @@
 package hex;
 
 import org.apache.commons.lang.ArrayUtils;
-<<<<<<< HEAD
+import org.junit.Assert;
 import org.junit.Ignore;
-=======
-import org.junit.Assert;
->>>>>>> ac86c256
 import org.junit.Rule;
 import org.junit.Test;
 import org.junit.rules.ExpectedException;
@@ -40,7 +37,33 @@
   }
 
   @Test
-<<<<<<< HEAD
+  /*
+   * Test the absolute MCC is calculated correctly with imprecision caused by double values
+   * PUBDEV-7426
+   */
+  public void checkAbsoluteMCC() {
+    double tp = 1005.1403389830544;
+    double tn = 4794.8034643570945;
+    double fp = 0;
+    double fn = 0;
+    double[] tps = {0, tp};
+    double[] fps = {tn, 0};
+    AUC2.AUCBuilder bldr = new AUC2.AUCBuilder(2);
+    bldr._n = 2;
+    System.arraycopy(tps, 0, bldr._tps, 0, tps.length);
+    System.arraycopy(fps, 0, bldr._fps, 0, fps.length);
+    AUC2 auc2 = new AUC2(bldr);
+    // index = 0, because AUCBuilder switch the order of array
+    double mcc = AUC2.ThresholdCriterion.absolute_mcc.exec(auc2, 0);
+    double exact_mcc = (tp*tn - fp*fn);
+    exact_mcc /= Math.sqrt((tp+fp)*(tp+fn)*(tn+fp)*(tn+fn));
+    System.out.println("Returned MCC: "+ mcc +", exact MCC: "+ exact_mcc);
+    Assert.assertEquals("It should return MCC = 1, but it returns "+ mcc, mcc, 1, 0);
+    Assert.assertNotEquals("Exact mcc should not be the same as returned mcc due to double precision.", mcc, exact_mcc);
+  }
+
+
+  @Test
   public void perfectAUC() {
     checkAUC(new double[0], new double[0]);
     checkAUC(new double[]{0, 1}, new double[]{0, 1});
@@ -121,30 +144,4 @@
     Pair( double prob, byte act ) { _prob = prob; _act = act; }
   }
 
-=======
-  /*
-   * Test the absolute MCC is calculated correctly with imprecision caused by double values
-   * PUBDEV-7426
-   */
-  public void checkAbsoluteMCC() {
-    double tp = 1005.1403389830544;
-    double tn = 4794.8034643570945;
-    double fp = 0;
-    double fn = 0;
-    double[] tps = {0, tp};
-    double[] fps = {tn, 0};
-    AUC2.AUCBuilder bldr = new AUC2.AUCBuilder(2);
-    bldr._n = 2;
-    System.arraycopy(tps, 0, bldr._tps, 0, tps.length);
-    System.arraycopy(fps, 0, bldr._fps, 0, fps.length);
-    AUC2 auc2 = new AUC2(bldr);
-    // index = 0, because AUCBuilder switch the order of array
-    double mcc = AUC2.ThresholdCriterion.absolute_mcc.exec(auc2, 0);
-    double exact_mcc = (tp*tn - fp*fn);
-    exact_mcc /= Math.sqrt((tp+fp)*(tp+fn)*(tn+fp)*(tn+fn));
-    System.out.println("Returned MCC: "+ mcc +", exact MCC: "+ exact_mcc);
-    Assert.assertEquals("It should return MCC = 1, but it returns "+ mcc, mcc, 1, 0);
-    Assert.assertNotEquals("Exact mcc should not be the same as returned mcc due to double precision.", mcc, exact_mcc);
-  }
->>>>>>> ac86c256
 }