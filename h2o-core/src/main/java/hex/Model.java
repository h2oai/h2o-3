--- conflicted
+++ resolved
@@ -23,7 +23,7 @@
 import water.fvec.*;
 import water.parser.BufferedString;
 import water.persist.Persist;
-import water.rapids.PermutationVarImp;
+import water.rapids.PermutationFeatureImportance;
 import water.udf.CFuncRef;
 import water.util.*;
 
@@ -189,6 +189,7 @@
    *  WARNING: Model Parameters is not immutable object and ModelBuilder can modify
    *  them!
    */
+  
   public abstract static class Parameters extends Iced<Parameters> {
     /** Maximal number of supported levels in response. */
     public static final int MAX_SUPPORTED_LEVELS = 1<<20;
@@ -216,6 +217,7 @@
     public boolean _keep_cross_validation_fold_assignment = false;
     public boolean _parallelize_cross_validation = true;
     public boolean _auto_rebalance = true;
+    
 
     public void setTrain(Key<Frame> train) {
       this._train = train;
@@ -363,6 +365,7 @@
     /** @return the validation frame instance, or null
      *  if a validation frame was not specified */
     public final Frame valid() { return _valid==null ? null : _valid.get(); }
+    
 
     /** Read-Lock both training and validation User frames. */
     public void read_lock_frames(Job job) {
@@ -652,6 +655,19 @@
       }
       return pairs;
     }
+
+  }
+
+  /**
+   * Should be called after Model is scored, Otherwise no one can tell you what will happen
+   *
+   *
+   *
+   * @return*/
+  public TwoDimTable permutationFeatureImportance(Model model){
+
+    PermutationFeatureImportance Fi = new PermutationFeatureImportance(model);
+    return Fi.getFeatureImportance();
 
   }
 
@@ -1229,6 +1245,7 @@
             false
     );
   }
+  
 
   /**
    * @param test Frame to be adapted
@@ -1346,6 +1363,7 @@
             msgs.add(str);
         }
       }
+      
       if( vec != null) {          // I have a column with a matching name
         if( domains[i] != null) { // Model expects an categorical
           if (vec.isString())
@@ -1472,24 +1490,13 @@
     return score(fr, destination_key, j, true);
   }
   
-  /**
-   * Calculate Permutation Variable Importance by shuffling one feature at a time
-   * The user must call this method after training. 
-   * @param fr training frame
-   * @param metric loss function metric 
-   *               if metric not specified mse is default
-   * @return TwoDimTable of Double values having the variables as columns
-<<<<<<< HEAD
-   * and as rows their Relative, Scaled and percentage importance
-=======
-   * and as rows their relative, scaled and percentage importance
->>>>>>> 3344ab43
-   */
-  public TwoDimTable getPermVarImpTable(Frame fr, String metric){
-    if (this._output._scoring_history == null )
-      throw new IllegalArgumentException("Model " + this._key + "must be scored!");
-    PermutationVarImp pvi = new PermutationVarImp(this, fr);
-    return pvi.getPermutationVarImp(metric);
+  public TwoDimTable getPermVarImpTable(Frame fr, Frame scored){
+    PermutationFeatureImportance fi = new PermutationFeatureImportance(this, fr, scored);
+    return fi.getFeatureImportance();
+  }
+  public TwoDimTable getPermVarImpTable_oat(Frame fr, Frame scored){
+    PermutationFeatureImportance fi = new PermutationFeatureImportance(this, fr, scored);
+    return fi.oat();
   }
   
   /**
@@ -1938,6 +1945,7 @@
   public ModelMojoWriter getMojo() {
     throw H2O.unimpl("MOJO format is not available for " + _parms.fullName() + " models.");
   }
+  
 
   /**
    * Specify categorical encoding that should be applied before running score0 method of POJO/MOJO.
