package hex;

import hex.genmodel.*;
import hex.genmodel.algos.glrm.GlrmMojoModel;
import hex.genmodel.algos.tree.SharedTreeGraph;
import hex.genmodel.algos.tree.SharedTreeMojoModel;
import hex.genmodel.algos.tree.SharedTreeNode;
import hex.genmodel.descriptor.ModelDescriptor;
import hex.genmodel.easy.EasyPredictModelWrapper;
import hex.genmodel.easy.RowData;
import hex.genmodel.easy.exception.PredictException;
import hex.genmodel.easy.prediction.*;
import hex.genmodel.utils.DistributionFamily;
import hex.quantile.QuantileModel;
import org.joda.time.DateTime;
import water.*;
import water.api.ModelsHandler;
import water.api.StreamWriter;
import water.api.StreamingSchema;
import water.api.schemas3.KeyV3;
import water.codegen.CodeGenerator;
import water.codegen.CodeGeneratorPipeline;
import water.exceptions.JCodeSB;
import water.fvec.*;
import water.parser.BufferedString;
import water.persist.Persist;
import water.rapids.PermutationVarImp;
import water.udf.CFuncRef;
import water.util.*;

import java.io.*;
import java.lang.reflect.Field;
import java.net.URI;
import java.util.*;
import java.util.regex.Matcher;
import java.util.regex.Pattern;

import static water.util.FrameUtils.categoricalEncoder;
import static water.util.FrameUtils.cleanUp;

/**
 * A Model models reality (hopefully).
 * A model can be used to 'score' a row (make a prediction), or a collection of
 * rows on any compatible dataset - meaning the row has all the columns with the
 * same names as used to build the mode and any categorical columns can
 * be adapted.
 */
public abstract class Model<M extends Model<M,P,O>, P extends Model.Parameters, O extends Model.Output> extends Lockable<M>
        implements StreamWriter {

  public static final String EVAL_AUTO_PARAMS_ENABLED = H2O.OptArgs.SYSTEM_PROP_PREFIX + "algos.evaluate_auto_model_parameters";

  public P _parms;   // TODO: move things around so that this can be protected
  public P _input_parms;
  public O _output;  // TODO: move things around so that this can be protected
  public String[] _warnings = new String[0];  // warning associated with model building
  public transient String[] _warningsP;     // warnings associated with prediction only (transient, not persisted)
  public Distribution _dist;
  protected ScoringInfo[] scoringInfo;
  public IcedHashMap<Key, String> _toDelete = new IcedHashMap<>();
  public boolean evalAutoParamsEnabled;


  public static Model[] fetchAll() {
    final Key[] modelKeys = KeySnapshot.globalSnapshot().filter(new KeySnapshot.KVFilter() {
      @Override
      public boolean filter(KeySnapshot.KeyInfo k) {
        return Value.isSubclassOf(k._type, Model.class) && !Value.isSubclassOf(k._type, QuantileModel.class);
      }
    }).keys();

    Model[] models = new Model[modelKeys.length];
    for (int i = 0; i < modelKeys.length; i++) {
      Model model = ModelsHandler.getFromDKV("(none)", modelKeys[i]);
      models[i] = model;
    }

    return models;
  }

  /**
   * Whether to evaluate input parameters of value AUTO.
   */
  public static boolean evaluateAutoModelParameters() {
    return Boolean.parseBoolean(System.getProperty(EVAL_AUTO_PARAMS_ENABLED, "true"));
  }

  public void setInputParms(P _input_parms) {
    this._input_parms = _input_parms;
  }

  public interface DeepFeatures {
    Frame scoreAutoEncoder(Frame frame, Key destination_key, boolean reconstruction_error_per_feature);
    Frame scoreDeepFeatures(Frame frame, final int layer);
    Frame scoreDeepFeatures(Frame frame, final int layer, final Job j); //for Deep Learning
    Frame scoreDeepFeatures(Frame frame, final String layer, final Job j); //for Deep Water
  }

  public interface GLRMArchetypes {
    Frame scoreReconstruction(Frame frame, Key<Frame> destination_key, boolean reverse_transform);
    Frame scoreArchetypes(Frame frame, Key<Frame> destination_key, boolean reverse_transform);
  }

  public interface LeafNodeAssignment {
    enum LeafNodeAssignmentType {Path, Node_ID}
    Frame scoreLeafNodeAssignment(Frame frame, LeafNodeAssignmentType type, Key<Frame> destination_key);
  }

  public interface FeatureFrequencies {
    Frame scoreFeatureFrequencies(Frame frame, Key<Frame> destination_key);
  }

  public interface StagedPredictions {
    Frame scoreStagedPredictions(Frame frame, Key<Frame> destination_key);
  }

  public interface Contributions {
    Frame scoreContributions(Frame frame, Key<Frame> destination_key);
    default Frame scoreContributions(Frame frame, Key<Frame> destination_key, Job<Frame> j) {
      return scoreContributions(frame, destination_key);
    }
  }

  public interface ExemplarMembers {
    Frame scoreExemplarMembers(Key<Frame> destination_key, int exemplarIdx);
  }

  public interface GetMostImportantFeatures {
    String[] getMostImportantFeatures(int n);
  }

  public interface GetNTrees {
    int getNTrees();
  }

  /**
   * Default threshold for assigning class labels to the target class (for binomial models)
   * @return threshold in 0...1
   */
  public double defaultThreshold() {
    return _output.defaultThreshold();
  }
  
  public void resetThreshold(double value){
    _output.resetThreshold(value);
  }

  /**
   * @deprecated use {@link Output#defaultThreshold()} instead.
   */
  @Deprecated
  public static <O extends Model.Output> double defaultThreshold(O output) {
    return output.defaultThreshold();
  }

  public final boolean isSupervised() { return _output.isSupervised(); }

  public boolean havePojo() {
    final String algoName = _parms.algoName();
    return ModelBuilder.getRegisteredBuilder(algoName)
            .map(ModelBuilder::havePojo)
            .orElseGet(() -> {
              Log.warn("Model Builder for algo = " + algoName + " is not registered. " +
                      "Unable to determine if Model has a POJO. Please override method havePojo().");
              return false;
            });
  }

  public boolean haveMojo() {
    final String algoName = _parms.algoName();
    return ModelBuilder.getRegisteredBuilder(algoName)
            .map(ModelBuilder::haveMojo)
            .orElseGet(() -> {
              Log.warn("Model Builder for algo = " + algoName + " is not registered. " +
                      "Unable to determine if Model has a MOJO. Please override method haveMojo().");
              return false;
            });
  }

  /**
   * Identifies the default ordering method for models returned from Grid Search
   * @return default sort-by
   */
  public GridSortBy getDefaultGridSortBy() {
    if (! isSupervised())
      return null;
    else if (_output.nclasses() > 1)
      return GridSortBy.LOGLOSS;
    else
      return GridSortBy.RESDEV;
  }

  public static class GridSortBy { // intentionally not an enum to allow 3rd party extensions
    public static final GridSortBy LOGLOSS = new GridSortBy("logloss", false);
    public static final GridSortBy RESDEV = new GridSortBy("residual_deviance", false);
    public static final GridSortBy R2 = new GridSortBy("r2", true);

    public final String _name;
    public final boolean _decreasing;

    GridSortBy(String name, boolean decreasing) { _name = name; _decreasing = decreasing; }
  }

  public ToEigenVec getToEigenVec() { return null; }

  /** Model-specific parameter class.  Each model sub-class contains
   *  instance of one of these containing its builder parameters, with
   *  model-specific parameters.  E.g. KMeansModel extends Model and has a
   *  KMeansParameters extending Model.Parameters; sample parameters include K,
   *  whether or not to normalize, max iterations and the initial random seed.
   *
   *  <p>The non-transient fields are input parameters to the model-building
   *  process, and are considered "first class citizens" by the front-end - the
   *  front-end will cache Parameters (in the browser, in JavaScript, on disk)
   *  and rebuild Parameter instances from those caches.
   *
   *  WARNING: Model Parameters is not immutable object and ModelBuilder can modify
   *  them!
   */
  public abstract static class Parameters extends Iced<Parameters> {
    /** Maximal number of supported levels in response. */
    public static final int MAX_SUPPORTED_LEVELS = 1<<20;

    /** The short name, used in making Keys.  e.g. "GBM" */
    abstract public String algoName();

    /** The pretty algo name for this Model (e.g., Gradient Boosting Machine, rather than GBM).*/
    abstract public String fullName();

    /** The Java class name for this Model (e.g., hex.tree.gbm.GBM, rather than GBM).*/
    abstract public String javaName();

    /** Default relative tolerance for convergence-based early stopping  */
    protected double defaultStoppingTolerance() { return 1e-3; }

    /** How much work will be done for this model? */
    abstract public long progressUnits();

    public Key<Frame> _train;               // User-Key of the Frame the Model is trained on
    public Key<Frame> _valid;               // User-Key of the Frame the Model is validated on, if any
    public int _nfolds = 0;
    public boolean _keep_cross_validation_models = true;
    public boolean _keep_cross_validation_predictions = false;
    public boolean _keep_cross_validation_fold_assignment = false;
    public boolean _parallelize_cross_validation = true;
    public boolean _auto_rebalance = true;

    public void setTrain(Key<Frame> train) {
      this._train = train;
    }

    public enum FoldAssignmentScheme {
      AUTO, Random, Modulo, Stratified
    }
    public enum CategoricalEncodingScheme {
      AUTO(false),
      OneHotInternal(false),
      OneHotExplicit(false),
      Enum(false),
      Binary(false),
      Eigen(false),
      LabelEncoder(false),
      SortByResponse(true),
      EnumLimited(false)
      ;

      CategoricalEncodingScheme(boolean needResponse) { _needResponse = needResponse; }
      final boolean _needResponse;
      boolean needsResponse() { return _needResponse; }
    }
    
    public Key<ModelPreprocessor>[] _preprocessors;
    
    public long _seed = -1;
    public long getOrMakeRealSeed(){
      while (_seed==-1) {
        _seed = RandomUtils.getRNG(System.nanoTime()).nextLong();
        Log.debug("Auto-generated time-based seed for pseudo-random number generator (because it was set to -1): " + _seed);
      }
      return _seed;
    }
    public FoldAssignmentScheme _fold_assignment = FoldAssignmentScheme.AUTO;
    public CategoricalEncodingScheme _categorical_encoding = CategoricalEncodingScheme.AUTO;
    public int _max_categorical_levels = 10;

    public DistributionFamily _distribution = DistributionFamily.AUTO;
    public double _tweedie_power = 1.5;
    public double _quantile_alpha = 0.5;
    public double _huber_alpha = 0.9;

    // TODO: This field belongs in the front-end column-selection process and
    // NOT in the parameters - because this requires all model-builders to have
    // column strip/ignore code.
    public String[] _ignored_columns;     // column names to ignore for training
    public boolean _ignore_const_cols;    // True if dropping constant cols
    public String _weights_column;
    public String _offset_column;
    public String _fold_column;
    
    // Check for constant response
    public boolean _check_constant_response = true;

    public boolean _is_cv_model; //internal helper
    public int _cv_fold = -1; //internal use

    // Scoring a model on a dataset is not free; sometimes it is THE limiting
    // factor to model building.  By default, partially built models are only
    // scored every so many major model iterations - throttled to limit scoring
    // costs to less than 10% of the build time.  This flag forces scoring for
    // every iteration, allowing e.g. more fine-grained progress reporting.
    public boolean _score_each_iteration;

    /**
     * Maximum allowed runtime in seconds for model training. Use 0 to disable.
     */
    public double _max_runtime_secs = 0;

    /**
     * Early stopping based on convergence of stopping_metric.
     * Stop if simple moving average of the stopping_metric does not improve by stopping_tolerance for
     * k scoring events.
     * Can only trigger after at least 2k scoring events. Use 0 to disable.
     */
    public int _stopping_rounds = 0;

    /**
     * Metric to use for convergence checking, only for _stopping_rounds > 0.
     */
    public ScoreKeeper.StoppingMetric _stopping_metric = ScoreKeeper.StoppingMetric.AUTO;

    /**
     * Relative tolerance for metric-based stopping criterion: stop if relative improvement is not at least this much.
     */
    public double _stopping_tolerance = defaultStoppingTolerance();

    /** Supervised models have an expected response they get to train with! */
    public String _response_column; // response column name

    /** Should all classes be over/under-sampled to balance the class
     *  distribution? */
    public boolean _balance_classes = false;

    /** When classes are being balanced, limit the resulting dataset size to
     *  the specified multiple of the original dataset size.  Maximum relative
     *  size of the training data after balancing class counts (can be less
     *  than 1.0) */
    public float _max_after_balance_size = 5.0f;

    /**
     * Desired over/under-sampling ratios per class (lexicographic order).
     * Only when balance_classes is enabled.
     * If not specified, they will be automatically computed to obtain class balance during training.
     */
    public float[] _class_sampling_factors;

    /** For classification models, the maximum size (in terms of classes) of
     *  the confusion matrix for it to be printed. This option is meant to
     *  avoid printing extremely large confusion matrices.  */
    public int _max_confusion_matrix_size = 20;

    /**
     * A model key associated with a previously trained Deep Learning
     * model. This option allows users to build a new model as a
     * continuation of a previously generated model.
     */
    public Key<? extends Model> _checkpoint;

    /**
     * A pretrained Autoencoder DL model with matching inputs and hidden layers
     * can be used to initialize the weights and biases (excluding the output layer).
     */
    public Key<? extends Model> _pretrained_autoencoder;

    /**
     * Reference to custom metric function.
     */
    public String _custom_metric_func = null;


    /**
     * Reference to custom distribution function.
     */
    public String _custom_distribution_func = null;

    /**
     * Directory where generated models will be exported
     */
    public String _export_checkpoints_dir;

    /**
     * Bins for Gains/Lift table, if applicable. Ignored if G/L are not calculated.
     */
    public int _gainslift_bins = -1;

    // Public no-arg constructor for reflective creation
    public Parameters() { _ignore_const_cols = defaultDropConsCols(); }

    /** @return the training frame instance */
    public final Frame train() { return _train==null ? null : _train.get(); }
    /** @return the validation frame instance, or null
     *  if a validation frame was not specified */
    public final Frame valid() { return _valid==null ? null : _valid.get(); }

    /** Read-Lock both training and validation User frames. */
    public void read_lock_frames(Job job) {
      Key k = job._key;
      Frame tr = train();
      if (tr != null)
        read_lock_frame(tr, k);
      if (_valid != null && !_train.equals(_valid))
        read_lock_frame(_valid.get(), k);
    }

    private void read_lock_frame(Frame fr, Key k) {
      if (_is_cv_model)
        fr.write_lock_to_read_lock(k);
      else
        fr.read_lock(k);
    }

    /** Read-UnLock both training and validation User frames.  This method is
     *  called on crashing cleanup pathes, so handles the case where the frames
     *  are not actually locked. */
    public void read_unlock_frames(Job job) {
      Frame tr = train();
      if( tr != null ) tr.unlock(job._key,false);
      if( _valid != null && !_train.equals(_valid) )
        valid().unlock(job._key,false);
    }

    // Override in subclasses to change the default; e.g. true in GLM
    protected boolean defaultDropConsCols() { return true; }

    /** Type of missing columns during adaptation between train/test datasets
     *  Overload this method for models that have sparse data handling - a zero
     *  will preserve the sparseness.  Otherwise, NaN is used.
     *  @return real-valued number (can be NaN)  */
    public double missingColumnsType() { return Double.NaN; }

    public boolean hasCheckpoint() { return _checkpoint != null; }

    public long checksum() {
      return checksum(null);
    }
    /**
     * Compute a checksum based on all non-transient non-static ice-able assignable fields (incl. inherited ones) which have @API annotations.
     * Sort the fields first, since reflection gives us the fields in random order and we don't want the checksum to be affected by the field order.
     * NOTE: if a field is added to a Parameters class the checksum will differ even when all the previous parameters have the same value.  If
     * a client wants backward compatibility they will need to compare parameter values explicitly.
     *
     * The method is motivated by standard hash implementation `hash = hash * P + value` but we use high prime numbers in random order.
     * @param ignoredFields A {@link Set} of fields to ignore. Can be empty or null.
     * @return checksum A 64-bit long representing the checksum of the {@link Parameters} object
     */
    public long checksum(final Set<String> ignoredFields) {
      long xs = 0x600DL;
      int count = 0;
      Field[] fields = Weaver.getWovenFields(this.getClass());
      Arrays.sort(fields, Comparator.comparing(Field::getName));
      for (Field f : fields) {
        if (ignoredFields != null && ignoredFields.contains(f.getName())) {
          // Do not include ignored fields in the final hash
          continue;
        }
        final long P = MathUtils.PRIMES[count % MathUtils.PRIMES.length];
        Class<?> c = f.getType();
        if (c.isArray()) {
          try {
            f.setAccessible(true);
            if (f.get(this) != null) {
              if (c.getComponentType() == Integer.TYPE){
                int[] arr = (int[]) f.get(this);
                xs = xs * P  + (long) Arrays.hashCode(arr);
              } else if (c.getComponentType() == Float.TYPE) {
                float[] arr = (float[]) f.get(this);
                xs = xs * P + (long) Arrays.hashCode(arr);
              } else if (c.getComponentType() == Double.TYPE) {
                double[] arr = (double[]) f.get(this);
                xs = xs * P + (long) Arrays.hashCode(arr);
              } else if (c.getComponentType() == Long.TYPE){
                long[] arr = (long[]) f.get(this);
                xs = xs * P + (long) Arrays.hashCode(arr);
              } else {
                Object[] arr = (Object[]) f.get(this);
                xs = xs * P + (long) Arrays.deepHashCode(arr);
              } //else lead to ClassCastException
            } else {
              xs = xs * P;
            }
          } catch (IllegalAccessException e) {
            throw new RuntimeException(e);
          } catch (ClassCastException t) {
            throw H2O.fail(); //no support yet for int[][] etc.
          }
        } else {
          try {
            f.setAccessible(true);
            Object value = f.get(this);
            if (value instanceof Enum) {
              // use string hashcode for enums, otherwise the checksum would be different each run
              xs = xs * P + (long)(value.toString().hashCode());
            } else if (value != null) {
              xs = xs * P + (long)(value.hashCode());
            } else {
              xs = xs * P + P;
            }
          } catch (IllegalAccessException e) {
            throw new RuntimeException(e);
          }
        }
        count++;
      }
      xs ^= (train() == null ? 43 : train().checksum()) * (valid() == null ? 17 : valid().checksum());
      return xs;
    }
  }

  public ModelMetrics addModelMetrics(final ModelMetrics mm) {
    DKV.put(mm);
    incrementModelMetrics(_output, mm._key);
    return mm;
  }

  static void incrementModelMetrics(Output out, Key k) {
    synchronized(out) {
      for (Key key : out._model_metrics)
        if (k.equals(key)) return;
      out._model_metrics = Arrays.copyOf(out._model_metrics, out._model_metrics.length + 1);
      out._model_metrics[out._model_metrics.length - 1] = k;
    }
  }

  public void addWarning(String s){
    _warnings = Arrays.copyOf(_warnings,_warnings.length+1);
    _warnings[_warnings.length-1] = s;
  }

  public interface InteractionBuilder {
    Frame makeInteractions(Frame f);
  }

  public static class InteractionSpec extends Iced {
    private String[] _columns;
    private StringPair[] _pairs;
    private String[] _interactionsOnly;
    private String[] _ignored; // list of columns that can be dropped if they are not used in any interaction

    private InteractionSpec(String[] columns, StringPair[] pairs, String[] interactionsOnly, String[] ignored) {
      _columns = columns;
      _pairs = pairs;
      _interactionsOnly = interactionsOnly;
      if (ignored != null) {
        _ignored = ignored.clone();
        Arrays.sort(_ignored);
      }
    }

    public static InteractionSpec allPairwise(String[] columns) {
      return columns != null ? new InteractionSpec(columns, null, null, null) : null;
    }

    public static InteractionSpec create(String[] columns, StringPair[] pairs, String[] interactionsOnly, String[] ignored) {
      return columns == null && pairs == null ?
              null : new InteractionSpec(columns, pairs, interactionsOnly, ignored);
    }

    public static InteractionSpec create(String[] columns, StringPair[] pairs, String[] interactionsOnly) {
      return columns == null && pairs == null ?
              null : new InteractionSpec(columns, pairs, interactionsOnly, null);
    }

    public static InteractionSpec create(String[] columns, StringPair[] pairs) {
      return columns == null && pairs == null ?
              null : new InteractionSpec(columns, pairs, null, null);
    }

    public boolean isEmpty() {
      return _columns == null && _pairs == null;
    }

    private boolean isUsed(String col) {
        if (_columns != null) {
          for (String usedCol : _columns) {
            if (usedCol.equals(col))
              return true;
          }
        }
        if (_pairs != null) {
          for (StringPair colPair : _pairs) {
            if (col.equals(colPair._a) || col.equals(colPair._b))
              return true;
          }
        }
        return false;
    }

    /**
     * Reorders columns of a Frame so that columns that only used to make interactions
     * are at the end of the Frame. Only Vecs that will actually be used are kept in the frame.
     * @param f frame to adjust
     * @return reordered frame
     */
    public Frame reorderColumns(Frame f) {
      if ((_interactionsOnly == null) || (f == null))
        return f;
      Vec[] interOnlyVecs = f.vecs(_interactionsOnly);
      f.remove(_interactionsOnly);
      for (int i = 0; i < _interactionsOnly.length; i++) {
        if (isUsed(_interactionsOnly[i])) {
          f.add(_interactionsOnly[i], interOnlyVecs[i]);
        } else if (! isIgnored(_interactionsOnly[i])) {
          Log.warn("Column '" + _interactionsOnly[i] + "' was marked to be used for interactions only " +
                  "but it is not actually required in any interaction.");
        }
      }
      return f;
    }

    private boolean isIgnored(String column) {
      return _ignored != null && Arrays.binarySearch(_ignored, column) >= 0;
    }

    public Frame removeInteractionOnlyColumns(Frame f) {
      if ((_interactionsOnly == null) || (f == null))
        return f;
      return f.remove(_interactionsOnly);
    }

    public Model.InteractionPair[] makeInteractionPairs(Frame f) {
      if (isEmpty())
        return null;
      InteractionPair[] allPairwise = null;
      InteractionPair[] allExplicit = null;
      int[] interactionIDs = new int[0];
      if (_columns != null) {
        interactionIDs = new int[_columns.length];
        for (int i = 0; i < _columns.length; ++i) {
          interactionIDs[i] = f.find(_columns[i]);
          if (interactionIDs[i] == -1)
            throw new IllegalArgumentException("missing column from the dataset, could not make interaction: " + interactionIDs[i]);
        }
        allPairwise =  Model.InteractionPair.generatePairwiseInteractionsFromList(interactionIDs);
      }
      if (_pairs != null) {
        Arrays.sort(interactionIDs);
        allExplicit = new InteractionPair[_pairs.length];
        int n = 0;
        for (StringPair p : _pairs) {
          int aIdx = f.find(p._a);
          if (aIdx == -1)
            throw new IllegalArgumentException("Invalid interactions specified (first column is missing): " + p.toJsonString());
          int bIdx = f.find(p._b);
          if (bIdx == -1)
            throw new IllegalArgumentException("Invalid interactions specified (second column is missing): " + p.toJsonString());
          if (Arrays.binarySearch(interactionIDs, aIdx) >= 0 && Arrays.binarySearch(interactionIDs, bIdx) >= 0)
            continue; // This interaction is already included in set of all pairwise interactions
          allExplicit[n++] = new InteractionPair(aIdx, bIdx, null, null);
        }
        if (n != allExplicit.length) {
          InteractionPair[] resized = new InteractionPair[n];
          System.arraycopy(allExplicit, 0, resized, 0, resized.length);
          allExplicit = resized;
        }
      }
      InteractionPair[] pairs = allExplicit == null ? allPairwise : ArrayUtils.append(allPairwise, allExplicit);
      if (pairs != null) {
        pairs = flagAllFactorInteractionPairs(f, pairs);
      }
      return pairs;
    }

    private InteractionPair[] flagAllFactorInteractionPairs(Frame f, InteractionPair[] pairs) {
      if (_interactionsOnly == null || _interactionsOnly.length == 0)
        return pairs;
      final String[] interOnly = _interactionsOnly.clone();
      Arrays.sort(interOnly);
      for (InteractionPair p : pairs) {
        boolean v1num = f.vec(p._v1).isNumeric();
        boolean v2num = f.vec(p._v2).isNumeric();
        if (v1num == v2num)
          continue;
        // numerical-categorical interaction
        String numVecName = v1num ? f.name(p._v1) : f.name(p._v2);
        boolean needsAllFactorColumns = Arrays.binarySearch(interOnly, numVecName) >= 0;
        p.setNeedsAllFactorLevels(needsAllFactorColumns);
      }
      return pairs;
    }

  }

  /** Model-specific output class.  Each model sub-class contains an instance
   *  of one of these containing its "output": the pieces of the model needed
   *  for scoring.  E.g. KMeansModel has a KMeansOutput extending Model.Output
   *  which contains the cluster centers.  The output also includes the names,
   *  domains and other fields which are determined at training time.  */
  public abstract static class Output extends Iced {
    /** Columns used in the model and are used to match up with scoring data
     *  columns.  The last name is the response column name (if any). */
    public String _names[];
    public String _column_types[];

    /**
     * @deprecated as of March 6, 2019, replaced by (@link #setNames(String[] names, String[] columnTypes))
     * 
     */
    @Deprecated
    public void setNames(String[] names) {
      _names = names;
      _column_types = new String[names.length];
      Arrays.fill(_column_types, "NA");
    }

    public void setNames(String[] names, String[] columntypes) {
      _names = names;
      _column_types = columntypes;
    }

    public String _origNames[]; // only set if ModelBuilder.encodeFrameCategoricals() changes the training frame

    /** Categorical/factor mappings, per column.  Null for non-categorical cols.
     *  Columns match the post-init cleanup columns.  The last column holds the
     *  response col categoricals for SupervisedModels.  */
    public String _domains[][];
    public String _origDomains[][]; // only set if ModelBuilder.encodeFrameCategoricals() changes the training frame
    
    public double[] _orig_projection_array;// only set if ModelBuilder.encodeFrameCategoricals() changes the training frame
    
    /** List of Keys to cross-validation models (non-null iff _parms._nfolds > 1 or _parms._fold_column != null) **/
    public Key _cross_validation_models[];
    /** List of Keys to cross-validation predictions (if requested) **/
    public Key _cross_validation_predictions[];
    public Key<Frame> _cross_validation_holdout_predictions_frame_id;
    public Key<Frame> _cross_validation_fold_assignment_frame_id;
    
    // Model-specific start/end/run times
    // Each individual model's start/end/run time is reported here, not the total time to build N+1 cross-validation models, or all grid models
    public long _start_time;
    public long _end_time;
    public long _run_time;
    public long _total_run_time; // includes building of cv models
    protected void startClock() { _start_time = System.currentTimeMillis(); }
    protected void stopClock()  {
      _end_time   = System.currentTimeMillis();
      _total_run_time = _run_time = _end_time - _start_time;
    }

    public Output(){this(false,false,false);}
    public Output(boolean hasWeights, boolean hasOffset, boolean hasFold) {
      _hasWeights = hasWeights;
      _hasOffset = hasOffset;
      _hasFold = hasFold;
    }

    /** Any final prep-work just before model-building starts, but after the
     *  user has clicked "go".  E.g., converting a response column to an categorical
     *  touches the entire column (can be expensive), makes a parallel vec
     *  (Key/Data leak management issues), and might throw IAE if there are too
     *  many classes. */
    public Output(ModelBuilder b) {
      this(b, b._train);
    }

    protected Output(ModelBuilder b, Frame train) {
      if (b.error_count() > 0)
        throw new IllegalArgumentException(b.validationErrors());
      // Capture the data "shape" the model is valid on
      setNames(train != null ? train.names() : new String[0], train!=null?train.typesStr():new String[0]);
      _domains = train != null ? train.domains() : new String[0][];
      _origNames = b._origNames;
      _origDomains = b._origDomains;
      _orig_projection_array = b._orig_projection_array;
      _isSupervised = b.isSupervised();
      _hasOffset = b.hasOffsetCol();
      _hasWeights = b.hasWeightCol();
      _hasFold = b.hasFoldCol();
      _distribution = b._distribution;
      _priorClassDist = b._priorClassDist;
      _reproducibility_information_table = createReproducibilityInformationTable(b);
      assert(_job==null);  // only set after job completion
      _defaultThreshold = -1;
    }

    /** Returns number of input features (OK for most supervised methods, need to override for unsupervised!) */
    public int nfeatures() {
      return _names.length - (_hasOffset?1:0)  - (_hasWeights?1:0) - (_hasFold?1:0) - (isSupervised()?1:0);
    }
    /** Returns features used by the model */
    public String[] features() {
      return Arrays.copyOf(_names, nfeatures());
    }

    /** List of all the associated ModelMetrics objects, so we can delete them
     *  when we delete this model. */
    Key<ModelMetrics>[] _model_metrics = new Key[0];

    /** Job info: final status (canceled, crashed), build time */
    public Job _job;

    /**
     * Training set metrics obtained during model training
     */
    public ModelMetrics _training_metrics;

    /**
     * Validation set metrics obtained during model training (if a validation data set was specified)
     */
    public ModelMetrics _validation_metrics;

    /**
     * Cross-Validation metrics obtained during model training
     */
    public ModelMetrics _cross_validation_metrics;

    /**
     * Summary of cross-validation metrics of all k-fold models
     */
    public TwoDimTable _cross_validation_metrics_summary;

    /**
     * User-facing model summary - Display model type, complexity, size and other useful stats
     */
    public TwoDimTable _model_summary;

    /**
     * Reproducibility information describing the current cluster configuration, each node configuration
     * and checksums for each frame used on the input of the algorithm
     */
    public TwoDimTable[] _reproducibility_information_table;
    

    /**
     * User-facing model scoring history - 2D table with modeling accuracy as a function of time/trees/epochs/iterations, etc.
     */
    public TwoDimTable _scoring_history;

    public double[] _distribution;
    public double[] _modelClassDist;
    public double[] _priorClassDist;


    protected boolean _isSupervised;

    /**
     * Default threshold used to make decision about binomial predictions
     * -1 if is not set by user - than the default threshold is 0.5 if metrics are not set
     * (0, 1> custom default threshold or validation metric threshold or training metric threshold
     */
    public double _defaultThreshold;


    public boolean isSupervised() { return _isSupervised; }
    /** The name of the response column (which is always the last column). */
    protected boolean _hasOffset; // weights and offset are kept at designated position in the names array
    protected boolean _hasWeights;// only need to know if we have them
    protected boolean _hasFold;// only need to know if we have them
    public boolean hasOffset  () { return _hasOffset;}
    public boolean hasWeights () { return _hasWeights;}
    public boolean hasFold () { return _hasFold;}
    public boolean hasResponse() { return isSupervised(); }
    public String responseName() { return isSupervised()?_names[responseIdx()]:null;}
    public String weightsName () { return _hasWeights ?_names[weightsIdx()]:null;}
    public String offsetName  () { return _hasOffset ?_names[offsetIdx()]:null;}
    public String foldName  () { return _hasFold ?_names[foldIdx()]:null;}
    public InteractionBuilder interactionBuilder() { return null; }
    // Vec layout is  [c1,c2,...,cn,w?,o?,r], cn are predictor cols, r is response, w and o are weights and offset, both are optional
    public int weightsIdx() {
      if(!_hasWeights) return -1;
      return _names.length - (isSupervised()?1:0) - (hasOffset()?1:0) - 1 - (hasFold()?1:0);
    }
    public int offsetIdx() {
      if(!_hasOffset) return -1;
      return _names.length - (isSupervised()?1:0) - (hasFold()?1:0) - 1;
    }
    public int foldIdx() {
      if(!_hasFold) return -1;
      return _names.length - (isSupervised()?1:0) - 1;
    }
    public int responseIdx() {
      if(!isSupervised()) return -1;
      return _names.length-1;
    }

    /** Names of levels for a categorical response column. */
    public String[] classNames() {
      if (_domains == null || _domains.length == 0 || !isSupervised()) return null;
      return _domains[_domains.length - 1];
    }

    /** Is this model a classification model? (v. a regression or clustering model) */
    public boolean isClassifier() { return isSupervised() && nclasses() > 1; }
    /** Is this model a binomial classification model? (v. a regression or clustering model) */
    public boolean isBinomialClassifier() { return isSupervised() && nclasses() == 2; }
    /**Is this model a multinomial classification model (supervised and nclasses() > 2 */
    public boolean isMultinomialClassifier() { return isSupervised() && nclasses() > 2; }
    /** Number of classes in the response column if it is categorical and the model is supervised. */
    public int nclasses() {
      String cns[] = classNames();
      return cns == null ? 1 : cns.length;
    }

    // Note: some algorithms MUST redefine this method to return other model categories
    public ModelCategory getModelCategory() {
      if (isSupervised())
        return (isClassifier() ?
                (nclasses() > 2 ? ModelCategory.Multinomial : ModelCategory.Binomial) :
                ModelCategory.Regression);
      return ModelCategory.Unknown;
    }
    public boolean isAutoencoder() { return false; } // Override in DeepLearning and so on.

    public synchronized Key<ModelMetrics>[] clearModelMetrics(boolean keepModelTrainingMetrics) {
      Key<ModelMetrics>[] removed;
      if (keepModelTrainingMetrics) {
        Key<ModelMetrics>[] kept = new Key[0];
        if (_training_metrics != null) kept = ArrayUtils.append(kept, _training_metrics._key);
        if (_validation_metrics != null) kept = ArrayUtils.append(kept, _validation_metrics._key);
        if (_cross_validation_metrics != null) kept = ArrayUtils.append(kept, _cross_validation_metrics._key);

        removed = new Key[0];
        for (Key<ModelMetrics> k : _model_metrics) {
          if (!ArrayUtils.contains(kept, k))
            removed = ArrayUtils.append(removed, k);
        }
        _model_metrics = kept;
      } else {
        removed = Arrays.copyOf(_model_metrics, _model_metrics.length);
        _model_metrics = new Key[0];
      }
      return removed;
    }

    public synchronized Key<ModelMetrics>[] getModelMetrics() { return Arrays.copyOf(_model_metrics, _model_metrics.length); }

    protected long checksum_impl() {
      return (null == _names ? 13 : Arrays.hashCode(_names)) *
              (null == _domains ? 17 : Arrays.deepHashCode(_domains)) *
              getModelCategory().ordinal();
    }

    public double defaultThreshold() {
      if (nclasses() != 2 || _training_metrics == null)
        return 0.5;
      if(_defaultThreshold == -1) {
        if (_validation_metrics != null && ((ModelMetricsBinomial) _validation_metrics)._auc != null)
          return ((ModelMetricsBinomial) _validation_metrics)._auc.defaultThreshold();
        if (((ModelMetricsBinomial) _training_metrics)._auc != null)
          return ((ModelMetricsBinomial) _training_metrics)._auc.defaultThreshold();
      } else {
        return _defaultThreshold;
      }
      return 0.5;
    }
    
    public void resetThreshold(double value){
      assert value > 0 && value <= 1: "Reset threshold should be value from 0 to 1 (included). Got "+value+".";
      _defaultThreshold = value;
    }
    
    public void printTwoDimTables(StringBuilder sb, Object o) {
      for (Field f : Weaver.getWovenFields(o.getClass())) {
        Class<?> c = f.getType();
        if (c.isAssignableFrom(TwoDimTable.class)) {
          try {
            TwoDimTable t = (TwoDimTable) f.get(this);
            f.setAccessible(true);
            if (t != null) sb.append(t.toString(1,false /*don't print the full table if too long*/));
          } catch (IllegalAccessException e) {
            Log.err(e);
            sb.append("Failed to print table ").append(f.getName()).append("\n");
          }
        }
      }
    }

    @Override public String toString() {
      StringBuilder sb = new StringBuilder();
      if (_training_metrics!=null) sb.append(_training_metrics.toString());
      if (_validation_metrics!=null) sb.append(_validation_metrics.toString());
      if (_cross_validation_metrics!=null) sb.append(_cross_validation_metrics.toString());
      printTwoDimTables(sb, this);
      return sb.toString();
    }

    private TwoDimTable[] createReproducibilityInformationTable(ModelBuilder modelBuilder) {
      TwoDimTable nodeInformation = ReproducibilityInformationUtils.createNodeInformationTable();
      TwoDimTable clusterConfiguration = ReproducibilityInformationUtils.createClusterConfigurationTable();
      TwoDimTable inputFramesInformation = createInputFramesInformationTable(modelBuilder);
      return new TwoDimTable[] {nodeInformation, clusterConfiguration, inputFramesInformation};
    }

    public TwoDimTable createInputFramesInformationTable(ModelBuilder modelBuilder) {
      String[] colHeaders = new String[] {"Input Frame", "Checksum", "ESPC"};
      String[] colTypes = new String[] {"string", "long", "string"};
      String[] colFormat = new String[] {"%s", "%d", "%d"};

      final int rows = getInformationTableNumRows();
      TwoDimTable table = new TwoDimTable(
              "Input Frames Information", null,
              new String[rows],
              colHeaders,
              colTypes,
              colFormat,
              "");

      table.set(0, 0, "training_frame");
      table.set(1, 0, "validation_frame");
      table.set(0, 1, modelBuilder.train() != null ? modelBuilder.train().checksum() : -1);
      table.set(1, 1, modelBuilder._valid != null ? modelBuilder.valid().checksum() : -1);
      table.set(0, 2, modelBuilder.train() != null ? Arrays.toString(modelBuilder.train().anyVec().espc()) : -1);
      table.set(1, 2, modelBuilder._valid != null ? Arrays.toString(modelBuilder.valid().anyVec().espc()) : -1);

      return table;
    }
    
    public int getInformationTableNumRows() {
      return 2; // 1 row per each input frame (training frame, validation frame)
    }
  } // Output

  protected String[][] scoringDomains() { return _output._domains; }

  public ModelMetrics addMetrics(ModelMetrics mm) { return addModelMetrics(mm); }

  public abstract ModelMetrics.MetricBuilder makeMetricBuilder(String[] domain);

  /** Full constructor */
  public Model(Key<M> selfKey, P parms, O output) {
    super(selfKey);
    assert parms != null;
    _parms = parms;
    evalAutoParamsEnabled = evaluateAutoModelParameters();
    if (evalAutoParamsEnabled) {
      initActualParamValues();
    }
    _output = output;  // Output won't be set if we're assert output != null;
    if (_output != null)
      _output.startClock();
    _dist = isSupervised() && _output.nclasses() == 1 ? DistributionFactory.getDistribution(_parms) : null;
    Log.info("Starting model "+ selfKey);
  }

  public void initActualParamValues() {}
  
  /**
   * Deviance of given distribution function at predicted value f
   * @param w observation weight
   * @param y (actual) response
   * @param f (predicted) response in original response space
   * @return value of gradient
   */
  public double deviance(double w, double y, double f) {
    return _dist.deviance(w, y, f);
  }

  public double likelihood(double w, double y, double f) {
    return 0.0; // place holder.  This function is overridden in GLM.
  }

  public ScoringInfo[] scoring_history() { return scoringInfo; }

  /**
   * Fill a ScoringInfo with data from the ModelMetrics for this model.
   * @param scoringInfo
   */
  public void fillScoringInfo(ScoringInfo scoringInfo) {
    scoringInfo.is_classification = this._output.isClassifier();
    scoringInfo.is_autoencoder = _output.isAutoencoder();
    scoringInfo.scored_train = new ScoreKeeper(this._output._training_metrics);
    scoringInfo.scored_valid = new ScoreKeeper(this._output._validation_metrics);
    scoringInfo.scored_xval = new ScoreKeeper(this._output._cross_validation_metrics);
    scoringInfo.validation = _output._validation_metrics != null;
    scoringInfo.cross_validation = _output._cross_validation_metrics != null;

    if (this._output.isBinomialClassifier()) {
      scoringInfo.training_AUC = this._output._training_metrics == null ? null: ((ModelMetricsBinomial)this._output._training_metrics)._auc;
      scoringInfo.validation_AUC = this._output._validation_metrics == null ? null : ((ModelMetricsBinomial)this._output._validation_metrics)._auc;
    }
  }

  // return the most up-to-date model metrics
  public ScoringInfo last_scored() {
    return scoringInfo == null ? null : scoringInfo[scoringInfo.length-1];
  }

  // Lower is better
  public float loss() {
    switch (Optional.ofNullable(_parms._stopping_metric).orElse(ScoreKeeper.StoppingMetric.AUTO)) {
      case MSE:
        return (float) mse();
      case MAE:
        return (float) mae();
      case RMSLE:
        return (float) rmsle();
      case logloss:
        return (float) logloss();
      case deviance:
        return (float) deviance();
      case misclassification:
        return (float) classification_error();
      case AUC:
        return (float)(1-auc());
      case AUCPR:
        return (float)(1-AUCPR());
/*      case r2:
        return (float)(1-r2());*/
      case mean_per_class_error:
        return (float)mean_per_class_error();
      case lift_top_group:
        return (float)lift_top_group();
      case AUTO:
      default:
        return (float) (_output.isClassifier() ? logloss() : _output.isAutoencoder() ? mse() : deviance());
    }
  } // loss()

  public int compareTo(M o) {
    if (o._output.isClassifier() != _output.isClassifier())
      throw new UnsupportedOperationException("Cannot compare classifier against regressor.");
    if (o._output.isClassifier()) {
      if (o._output.nclasses() != _output.nclasses())
        throw new UnsupportedOperationException("Cannot compare models with different number of classes.");
    }
    return (loss() < o.loss() ? -1 : loss() > o.loss() ? 1 : 0);
  }

  public double classification_error() {
    if (scoringInfo != null)
      return last_scored().cross_validation ? last_scored().scored_xval._classError : last_scored().validation ? last_scored().scored_valid._classError : last_scored().scored_train._classError;

    ModelMetrics mm = _output._cross_validation_metrics != null ? _output._cross_validation_metrics : _output._validation_metrics != null ? _output._validation_metrics : _output._training_metrics;
    if (mm == null) return Double.NaN;

    if (mm instanceof ModelMetricsBinomial) {
      return ((ModelMetricsBinomial)mm)._auc.defaultErr();
    } else if (mm instanceof ModelMetricsMultinomial) {
      return ((ModelMetricsMultinomial)mm)._cm.err();
    }
    return Double.NaN;
  }

  public double mse() {
    if (scoringInfo != null)
      return last_scored().cross_validation ? last_scored().scored_xval._mse : last_scored().validation ? last_scored().scored_valid._mse : last_scored().scored_train._mse;

    ModelMetrics mm = _output._cross_validation_metrics != null ? _output._cross_validation_metrics : _output._validation_metrics != null ? _output._validation_metrics : _output._training_metrics;
    if (mm == null) return Double.NaN;

    return mm.mse();
  }

  public double r2() {
    if (scoringInfo != null)
      return last_scored().cross_validation ? last_scored().scored_xval._r2 : last_scored().validation ? last_scored().scored_valid._r2 : last_scored().scored_train._r2;

    ModelMetrics mm = _output._cross_validation_metrics != null ? _output._cross_validation_metrics : _output._validation_metrics != null ? _output._validation_metrics : _output._training_metrics;
    if (mm == null) return Double.NaN;

    return mm.mse();
  }

  public double mae() {
    if (scoringInfo != null)
      return last_scored().cross_validation ? last_scored().scored_xval._mae : last_scored().validation ? last_scored().scored_valid._mae : last_scored().scored_train._mae;

    ModelMetrics mm = _output._cross_validation_metrics != null ? _output._cross_validation_metrics : _output._validation_metrics != null ? _output._validation_metrics : _output._training_metrics;
    if (mm == null) return Double.NaN;

    return ((ModelMetricsRegression)mm).mae();
  }

  public double rmsle() {
    if (scoringInfo != null)
      return last_scored().cross_validation ? last_scored().scored_xval._rmsle : last_scored().validation ? last_scored().scored_valid._rmsle : last_scored().scored_train._rmsle;

    ModelMetrics mm = _output._cross_validation_metrics != null ? _output._cross_validation_metrics : _output._validation_metrics != null ? _output._validation_metrics : _output._training_metrics;
    if (mm == null) return Double.NaN;

    return ((ModelMetricsRegression)mm).rmsle();
  }

  public double auc() {
    if (scoringInfo != null)
      return last_scored().cross_validation ? last_scored().scored_xval._AUC : last_scored().validation ? last_scored().scored_valid._AUC : last_scored().scored_train._AUC;

    ModelMetrics mm = _output._cross_validation_metrics != null ? _output._cross_validation_metrics : _output._validation_metrics != null ? _output._validation_metrics : _output._training_metrics;
    if (mm == null) return Double.NaN;

    return ((ModelMetricsBinomial)mm)._auc._auc;
  }

  public double AUCPR() {
    if (scoringInfo != null)
      return last_scored().cross_validation ? last_scored().scored_xval._pr_auc : last_scored().validation ? last_scored().scored_valid._pr_auc : last_scored().scored_train._pr_auc;

    ModelMetrics mm = _output._cross_validation_metrics != null ? _output._cross_validation_metrics : _output._validation_metrics != null ? _output._validation_metrics : _output._training_metrics;
    if (mm == null) return Double.NaN;

    return ((ModelMetricsBinomial)mm)._auc._pr_auc;
  }

  public double deviance() {
    if (scoringInfo != null)
      return last_scored().cross_validation ? last_scored().scored_xval._mean_residual_deviance: last_scored().validation ? last_scored().scored_valid._mean_residual_deviance : last_scored().scored_train._mean_residual_deviance;

    ModelMetrics mm = _output._cross_validation_metrics != null ? _output._cross_validation_metrics : _output._validation_metrics != null ? _output._validation_metrics : _output._training_metrics;
    if (mm == null) return Double.NaN;

    return ((ModelMetricsRegression)mm)._mean_residual_deviance;
  }

  public double logloss() {
    if (scoringInfo != null)
      return last_scored().cross_validation ? last_scored().scored_xval._logloss : last_scored().validation ? last_scored().scored_valid._logloss : last_scored().scored_train._logloss;

    ModelMetrics mm = _output._cross_validation_metrics != null ? _output._cross_validation_metrics : _output._validation_metrics != null ? _output._validation_metrics : _output._training_metrics;
    if (mm == null) return Double.NaN;

    if (mm instanceof ModelMetricsBinomial) {
      return ((ModelMetricsBinomial)mm).logloss();
    } else if (mm instanceof ModelMetricsMultinomial) {
      return ((ModelMetricsMultinomial)mm).logloss();
    }
    return Double.NaN;
  }

  public double mean_per_class_error() {
    if (scoringInfo != null)
      return last_scored().cross_validation ? last_scored().scored_xval._mean_per_class_error : last_scored().validation ? last_scored().scored_valid._mean_per_class_error : last_scored().scored_train._mean_per_class_error;

    ModelMetrics mm = _output._cross_validation_metrics != null ? _output._cross_validation_metrics : _output._validation_metrics != null ? _output._validation_metrics : _output._training_metrics;
    if (mm == null) return Double.NaN;

    if (mm instanceof ModelMetricsBinomial) {
      return ((ModelMetricsBinomial)mm).mean_per_class_error();
    } else if (mm instanceof ModelMetricsMultinomial) {
      return ((ModelMetricsMultinomial)mm).mean_per_class_error();
    }
    return Double.NaN;
  }

  public double lift_top_group() {
    if (scoringInfo != null)
      return last_scored().cross_validation ? last_scored().scored_xval._lift : last_scored().validation ? last_scored().scored_valid._lift : last_scored().scored_train._lift;

    ModelMetrics mm = _output._cross_validation_metrics != null ? _output._cross_validation_metrics : _output._validation_metrics != null ? _output._validation_metrics : _output._training_metrics;
    if (mm == null) return Double.NaN;

    if (mm instanceof ModelMetricsBinomial) {
      GainsLift gl = ((ModelMetricsBinomial)mm)._gainsLift;
      if (gl != null && gl.response_rates != null && gl.response_rates.length > 0) {
        return gl.response_rates[0] / gl.avg_response_rate;
      }
    }
    return Double.NaN;
  }


  /** Adapt a Test/Validation Frame to be compatible for a Training Frame.  The
   *  intention here is that ModelBuilders can assume the test set has the same
   *  count of columns, and within each factor column the same set of
   *  same-numbered levels.  Extra levels are renumbered past those in the
   *  Train set but will still be present in the Test set, thus requiring
   *  range-checking.
   *
   *  This routine is used before model building (with no Model made yet) to
   *  check for compatible datasets, and also used to prepare a large dataset
   *  for scoring (with a Model).
   *
   *  Adaption does the following things:
   *  - Remove any "extra" Vecs appearing only in the test and not the train
   *  - Insert any "missing" Vecs appearing only in the train and not the test
   *    with all NAs ({@see missingColumnsType}).  This will issue a warning,
   *    and if the "expensive" flag is false won't actually make the column
   *    replacement column but instead will bail-out on the whole adaption (but
   *    will continue looking for more warnings).
   *  - If all columns are missing, issue an error.
   *  - Renumber matching cat levels to match the Train levels; this might make
   *    "holes" in the Test set cat levels, if some are not in the Test set.
   *  - Extra Test levels are renumbered past the end of the Train set, hence
   *    the train and test levels match up to all the train levels; there might
   *    be extra Test levels past that.
   *  - For all mis-matched levels, issue a warning.
   *
   *  The {@code test} frame is updated in-place to be compatible, by altering
   *  the names and Vecs; make a defensive copy if you do not want it modified.
   *  There is a fast-path cutout if the test set is already compatible.  Since
   *  the test-set is conditionally modifed with extra CategoricalWrappedVec optionally
   *  added it is recommended to use a Scope enter/exit to track Vec lifetimes.
   *
   *  @param test Testing Frame, updated in-place
   *  @param expensive Try hard to adapt; this might involve the creation of
   *  whole Vecs and thus get expensive.  If {@code false}, then only adapt if
   *  no warnings and errors; otherwise just the messages are produced.
   *  Created Vecs have to be deleted by the caller (e.g. Scope.enter/exit).
   *  @return Array of warnings; zero length (never null) for no warnings.
   *  Throws {@code IllegalArgumentException} if no columns are in common, or
   *  if any factor column has no levels in common.
   */
  public String[] adaptTestForTrain(Frame test, boolean expensive, boolean computeMetrics) {
    return adaptTestForTrain(test, expensive, computeMetrics, false);
  }
  
  public String[] adaptTestForTrain(Frame test, boolean expensive, boolean computeMetrics, boolean catEncoded) {
    return adaptTestForTrain(
            test,
            _output._origNames,
            _output._origDomains,
            _output._names,
            _output._domains,
            _parms,
            expensive,
            computeMetrics,
            _output.interactionBuilder(),
            getToEigenVec(),
            _toDelete,
            catEncoded
    );
  } 

  /**
   * @param test Frame to be adapted
   * @param origNames Training column names before categorical column encoding - can be the same as names
   * @param origDomains Training column levels before categorical column encoding - can be the same as domains
   * @param names Training column names
   * @param domains Training column levels
   * @param parms Model parameters
   * @param expensive Whether to actually do the hard work
   * @param computeMetrics Whether metrics can be (and should be) computed
   * @param interactionBldr Column names to create pairwise interactions with
   * @param catEncoded Whether the categorical columns of the test frame were already transformed via categorical_encoding
   */
  public static String[] adaptTestForTrain(final Frame test, final String[] origNames, final String[][] origDomains,
                                           String[] names, String[][] domains, final Parameters parms,
                                           final boolean expensive, final boolean computeMetrics,
                                           final InteractionBuilder interactionBldr, final ToEigenVec tev,
                                           final IcedHashMap<Key, String> toDelete, final boolean catEncoded)
          throws IllegalArgumentException {
    String[] msg = new String[0];
    if (test == null) return msg;
    if (catEncoded && origNames==null) return msg;

    // test frame matches the training frame (after categorical encoding, if applicable)
    String[][] tdomains = test.domains();
    if (names == test._names && domains == tdomains || (Arrays.equals(names, test._names) && Arrays.deepEquals(domains, tdomains)) )
      return msg;

    String[] backupNames = names;
    String[][] backupDomains = domains;

    final String weights = parms._weights_column;
    final String offset = parms._offset_column;
    final String fold = parms._fold_column;
    final String response = parms._response_column;

    // whether we need to be careful with categorical encoding - the test frame could be either in original state or in encoded state
    // keep in sync with FrameUtils.categoricalEncoder: as soon as a categorical column has been encoded, we should check here.
    final boolean checkCategoricals = !catEncoded && Arrays.asList(
            Parameters.CategoricalEncodingScheme.Binary,
            Parameters.CategoricalEncodingScheme.LabelEncoder,
            Parameters.CategoricalEncodingScheme.Eigen,
            Parameters.CategoricalEncodingScheme.EnumLimited,
            Parameters.CategoricalEncodingScheme.OneHotExplicit
    ).indexOf(parms._categorical_encoding) >= 0;

    // test frame matches the user-given frame (before categorical encoding, if applicable)
    if (checkCategoricals && origNames != null) {
      boolean match = Arrays.equals(origNames, test.names());
      if (!match) {
        // As soon as the test frame contains at least one original pre-encoding predictor,
        // then we consider the frame as valid for predictions, and we'll later fill missing columns with NA
        Set<String> required = new HashSet<>(Arrays.asList(origNames));
        required.removeAll(Arrays.asList(response, weights, fold));
        for (String name : test.names()) {
          if (required.contains(name)) {
            match = true;
            break;
          }
        }
      }

      // still have work to do below, make sure we set the names/domains to the original user-given values
      // such that we can do the int->enum mapping and cat. encoding below (from scratch)
      if (match) {
        names = origNames;
        domains = origDomains;
      }
    }

    // create the interactions now and bolt them on to the front of the test Frame
    if (null != interactionBldr) {
      interactionBldr.makeInteractions(test);
    }

    // Build the validation set to be compatible with the training set.
    // Toss out extra columns, complain about missing ones, remap categoricals
    ArrayList<String> msgs = new ArrayList<>();
    Vec vvecs[] = new Vec[names.length];
    int good = 0;               // Any matching column names, at all?
    int convNaN = 0;  // count of columns that were replaced with NA
    final Frame.FrameVecRegistry frameVecRegistry = test.frameVecRegistry();
    for (int i = 0; i < names.length; i++) {
      Vec vec = frameVecRegistry.findByColName(names[i]); // Search in the given validation set
      boolean isResponse = response != null && names[i].equals(response);
      boolean isWeights = weights != null && names[i].equals(weights);
      boolean isOffset = offset != null && names[i].equals(offset);
      boolean isFold = fold != null && names[i].equals(fold);
      // If a training set column is missing in the test set, complain (if it's ok, fill in with NAs (or 0s if it's a fold-column))
      if (vec == null) {
        if (isResponse && computeMetrics)
          throw new IllegalArgumentException("Test/Validation dataset is missing response column '" + response + "'");
        else if (isOffset)
          throw new IllegalArgumentException(H2O.technote(12, "Test/Validation dataset is missing offset column '" + offset + "'. If your intention is to disable the effect of the offset add a zero offset column."));
        else if (isWeights && computeMetrics) {
          if (expensive) {
            vec = test.anyVec().makeCon(1);
            toDelete.put(vec._key, "adapted missing vectors");
            msgs.add(H2O.technote(1, "Test/Validation dataset is missing weights column '" + names[i] + "' (needed because a response was found and metrics are to be computed): substituting in a column of 1s"));
          }
        } else if (expensive) {   // generate warning even for response columns.  Other tests depended on this.
          final double defval;
          if (isWeights) defval = 1; // note: even though computeMetrics is false we should still have sensible weights (GLM skips rows with NA weights)
          else if (isFold && domains[i] == null) defval = 0;
          else {
            defval = parms.missingColumnsType();
            convNaN++;
          }
          vec = test.anyVec().makeCon(defval);
          toDelete.put(vec._key, "adapted missing vectors");
          String str = "Test/Validation dataset is missing column '" + names[i] + "': substituting in a column of " + defval;
          if (isResponse || isWeights || isFold)
            Log.info(str); // we are doing a "pure" predict (computeMetrics is false), don't complain to the user
          else
            msgs.add(str);
        }
      }
      if( vec != null) {          // I have a column with a matching name
        if( domains[i] != null) { // Model expects an categorical
          if (vec.isString())
            vec = VecUtils.stringToCategorical(vec); //turn a String column into a categorical column (we don't delete the original vec here)
          if( expensive && !Arrays.equals(vec.domain(),domains[i]) ) { // Result needs to be the same categorical
            Vec evec;
            try {
              evec = vec.adaptTo(domains[i]); // Convert to categorical or throw IAE
              toDelete.put(evec._key, "categorically adapted vec");
            } catch( NumberFormatException nfe ) {
              throw new IllegalArgumentException("Test/Validation dataset has a non-categorical column '"+names[i]+"' which is categorical in the training data");
            }
            String[] ds = evec.domain();
            assert ds != null && ds.length >= domains[i].length;
            if( isResponse && vec.domain() != null && ds.length == domains[i].length+vec.domain().length )
              throw new IllegalArgumentException("Test/Validation dataset has a categorical response column '"+names[i]+"' with no levels in common with the model");
            if (ds.length > domains[i].length)
              msgs.add("Test/Validation dataset column '" + names[i] + "' has levels not trained on: " + ArrayUtils.toStringQuotedElements(Arrays.copyOfRange(ds, domains[i].length, ds.length)));
            vec = evec;
          }
        } else if(vec.isCategorical()) {
          throw new IllegalArgumentException("Test/Validation dataset has categorical column '" + names[i] + "' which is real-valued in the training data");
        }
        good++;      // Assumed compatible; not checking e.g. Strings vs UUID
      }
      vvecs[i] = vec;
    }

    if( good == convNaN )
      throw new IllegalArgumentException("Test/Validation dataset has no columns in common with the training set");

    if( good == names.length || (response != null && test.find(response) == -1 && good == names.length - 1) )  // Only update if got something for all columns
      test.restructure(names, vvecs, good);

    if (expensive && checkCategoricals) {
      final boolean hasCategoricalPredictors = hasCategoricalPredictors(test, response, weights, offset, fold, names, domains);

      // check if we first need to expand categoricals before calling this method again
      if (hasCategoricalPredictors) {
        Frame updated = categoricalEncoder(test, parms.getNonPredictors(), parms._categorical_encoding, tev, parms._max_categorical_levels);
        toDelete.put(updated._key, "categorically encoded frame");
        test.restructure(updated.names(), updated.vecs()); //updated in place
        String[] msg2 = adaptTestForTrain(test, origNames, origDomains, backupNames, backupDomains, parms, expensive, computeMetrics, interactionBldr, tev, toDelete, true /*catEncoded*/);
        msgs.addAll(Arrays.asList(msg2));
        return msgs.toArray(new String[msgs.size()]);
      }
    }

    return msgs.toArray(new String[msgs.size()]);
  }

  private static boolean hasCategoricalPredictors(final Frame frame, final String responseName,
                                           final String wieghtsName, final String offsetName,
                                           final String foldName, final String[] names,
                                           final String[][] domains) {

    boolean haveCategoricalPredictors = false;
    final Map<String, Integer> namesIndicesMap = new HashMap<>(names.length);

    for (int i = 0; i < names.length; i++) {
      namesIndicesMap.put(names[i], i);
    }

    for (int i = 0; i < frame.numCols(); ++i) {
      if (frame.names()[i].equals(responseName)) continue;
      if (frame.names()[i].equals(wieghtsName)) continue;
      if (frame.names()[i].equals(offsetName)) continue;
      if (frame.names()[i].equals(foldName)) continue;
      // either the column of the test set is categorical (could be a numeric col that's already turned into a factor)
      if (frame.vec(i).get_type() == Vec.T_CAT) {
        haveCategoricalPredictors = true;
        break;
      }
      // or a equally named column of the training set is categorical, but the test column isn't (e.g., numeric column provided to be converted to a factor)
      final int whichCol = namesIndicesMap.get(frame.name(i));
      if (whichCol >= 0 && domains[whichCol] != null) {
        haveCategoricalPredictors = true;
        break;
      }
    }

    return haveCategoricalPredictors;

  }


  /**
   * Bulk score the frame, and auto-name the resulting predictions frame.
   * @see #score(Frame, String)
   * @param fr frame which should be scored
   * @return A new frame containing a predicted values. For classification it
   *         contains a column with prediction and distribution for all
   *         response classes. For regression it contains only one column with
   *         predicted values.
   * @throws IllegalArgumentException
   */
  public Frame score(Frame fr) throws IllegalArgumentException {
    return score(fr, null, null, true);
  }

  /** Bulk score the frame {@code fr}, producing a Frame result; the 1st
   *  Vec is the predicted class, the remaining Vecs are the probability
   *  distributions.  For Regression (single-class) models, the 1st and only
   *  Vec is the prediction value.  The result is in the DKV; caller is
   *  responsible for deleting.
   *
   * @param fr  frame which should be scored
   * @param destination_key  store prediction frame under give key
   * @param customMetricFunc  function to produce adhoc scoring metrics if actuals are presented
   * @return A new frame containing a predicted values. For classification it
   *         contains a column with prediction and distribution for all
   *         response classes. For regression it contains only one column with
   *         predicted values.
   * @throws IllegalArgumentException
   */
  public Frame score(Frame fr, String destination_key, CFuncRef customMetricFunc) throws IllegalArgumentException {
    return score(fr, destination_key, null, true, customMetricFunc);
  }
  public Frame score(Frame fr, String destination_key) throws IllegalArgumentException {
    return score(fr, destination_key, null, true);
  }

  public Frame score(Frame fr, String destination_key, Job j) throws IllegalArgumentException {
    return score(fr, destination_key, j, true);
  }
  
<<<<<<< HEAD
  /**
=======
<<<<<<< HEAD
  /**
=======
   /**
>>>>>>> Update Model.java
>>>>>>> a1a5e6b2
   * Calculate Permutation Variable Importance by shuffling one feature at a time
   * The user must call this method after training. 
   * @param fr training frame
   * @param metric loss function metric 
   *               if metric not specified mse is default
   * @return TwoDimTable of Double values having the variables as columns
<<<<<<< HEAD
   * and as rows their Relative, Scaled and percentage importance
=======
<<<<<<< HEAD
   *          and as rows their Relative, Scaled and percentage importance
=======
   * and as rows their Relative, Scaled and percentage importance
>>>>>>> Update Model.java
>>>>>>> a1a5e6b2
   */
  public TwoDimTable getPermVarImpTable(Frame fr, String metric){
    if (this._output._scoring_history == null )
      throw new IllegalArgumentException("Model " + this._key + "must be scored!");
    PermutationVarImp pvi = new PermutationVarImp(this, fr);
    return pvi.getPermutationVarImp(metric);
<<<<<<< HEAD
=======
<<<<<<< HEAD
  }
  
  public TwoDimTable getPermVarImpTableOat(Frame fr, Frame scored){
    PermutationVarImp fi = new PermutationVarImp(this, fr);
    return fi.oat();
=======
>>>>>>> Update Model.java
>>>>>>> a1a5e6b2
  }
  
  /**
   * Adds a scoring-related warning. 
   * 
   * Note: The implementation might lose a warning if scoring is triggered in parallel
   * 
   * @param s warning description
   */
  private void addWarningP(String s) {
    String[] warningsP = _warningsP;
    warningsP = warningsP != null ? Arrays.copyOf(warningsP, warningsP.length + 1) : new String[1];
    warningsP[warningsP.length - 1] = s;
    _warningsP = warningsP;
  }

  public boolean containsResponse(String s, String responseName) {
    Pattern pat = Pattern.compile("'(.*?)'");
    Matcher match = pat.matcher(s);
    if (match.find() && responseName.equals(match.group(1))) {
      return true;
    }
    return false;
  }

  public Frame score(Frame fr, String destination_key, Job j, boolean computeMetrics) throws IllegalArgumentException {
    return score(fr, destination_key, j, computeMetrics, CFuncRef.NOP);
  }
  public Frame score(Frame fr, String destination_key, Job j, boolean computeMetrics, CFuncRef customMetricFunc) throws IllegalArgumentException {
    Frame adaptFr = new Frame(fr);
    List<Frame> tmpFrames = new ArrayList<>();
    applyPreprocessors(adaptFr, tmpFrames);
    computeMetrics = computeMetrics && 
            (!_output.hasResponse() || (adaptFr.vec(_output.responseName()) != null && !adaptFr.vec(_output.responseName()).isBad()));
    String[] msg = adaptTestForTrain(adaptFr,true, computeMetrics);   // Adapt
    tmpFrames.add(adaptFr);
    // clean up the previous score warning messages
    _warningsP = new String[0];
    if (msg.length > 0) {
      for (String s : msg) {
        if ((_output.responseName() == null) || !containsResponse(s, _output.responseName())) {  // response column missing will not generate warning for prediction
          addWarningP(s);                      // add warning string to model
          Log.warn(s);
        }
      }
    }
    Frame output = predictScoreImpl(fr, adaptFr, destination_key, j, computeMetrics, customMetricFunc); // Predict & Score
    // Log modest confusion matrices
    Vec predicted = output.vecs()[0]; // Modeled/predicted response
    String mdomain[] = predicted.domain(); // Domain of predictions (union of test and train)

    // Output is in the model's domain, but needs to be mapped to the scored
    // dataset's domain.
    if(_output.isClassifier() && computeMetrics) {
      /*
      if (false) {
        assert(mdomain != null); // label must be categorical
        ModelMetrics mm = ModelMetrics.getFromDKV(this,fr);
        ConfusionMatrix cm = mm.cm();
        if (cm != null && cm._domain != null) //don't print table for regression
          if( cm._cm.length < _parms._max_confusion_matrix_size ) {  // Print size limitation
            Log.info(cm.table().toString(1));
          }
        if (mm.hr() != null) {
          Log.info(getHitRatioTable(mm.hr()));
        }
      }
      */
      Vec actual = fr.vec(_output.responseName());
      if( actual != null ) {  // Predict does not have an actual, scoring does
        String sdomain[] = actual.domain(); // Scored/test domain; can be null
        if (sdomain != null && mdomain != sdomain && !Arrays.equals(mdomain, sdomain))
          CategoricalWrappedVec.updateDomain(output.vec(0), sdomain);
      }
    }
    for (Frame tmp : tmpFrames) Frame.deleteTempFrameAndItsNonSharedVecs(tmp, fr);
    return output;
  }
  
  private void applyPreprocessors(Frame fr, List<Frame> tmpFrames) {
    if (_parms._preprocessors == null) return;
    
    for (Key<ModelPreprocessor> key : _parms._preprocessors) {
      DKV.prefetch(key);
    }
    Frame result = fr;
    for (Key<ModelPreprocessor> key : _parms._preprocessors) {
      ModelPreprocessor preprocessor = key.get();
      result = preprocessor.processScoring(result, this);
      tmpFrames.add(result);
    }
    fr.restructure(result.names(), result.vecs()); //inplace
  }
  
  /**
   * Compute the deviances for each observation
   * @param valid Validation Frame (must contain the response)
   * @param predictions Predictions made by the model
   * @param outputName Name of the output frame
   * @return Frame containing 1 column with the per-row deviances
   */
  public Frame computeDeviances(Frame valid, Frame predictions, String outputName) {
    assert (_parms._response_column!=null) : "response column can't be null";
    assert valid.find(_parms._response_column)>=0 : "validation frame must contain a response column";
    predictions.add(_parms._response_column, valid.vec(_parms._response_column));
    if (valid.find(_parms._weights_column)>=0)
      predictions.add(_parms._weights_column, valid.vec(_parms._weights_column));
    final int respIdx=predictions.find(_parms._response_column);
    final int weightIdx=predictions.find(_parms._weights_column);

    final Distribution myDist = _dist == null ? null : IcedUtils.deepCopy(_dist);
    if (myDist != null && myDist._family == DistributionFamily.huber) {
      myDist.setHuberDelta(hex.ModelMetricsRegression.computeHuberDelta(
              valid.vec(_parms._response_column), //actual
              predictions.vec(0), //predictions
              valid.vec(_parms._weights_column), //weight
              _parms._huber_alpha));
    }
    return new MRTask() {
      @Override
      public void map(Chunk[] cs, NewChunk[] nc) {
        Chunk weight = weightIdx>=0 ? cs[weightIdx] : new C0DChunk(1, cs[0]._len);
        Chunk response = cs[respIdx];
        for (int i=0;i<cs[0]._len;++i) {
          double w=weight.atd(i);
          double y=response.atd(i);
          if (_output.nclasses()==1) { //regression - deviance
            double f=cs[0].atd(i);
            if (myDist!=null && myDist._family == DistributionFamily.huber) {
              nc[0].addNum(myDist.deviance(w, y, f)); //use above custom huber delta for this dataset
            }
            else {
              nc[0].addNum(deviance(w, y, f));
            }
          } else {
            int iact=(int)y;
            double err = iact < _output.nclasses() ? 1-cs[1+iact].atd(i) : 1;
            nc[0].addNum(w*MathUtils.logloss(err));
          }
        }
      }
    }.doAll(Vec.T_NUM, predictions).outputFrame(Key.<Frame>make(outputName), new String[]{"deviance"}, null);
  }

  protected String[] makeScoringNames(){
    return makeScoringNames(_output);
  }

  protected String[][] makeScoringDomains(Frame adaptFrm, boolean computeMetrics, String[] names) {
    String[][] domains = new String[names.length][];
    Vec response = adaptFrm.lastVec();
    domains[0] = names.length == 1 ? null : !computeMetrics ? _output._domains[_output._domains.length - 1] : response.domain();
    if (_parms._distribution == DistributionFamily.quasibinomial) {
      domains[0] = new VecUtils.CollectDoubleDomain(null,2).doAll(response).stringDomain(response.isInt());
    }
    return domains;
  }

  public static <O extends Model.Output> String [] makeScoringNames(O output){
    final int nc = output.nclasses();
    final int ncols = nc==1?1:nc+1; // Regression has 1 predict col; classification also has class distribution
    String [] names = new String[ncols];
    names[0] = "predict";
    for(int i = 1; i < names.length; ++i) {
      names[i] = output.classNames()[i - 1];
      // turn integer class labels such as 0, 1, etc. into p0, p1, etc.
      try {
        Integer.valueOf(names[i]);
        names[i] = "p" + names[i];
      } catch (Throwable t) {
        // do nothing, non-integer names are fine already
      }
    }
    return names;
  }

  /** Allow subclasses to define their own BigScore class. */
  protected BigScore makeBigScoreTask(String[][] domains, String[] names ,
                                      Frame adaptFrm, boolean computeMetrics,
                                      boolean makePrediction, Job j,
                                      CFuncRef customMetricFunc) {
    return new BigScore(domains[0],
                        names != null ? names.length : 0,
                        adaptFrm.means(),
                        _output.hasWeights() && adaptFrm.find(_output.weightsName()) >= 0,
                        computeMetrics,
                        makePrediction,
                        j,
                        customMetricFunc);
  }

  /** Score an already adapted frame.  Returns a new Frame with new result
   *  vectors, all in the DKV.  Caller responsible for deleting.  Input is
   *  already adapted to the Model's domain, so the output is also.  Also
   *  computes the metrics for this frame.
   *
   * @param adaptFrm Already adapted frame
   * @param computeMetrics
   * @return A Frame containing the prediction column, and class distribution
   */
  protected Frame predictScoreImpl(Frame fr, Frame adaptFrm, String destination_key, Job j, boolean computeMetrics, CFuncRef customMetricFunc) {
    // Build up the names & domains.
    String[] names = makeScoringNames();
    String[][] domains = makeScoringDomains(adaptFrm, computeMetrics, names);

    // Score the dataset, building the class distribution & predictions
    BigScore bs = makeBigScoreTask(domains,
                                   names,
                                   adaptFrm,
                                   computeMetrics,
                                   true,
                                   j,
                                   customMetricFunc).doAll(names.length, Vec.T_NUM, adaptFrm);

    if (computeMetrics && bs._mb != null) //metric builder can be null if training was interrupted/cancelled
      bs._mb.makeModelMetrics(this, fr, adaptFrm, bs.outputFrame());
    Frame predictFr = bs.outputFrame(Key.<Frame>make(destination_key), names, domains);
    return postProcessPredictions(adaptFrm, predictFr, j);
  }

  /**
   * Post-process prediction frame.
   *
   * @param adaptFrm
   * @param predictFr
   * @return
   */
  protected Frame postProcessPredictions(Frame adaptFrm, Frame predictFr, Job j) {  
    return predictFr;
  }

  /** Score an already adapted frame.  Returns a MetricBuilder that can be used to make a model metrics.
   * @param adaptFrm Already adapted frame
   * @return MetricBuilder
   */
  protected ModelMetrics.MetricBuilder scoreMetrics(Frame adaptFrm) {
    final boolean computeMetrics = (!isSupervised() || (adaptFrm.vec(_output.responseName()) != null && !adaptFrm.vec(_output.responseName()).isBad()));
    // Build up the names & domains.
    //String[] names = makeScoringNames();
    String[][] domains = new String[1][];
    Vec response = adaptFrm.lastVec();
    domains[0] = _output.nclasses() == 1 ? null : !computeMetrics ? _output._domains[_output._domains.length-1] : response.domain();
    if (_parms._distribution == DistributionFamily.quasibinomial) {
      domains[0] = new VecUtils.CollectDoubleDomain(null,2).doAll(response).stringDomain(response.isInt());
    }

    // Score the dataset, building the class distribution & predictions
    BigScore bs = makeBigScoreTask(domains, null, adaptFrm, computeMetrics, false, null, CFuncRef.from(_parms._custom_metric_func)).doAll(adaptFrm);
    return bs._mb;
  }

  protected class BigScore extends CMetricScoringTask<BigScore> implements BigScorePredict, BigScoreChunkPredict {
    final protected String[] _domain; // Prediction domain; union of test and train classes
    final protected int _npredcols;  // Number of columns in prediction; nclasses+1 - can be less than the prediction domain
    final double[] _mean;  // Column means of test frame
    final public boolean _computeMetrics;  // Column means of test frame
    final public boolean _hasWeights;
    final public boolean _makePreds;
    final public Job _j;

    private transient BigScorePredict _localPredict;

    /** Output parameter: Metric builder */
    public ModelMetrics.MetricBuilder _mb;

    public BigScore(String[] domain, int ncols, double[] mean, boolean testHasWeights,
                    boolean computeMetrics, boolean makePreds, Job j, CFuncRef customMetricFunc) {
      super(customMetricFunc);
      _j = j;
      _domain = domain; _npredcols = ncols; _mean = mean; _computeMetrics = computeMetrics; _makePreds = makePreds;
      if(_output._hasWeights && _computeMetrics && !testHasWeights)
        throw new IllegalArgumentException("Missing weights when computing validation metrics.");
      _hasWeights = testHasWeights;
    }

    @Override
    protected void setupLocal() {
      super.setupLocal();
      _localPredict = setupBigScorePredict(this);
      assert _localPredict != null;
    }

    @Override public void map(Chunk chks[], NewChunk cpreds[] ) {
      if (isCancelled() || _j != null && _j.stop_requested()) return;
      Chunk weightsChunk = _hasWeights && _computeMetrics ? chks[_output.weightsIdx()] : null;
      Chunk offsetChunk = _output.hasOffset() ? chks[_output.offsetIdx()] : null;
      Chunk responseChunk = null;
      float [] actual = null;
      _mb = Model.this.makeMetricBuilder(_domain);
      if (_computeMetrics) {
        if (_output.hasResponse()) {
          actual = new float[1];
          responseChunk = chks[_output.responseIdx()];
        } else
          actual = new float[chks.length];
      }
      int len = chks[0]._len;
      try (BigScoreChunkPredict predict = _localPredict.initMap(_fr, chks)) {
        double[] tmp = new double[_output.nfeatures()];
        for (int row = 0; row < len; row++) {
          double weight = weightsChunk != null ? weightsChunk.atd(row) : 1;
          if (weight == 0) {
            if (_makePreds) {
              for (int c = 0; c < _npredcols; c++)  // Output predictions; sized for train only (excludes extra test classes)
                cpreds[c].addNum(0);
            }
            continue;
          }
          double offset = offsetChunk != null ? offsetChunk.atd(row) : 0;
          double[] preds = predict.score0(chks, offset, row, tmp, _mb._work);
          if (_computeMetrics) {
            if (responseChunk != null) {
              actual[0] = (float) responseChunk.atd(row);
            } else {
              for (int i = 0; i < actual.length; ++i)
                actual[i] = (float) data(chks, row, i);
            }
            _mb.perRow(preds, actual, weight, offset, Model.this);
            // Handle custom metric
            customMetricPerRow(preds, actual, weight, offset, Model.this);
          }
          if (_makePreds) {
            for (int c = 0; c < _npredcols; c++)  // Output predictions; sized for train only (excludes extra test classes)
              cpreds[c].addNum(preds[c]);
          }
        }
      }
    }

    @Override
    public double[] score0(Chunk[] chks, double offset, int row_in_chunk, double[] tmp, double[] preds) {
      return Model.this.score0(chks, offset, row_in_chunk, tmp, preds);
    }

    @Override
    public BigScoreChunkPredict initMap(final Frame fr, final Chunk[] chks) {
      return this;
    }

    @Override
    public void close() {
      // nothing to do - meant to be overridden
    }

    @Override public void reduce(BigScore bs ) {
      super.reduce(bs);
      if (_mb != null) _mb.reduce(bs._mb);
    }

    @Override protected void postGlobal() {
      super.postGlobal();
      if(_mb != null) {
        _mb.postGlobal(getComputedCustomMetric());
      }
    }
  }

  public interface BigScorePredict {
    BigScoreChunkPredict initMap(final Frame fr, final Chunk chks[]);
  }

  public interface BigScoreChunkPredict extends AutoCloseable {
    double[] score0(Chunk chks[], double offset, int row_in_chunk, double[] tmp, double[] preds);
    @Override
    void close();
  }

  protected BigScorePredict setupBigScorePredict(BigScore bs) { return bs; };

  // OVerride this if your model needs data preprocessing (on the fly standardization, NA handling)
  protected double data(Chunk[] chks, int row, int col) {
    return chks[col].atd(row);
  }


  /** Bulk scoring API for one row.  Chunks are all compatible with the model,
   *  and expect the last Chunks are for the final distribution and prediction.
   *  Default method is to just load the data into the tmp array, then call
   *  subclass scoring logic. */
  public double[] score0( Chunk chks[], int row_in_chunk, double[] tmp, double[] preds ) {
    return score0(chks, 0, row_in_chunk, tmp, preds);
  }

  public double[] score0( Chunk chks[], double offset, int row_in_chunk, double[] tmp, double[] preds ) {
    assert(_output.nfeatures() == tmp.length);
    for( int i=0; i< tmp.length; i++ )
      tmp[i] = chks[i].atd(row_in_chunk);
    double [] scored = score0(tmp, preds, offset);
    if(needsPostProcess() && isSupervised())
      score0PostProcessSupervised(scored, tmp);
    return scored;
  }

  /**
   * Implementations can disable post-processing of predictions by overriding this method (eg. GLM)
   * @return true, if output of score0 needs post-processing, false if the output is final
   */
  protected boolean needsPostProcess() {
    return true;
  }

  protected final void score0PostProcessSupervised(double[] scored, double[] tmp) {
    // Correct probabilities obtained from training on oversampled data back to original distribution
    // C.f. http://gking.harvard.edu/files/0s.pdf Eq.(27)
    if( _output.isClassifier()) {
      if (_parms._balance_classes)
        GenModel.correctProbabilities(scored, _output._priorClassDist, _output._modelClassDist);
      //assign label at the very end (after potentially correcting probabilities)
      scored[0] = hex.genmodel.GenModel.getPrediction(scored, _output._priorClassDist, tmp, defaultThreshold());
    }
  }

  /** Subclasses implement the scoring logic.  The data is pre-loaded into a
   *  re-used temp array, in the order the model expects.  The predictions are
   *  loaded into the re-used temp array, which is also returned.  */
  protected abstract double[] score0(double data[/*ncols*/], double preds[/*nclasses+1*/]);
  
  /**Override scoring logic for models that handle weight/offset**/
  protected double[] score0(double data[/*ncols*/], double preds[/*nclasses+1*/], double offset) {
    assert (offset == 0) : "Override this method for non-trivial offset!";
    return score0(data, preds);
  }
  // Version where the user has just ponied-up an array of data to be scored.
  // Data must be in proper order.  Handy for JUnit tests.
  public double score(double[] data){
    double[] pred = score0(data, new double[_output.nclasses()]);
    return _output.nclasses() == 1 ? pred[0] /* regression */ : ArrayUtils.maxIndex(pred) /*classification?*/; 
  }

  @Override protected Futures remove_impl(Futures fs, boolean cascade) {
    if (_output._model_metrics != null)
      for( Key k : _output._model_metrics )
        Keyed.remove(k, fs, true);
    if (cascade) {
      deleteCrossValidationFoldAssignment();
      deleteCrossValidationPreds();
      deleteCrossValidationModels();
    }
    cleanUp(_toDelete);
    return super.remove_impl(fs, cascade);
  }

  /** Write out K/V pairs, in this case model metrics. */
  @Override protected AutoBuffer writeAll_impl(AutoBuffer ab) {
    if (_output._model_metrics != null)
      for( Key k : _output._model_metrics )
        ab.putKey(k);
    return super.writeAll_impl(ab);
  }
  @Override protected Keyed readAll_impl(AutoBuffer ab, Futures fs) {
    if (_output._model_metrics != null)
      for( Key k : _output._model_metrics )
        ab.getKey(k,fs);        // Load model metrics
    return super.readAll_impl(ab,fs);
  }

  @Override protected long checksum_impl() {
    return _parms.checksum(null) * _output.checksum_impl();
  }

  /**
   * Override this in models that support serialization into the MOJO format.
   * @return a class that inherits from ModelMojoWriter
   */
  public ModelMojoWriter getMojo() {
    throw H2O.unimpl("MOJO format is not available for " + _parms.fullName() + " models.");
  }

  /**
   * Specify categorical encoding that should be applied before running score0 method of POJO/MOJO.
   * Default: AUTO - POJO/MOJO handles encoding or no transformation of input is needed.
   * @return instance of CategoricalEncoding supported by GenModel or null if encoding is not supported.
   */
  protected CategoricalEncoding getGenModelEncoding() {
    return CategoricalEncoding.AUTO;
  }

  // ==========================================================================
  /** Return a String which is a valid Java program representing a class that
   *  implements the Model.  The Java is of the form:
   *  <pre>
   *    class UUIDxxxxModel {
   *      public static final String NAMES[] = { ....column names... }
   *      public static final String DOMAINS[][] = { ....domain names... }
   *      // Pass in data in a double[], pre-aligned to the Model's requirements.
   *      // Jam predictions into the preds[] array; preds[0] is reserved for the
   *      // main prediction (class for classifiers or value for regression),
   *      // and remaining columns hold a probability distribution for classifiers.
   *      double[] predict( double data[], double preds[] );
   *      double[] map( HashMap &lt; String,Double &gt; row, double data[] );
   *      // Does the mapping lookup for every row, no allocation
   *      double[] predict( HashMap &lt; String,Double &gt; row, double data[], double preds[] );
   *      // Allocates a double[] for every row
   *      double[] predict( HashMap &lt; String,Double &gt; row, double preds[] );
   *      // Allocates a double[] and a double[] for every row
   *      double[] predict( HashMap &lt; String,Double &gt; row );
   *    }
   *  </pre>
   */
  public final String toJava(boolean preview, boolean verboseCode) {
    // 32k buffer by default
    ByteArrayOutputStream os = new ByteArrayOutputStream(Short.MAX_VALUE);
    // We do not need to close BAOS
    /* ignore returned stream */ toJava(os, preview, verboseCode);
    return os.toString();
  }

  public final SBPrintStream toJava(OutputStream os, boolean preview, boolean verboseCode) {
    if (preview /* && toJavaCheckTooBig() */) {
      os = new LineLimitOutputStreamWrapper(os, 1000);
    }
    return toJava(new SBPrintStream(os), preview, verboseCode);
  }

  protected SBPrintStream toJava(SBPrintStream sb, boolean isGeneratingPreview, boolean verboseCode) {
    CodeGeneratorPipeline fileCtx = new CodeGeneratorPipeline();  // preserve file context
    String modelName = JCodeGen.toJavaId(_key.toString());
    // HEADER
    sb.p("/*").nl();
    sb.p("  Licensed under the Apache License, Version 2.0").nl();
    sb.p("    http://www.apache.org/licenses/LICENSE-2.0.html").nl();
    sb.nl();
    sb.p("  AUTOGENERATED BY H2O at ").p(new DateTime().toString()).nl();
    sb.p("  ").p(H2O.ABV.projectVersion()).nl();
    sb.p("  ").nl();
    sb.p("  Standalone prediction code with sample test data for ").p(this.getClass().getSimpleName()).p(" named ").p(modelName)
        .nl();
    sb.nl();
    sb.p("  How to download, compile and execute:").nl();
    sb.p("      mkdir tmpdir").nl();
    sb.p("      cd tmpdir").nl();
    sb.p("      curl http:/").p(H2O.SELF.toString()).p("/3/h2o-genmodel.jar > h2o-genmodel.jar").nl();
    sb.p("      curl http:/").p(H2O.SELF.toString()).p("/3/Models.java/").pobj(_key).p(" > ").p(modelName).p(".java").nl();
    sb.p("      javac -cp h2o-genmodel.jar -J-Xmx2g -J-XX:MaxPermSize=128m ").p(modelName).p(".java").nl();
    // Intentionally disabled since there is no main method in generated code
    // sb.p("//     java -cp h2o-genmodel.jar:. -Xmx2g -XX:MaxPermSize=256m -XX:ReservedCodeCacheSize=256m ").p(modelName).nl();
    sb.nl();
    sb.p("     (Note:  Try java argument -XX:+PrintCompilation to show runtime JIT compiler behavior.)").nl();
    if (_parms._offset_column != null) {
      sb.nl();
      sb.nl();
      sb.nl();
      sb.p("  NOTE:  Java model export does not support offset_column.").nl();
      sb.nl();
      Log.warn("Java model export does not support offset_column.");
    }
    if (isGeneratingPreview && toJavaCheckTooBig()) {
      sb.nl();
      sb.nl();
      sb.nl();
      sb.p("  NOTE:  Java model is too large to preview, please download as shown above.").nl();
      sb.nl();
      return sb;
    }
    sb.p("*/").nl();
    sb.p("import java.util.Map;").nl();
    sb.p("import hex.genmodel.GenModel;").nl();
    sb.p("import hex.genmodel.annotations.ModelPojo;").nl();
    for (Class<?> clz : getPojoInterfaces())
      sb.p("import ").p(clz.getName()).p(";").nl();
    sb.nl();
    String algo = this.getClass().getSimpleName().toLowerCase().replace("model", "");
    sb.p("@ModelPojo(name=\"").p(modelName).p("\", algorithm=\"").p(algo).p("\")").nl();
    sb.p("public class ").p(modelName).p(" extends GenModel ").p(makeImplementsClause()).p("{").nl().ii(1);
    sb.ip("public hex.ModelCategory getModelCategory() { return hex.ModelCategory." + _output
        .getModelCategory() + "; }").nl();
    toJavaInit(sb, fileCtx).nl();
    toJavaNAMES(sb, fileCtx);
    CategoricalEncoding encoding = getGenModelEncoding();
    assert encoding != null;
    boolean writeOrigs = encoding != CategoricalEncoding.AUTO; // export orig names & domains if POJO/MOJO doesn't handle encoding itself
    if (writeOrigs && _output._origNames != null)
      toJavaOrigNAMES(sb, fileCtx);
    toJavaNCLASSES(sb);
    toJavaDOMAINS(sb, fileCtx);
    if (writeOrigs && _output._origDomains != null)
      toJavaOrigDOMAINS(sb, fileCtx);
    toJavaPROB(sb);
    toJavaSuper(modelName, sb); //
    sb.p("  public String getUUID() { return Long.toString("+checksum()+"L); }").nl();
    toJavaPredict(sb, fileCtx, verboseCode);
    toJavaTransform(sb, fileCtx, verboseCode);
    sb.p("}").nl().di(1);
    fileCtx.generate(sb); // Append file context
    sb.nl();
    return sb;
  }

  private SB makeImplementsClause() {
    SB sb = new SB();
    Class<?>[] interfaces = getPojoInterfaces();
    if (interfaces.length == 0)
      return sb;
    sb.p("implements ");
    for (int i = 0; i < interfaces.length - 1; i++)
      sb.p(interfaces[i].getSimpleName()).p(", ");
    sb.p(interfaces[interfaces.length - 1].getSimpleName()).p(' ');
    return sb;
  }

  protected Class<?>[] getPojoInterfaces() { return new Class<?>[0]; }

  /** Generate implementation for super class. */
  protected SBPrintStream toJavaSuper(String modelName, SBPrintStream sb) {
    String responseName = isSupervised() ? '"' + _output.responseName() + '"': null;
    return sb.nl().ip("public " + modelName + "() { super(NAMES,DOMAINS," + responseName + "); }").nl();
  }

  private SBPrintStream toJavaNAMES(SBPrintStream sb, CodeGeneratorPipeline fileCtx) {
    final String modelName = JCodeGen.toJavaId(_key.toString());
    final String namesHolderClassName = "NamesHolder_"+modelName;
    sb.i().p("// ").p("Names of columns used by model.").nl();
    sb.i().p("public static final String[] NAMES = "+namesHolderClassName+".VALUES;").nl();
    // Generate class which fills the names into array
    fileCtx.add(new CodeGenerator() {
      @Override
      public void generate(JCodeSB out) {
        out.i().p("// The class representing training column names").nl();
        JCodeGen.toClassWithArray(out, null, namesHolderClassName,
                                  Arrays.copyOf(_output._names, _output.nfeatures()));
      }
    });

    return sb;
  }

  private SBPrintStream toJavaOrigNAMES(SBPrintStream sb, CodeGeneratorPipeline fileCtx) {
    final String modelName = JCodeGen.toJavaId(_key.toString());
    final String namesHolderClassName = "OrigNamesHolder_"+modelName;
    sb.i().p("// ").p("Original names of columns used by model.").nl();
    sb.i().p("public static final String[] ORIG_NAMES = "+namesHolderClassName+".VALUES;").nl();
    // Generate class which fills the names into array
    fileCtx.add(new CodeGenerator() {
      @Override
      public void generate(JCodeSB out) {
        out.i().p("// The class representing original training column names").nl();
        int nResponse = _output._names.length - _output.nfeatures();
        JCodeGen.toClassWithArray(out, null, namesHolderClassName,
                Arrays.copyOf(_output._origNames, _output._origNames.length - nResponse));
      }
    });

    sb.nl();
    sb.ip("@Override").nl();
    sb.ip("public String[] getOrigNames() {").nl();
    sb.ii(1).ip("return ORIG_NAMES;").nl();
    sb.di(1).ip("}").nl();

    return sb;
  }

  protected SBPrintStream toJavaNCLASSES(SBPrintStream sb ) {
    return _output.isClassifier() ? JCodeGen.toStaticVar(sb, "NCLASSES",
                                                         _output.nclasses(),
                                                         "Number of output classes included in training data response column.")
                                  : sb;
  }

  private SBPrintStream toJavaDOMAINS(SBPrintStream sb, CodeGeneratorPipeline fileCtx) {
    String modelName = JCodeGen.toJavaId(_key.toString());
    sb.nl();
    sb.ip("// Column domains. The last array contains domain of response column.").nl();
    sb.ip("public static final String[][] DOMAINS = new String[][] {").nl();
    String [][] domains = scoringDomains();
    for (int i=0; i< domains.length; i++) {
      final int idx = i;
      final String[] dom = domains[i];
      final String colInfoClazz = modelName+"_ColInfo_"+i;
      sb.i(1).p("/* ").p(_output._names[i]).p(" */ ");
      if (dom != null) sb.p(colInfoClazz).p(".VALUES"); else sb.p("null");
      if (i!=domains.length-1) sb.p(',');
      sb.nl();
      // Right now do not generate the class representing column
      // since it does not hold any interesting information except String array holding domain
      if (dom != null) {
        fileCtx.add(new CodeGenerator() {
                      @Override
                      public void generate(JCodeSB out) {
                        out.ip("// The class representing column ").p(_output._names[idx]).nl();
                        JCodeGen.toClassWithArray(out, null, colInfoClazz, dom);
                      }
                    }
        );
      }
    }
    return sb.ip("};").nl();
  }

  private SBPrintStream toJavaOrigDOMAINS(SBPrintStream sb, CodeGeneratorPipeline fileCtx) {
    String modelName = JCodeGen.toJavaId(_key.toString());
    sb.nl();
    sb.ip("// Original column domains. The last array contains domain of response column.").nl();
    sb.ip("public static final String[][] ORIG_DOMAINS = new String[][] {").nl();
    String [][] domains = _output._origDomains;
    for (int i=0; i< domains.length; i++) {
      final int idx = i;
      final String[] dom = domains[i];
      final String colInfoClazz = modelName+"_OrigColInfo_"+i;
      sb.i(1).p("/* ").p(_output._origNames[i]).p(" */ ");
      if (dom != null) sb.p(colInfoClazz).p(".VALUES"); else sb.p("null");
      if (i!=domains.length-1) sb.p(',');
      sb.nl();
      // Right now do not generate the class representing column
      // since it does not hold any interesting information except String array holding domain
      if (dom != null) {
        fileCtx.add(new CodeGenerator() {
                      @Override
                      public void generate(JCodeSB out) {
                        out.ip("// The class representing the original column ").p(_output._names[idx]).nl();
                        JCodeGen.toClassWithArray(out, null, colInfoClazz, dom);
                      }
                    }
        );
      }
    }
    sb.ip("};").nl();

    sb.nl();
    sb.ip("@Override").nl();
    sb.ip("public String[][] getOrigDomainValues() {").nl();
    sb.ii(1).ip("return ORIG_DOMAINS;").nl();
    sb.di(1).ip("}").nl();

    return sb;
  }

  protected SBPrintStream toJavaPROB(SBPrintStream sb) {
    if(isSupervised()) {
      JCodeGen.toStaticVar(sb, "PRIOR_CLASS_DISTRIB", _output._priorClassDist, "Prior class distribution");
      JCodeGen.toStaticVar(sb, "MODEL_CLASS_DISTRIB", _output._modelClassDist, "Class distribution used for model building");
    }
    return sb;
  }

  protected boolean toJavaCheckTooBig() {
    Log.warn("toJavaCheckTooBig must be overridden for this model type to render it in the browser");
    return true;
  }

  // Override in subclasses to provide some top-level model-specific goodness
  protected SBPrintStream toJavaInit(SBPrintStream sb, CodeGeneratorPipeline fileContext) { return sb; }

  // Override in subclasses to provide some inside 'predict' call goodness
  // Method returns code which should be appended into generated top level class after
  // predict method.
  protected void toJavaPredictBody(SBPrintStream body,
                                   CodeGeneratorPipeline classCtx,
                                   CodeGeneratorPipeline fileCtx,
                                   boolean verboseCode) {
    throw new UnsupportedOperationException("This model type does not support conversion to Java");
  }

  // Wrapper around the main predict call, including the signature and return value
  private SBPrintStream toJavaPredict(SBPrintStream ccsb,
                                      CodeGeneratorPipeline fileCtx,
                                      boolean verboseCode) { // ccsb = classContext
    ccsb.nl();
    ccsb.ip("// Pass in data in a double[], pre-aligned to the Model's requirements.").nl();
    ccsb.ip("// Jam predictions into the preds[] array; preds[0] is reserved for the").nl();
    ccsb.ip("// main prediction (class for classifiers or value for regression),").nl();
    ccsb.ip("// and remaining columns hold a probability distribution for classifiers.").nl();
    ccsb.ip("public final double[] score0( double[] data, double[] preds ) {").nl();
    CodeGeneratorPipeline classCtx = new CodeGeneratorPipeline(); //new SB().ii(1);
    toJavaPredictBody(ccsb.ii(1), classCtx, fileCtx, verboseCode);
    ccsb.ip("return preds;").nl();
    ccsb.di(1).ip("}").nl();
    // Output class context
    classCtx.generate(ccsb.ii(1));
    ccsb.di(1);
    return ccsb;
  }

  // Generates optional "transform" method, transform method will have a different signature depending on the algo
  // Empty by default - can be overriden by Model implementation
  protected SBPrintStream toJavaTransform(SBPrintStream ccsb,
                                          CodeGeneratorPipeline fileCtx,
                                          boolean verboseCode) { // ccsb = classContext
    return ccsb;
  }

  // Convenience method for testing: build Java, convert it to a class &
  // execute it: compare the results of the new class's (JIT'd) scoring with
  // the built-in (interpreted) scoring on this dataset.  Returns true if all
  // is well, false is there are any mismatches.  Throws if there is any error
  // (typically an AssertionError or unable to compile the POJO).
  public boolean testJavaScoring(Frame data, Frame model_predictions, double rel_epsilon) {
    return testJavaScoring(data, model_predictions, rel_epsilon, 1e-15, 0.1);
  }
  public boolean testJavaScoring(Frame data, Frame model_predictions, double rel_epsilon, double abs_epsilon) {
    return testJavaScoring(data, model_predictions, rel_epsilon, abs_epsilon, 0.1);
  }
  public boolean testJavaScoring(Frame data, Frame model_predictions, double rel_epsilon, double abs_epsilon, double fraction) {
    return testJavaScoring(data, model_predictions, new EasyPredictModelWrapper.Config(), rel_epsilon, abs_epsilon, fraction);
  }
  public boolean testJavaScoring(Frame data, Frame model_predictions, EasyPredictModelWrapper.Config config,
                                 double rel_epsilon, double abs_epsilon, double fraction) {
    ModelBuilder mb = ModelBuilder.make(_parms.algoName().toLowerCase(), null, null);
    mb._parms = _parms;
    boolean havePojo = mb.havePojo();
    boolean haveMojo = mb.haveMojo();

    Random rnd = RandomUtils.getRNG(data.byteSize());
    assert data.numRows() == model_predictions.numRows();
    Frame fr = new Frame(data);
    boolean computeMetrics = data.vec(_output.responseName()) != null && !data.vec(_output.responseName()).isBad();
    try {
      String[] warns = adaptTestForTrain(fr,true, computeMetrics);
      if( warns.length > 0 )
        System.err.println(Arrays.toString(warns));

      // Output is in the model's domain, but needs to be mapped to the scored
      // dataset's domain.
      int[] omap = null;
      if( _output.isClassifier() && model_predictions.vec(0).domain() != null) {
        Vec actual = fr.vec(_output.responseName());
        String[] sdomain = actual == null ? null : actual.domain(); // Scored/test domain; can be null
        String[] mdomain = model_predictions.vec(0).domain(); // Domain of predictions (union of test and train)
        if( sdomain != null && !Arrays.equals(mdomain, sdomain)) {
          omap = CategoricalWrappedVec.computeMap(mdomain,sdomain); // Map from model-domain to scoring-domain
        }
      }

      String modelName = JCodeGen.toJavaId(_key.toString());
      boolean preview = false;
      GenModel genmodel = null;
      Vec[] dvecs = fr.vecs();
      Vec[] pvecs = model_predictions.vecs();
      double[] features = null;
      int num_errors = 0;
      int num_total = 0;

      // First try internal POJO via fast double[] API
      if (havePojo) {
        try {
          String java_text = toJava(preview, true);
          Class clz = JCodeGen.compile(modelName,java_text);
          genmodel = (GenModel)clz.newInstance();
        } catch (IllegalArgumentException e) {
          e.printStackTrace();
          return true;
        } catch (Exception e) {
          e.printStackTrace();
          throw new IllegalStateException("Internal POJO compilation failed",e);
        }

        // Check that POJO has the expected interfaces
        for (Class<?> clz : getPojoInterfaces())
          if (! clz.isInstance(genmodel))
            throw new IllegalStateException("POJO is expected to implement interface " + clz.getName());

        // Check some model metadata
        assert _output.responseName() == null || _output.responseName().equals(genmodel.getResponseName());

        features = MemoryManager.malloc8d(genmodel.nfeatures());
        double[] predictions = MemoryManager.malloc8d(genmodel.nclasses() + 1);

        // Compare predictions, counting mis-predicts
        for (int row=0; row<fr.numRows(); row++) { // For all rows, single-threaded
          if (rnd.nextDouble() >= fraction) continue;
          num_total++;

          // Native Java API
          for (int col = 0; col < features.length; col++) // Build feature set
            features[col] = dvecs[col].at(row);
          genmodel.score0(features, predictions);            // POJO predictions
          for (int col = _output.isClassifier() ? 1 : 0; col < pvecs.length; col++) { // Compare predictions
            double d = pvecs[col].at(row);                  // Load internal scoring predictions
            if (col == 0 && omap != null) d = omap[(int) d];  // map categorical response to scoring domain
            if (!MathUtils.compare(predictions[col], d, abs_epsilon, rel_epsilon)) {
              if (num_errors++ < 10)
                System.err.println("Predictions mismatch, row " + row + ", col " + model_predictions._names[col] + ", internal prediction=" + d + ", POJO prediction=" + predictions[col]);
              break;
            }
          }
        }
      }

      // EasyPredict API with POJO and/or MOJO
      for (int i = 0; i < 2; ++i) {
        if (i == 0 && !havePojo) continue;
        if (i == 1 && !haveMojo) continue;
        if (i == 1) {  // MOJO
          final String filename = modelName + ".zip";
          StreamingSchema ss = new StreamingSchema(getMojo(), filename);
          try {
            FileOutputStream os = new FileOutputStream(ss.getFilename());
            ss.getStreamWriter().writeTo(os);
            os.close();
            genmodel = MojoModel.load(filename, true);
            features = MemoryManager.malloc8d(genmodel._names.length);
          } catch (IOException e1) {
            e1.printStackTrace();
            throw new IllegalStateException("Internal MOJO loading failed", e1);
          } finally {
            boolean deleted = new File(filename).delete();
            if (!deleted) Log.warn("Failed to delete the file");
          }

          if (! Arrays.equals(model_predictions.names(), genmodel.getOutputNames())) {
            if (_parms._distribution == DistributionFamily.quasibinomial) {
              Log.warn("Quasibinomial doesn't correctly return output names in MOJO"); 
            } else if (genmodel.getModelCategory() == ModelCategory.Clustering && Arrays.equals(genmodel.getOutputNames(), new String[]{"cluster"})) {
              Log.warn("Known inconsistency between MOJO output naming and H2O predict - cluster vs predict");
            } else if (genmodel instanceof GlrmMojoModel) {
              Log.trace("GLRM is being tested for 'reconstruct', not the default score0 - dim reduction, unable to compare output names");
            } else if (false) 
              throw new IllegalStateException("GenModel output naming doesn't match provided scored frame. " +
                      "Expected: " + Arrays.toString(model_predictions.names()) +
                      ", Actual: " + Arrays.toString(genmodel.getOutputNames()));
          }
        }
        
        if (genmodel instanceof GlrmMojoModel) {
          try {
            config.setModel(genmodel).setEnableGLRMReconstrut(true);
          } catch (IOException e) {
            e.printStackTrace();
          }
        }

        SharedTreeGraph[] trees = null;
        if (genmodel instanceof SharedTreeMojoModel) {
          SharedTreeMojoModel treemodel = (SharedTreeMojoModel) genmodel;
          final int ntrees = treemodel.getNTreeGroups();
          trees = new SharedTreeGraph[ntrees];
          for (int t = 0; t < ntrees; t++)
            trees[t] = treemodel.computeGraph(t);
        }

        EasyPredictModelWrapper epmw;
        try {
          config.setModel(genmodel)
                  .setConvertUnknownCategoricalLevelsToNa(true)
                  .setEnableLeafAssignment(genmodel instanceof SharedTreeMojoModel)
                  .setEnableStagedProbabilities(genmodel instanceof SharedTreeMojoModel)
                  .setUseExternalEncoding(true); // input Frame is already adapted!
          epmw = new EasyPredictModelWrapper(config);
        } catch (IOException e) {
          throw new RuntimeException(e);
        }
        RowData rowData = new RowData();
        BufferedString bStr = new BufferedString();
        for (int row = 0; row < fr.numRows(); row++) { // For all rows, single-threaded
          if (rnd.nextDouble() >= fraction) continue;

          if (genmodel instanceof GlrmMojoModel)  // enable random seed setting to ensure reproducibility
            ((GlrmMojoModel) genmodel)._rcnt = row;
          // Generate input row
          for (int col = 0; col < features.length; col++) {
            if (dvecs[col].isString()) {
              rowData.put(genmodel._names[col], dvecs[col].atStr(bStr, row).toString());
            } else {
              double val = dvecs[col].at(row);
              rowData.put(
                  genmodel._names[col],
                  genmodel._domains[col] == null ? (Double) val
                      : Double.isNaN(val) ? val  // missing categorical values are kept as NaN, the score0 logic passes it on to bitSetContains()
                      : (int) val < genmodel._domains[col].length ? genmodel._domains[col][(int) val] : "UnknownLevel"); //unseen levels are treated as such
            }
          }

          // Make a prediction
          AbstractPrediction p;
          try {
            if (genmodel instanceof GlrmMojoModel)  // enable random seed setting to ensure reproducibility
              ((GlrmMojoModel) genmodel)._rcnt = row;

            if (genmodel._offsetColumn != null) {
              double offset = fr.vec(genmodel._offsetColumn).at(row);
              // TODO: MOJO API is cumbersome in this case - will be fixed in https://0xdata.atlassian.net/browse/PUBDEV-7080
              switch (genmodel.getModelCategory()) {
                case Regression:
                  p = epmw.predictRegression(rowData, offset);
                  break;
                case Binomial:
                  p = epmw.predictBinomial(rowData, offset);
                  break;
                case Multinomial:
                  p = epmw.predictMultinomial(rowData, offset);
                  break;
                case Ordinal:
                  p = epmw.predictOrdinal(rowData, offset);
                  break;
                case KLime:
                  p = epmw.predictKLime(rowData);
                  break;
                default:
                  throw new UnsupportedOperationException("Predicting with offset current not supported for " + genmodel.getModelCategory());
              }
            } else {
              p = epmw.predict(rowData);
            }

          } catch (PredictException e) {
            num_errors++;
            if (num_errors < 20) {
              System.err.println("EasyPredict threw an exception when predicting row " + rowData);
              e.printStackTrace();
            }
            continue;
          }

          // Convert model predictions and "internal" predictions into the same shape
          double[] expected_preds = new double[pvecs.length];
          double[] actual_preds = new double[pvecs.length];
          String[] decisionPath = null;
          int[] nodeIds = null;
          for (int col = 0; col < pvecs.length; col++) { // Compare predictions
            double d = pvecs[col].at(row); // Load internal scoring predictions
            if (col == 0 && omap != null) d = omap[(int) d]; // map categorical response to scoring domain
            double d2 = Double.NaN;
            switch (genmodel.getModelCategory()) {
              case AutoEncoder:
                d2 = ((AutoEncoderModelPrediction) p).reconstructed[col];
                break;
              case Clustering:
                d2 = ((ClusteringModelPrediction) p).cluster;
                break;
              case Regression:
                RegressionModelPrediction rmp = (RegressionModelPrediction) p;
                d2 = rmp.value;
                decisionPath = rmp.leafNodeAssignments;
                nodeIds = rmp.leafNodeAssignmentIds;
                break;
              case Binomial:
                BinomialModelPrediction bmp = (BinomialModelPrediction) p;
                d2 = (col == 0) ? bmp.labelIndex : bmp.classProbabilities[col - 1];
                decisionPath = bmp.leafNodeAssignments;
                nodeIds = bmp.leafNodeAssignmentIds;
                break;
              case Ordinal:
                OrdinalModelPrediction orp = (OrdinalModelPrediction) p;
                d2 = (col == 0) ? orp.labelIndex : orp.classProbabilities[col - 1];
                break;
              case Multinomial:
                MultinomialModelPrediction mmp = (MultinomialModelPrediction) p;
                d2 = (col == 0) ? mmp.labelIndex : mmp.classProbabilities[col - 1];
                decisionPath = mmp.leafNodeAssignments;
                nodeIds = mmp.leafNodeAssignmentIds;
                break;
              case AnomalyDetection:
                AnomalyDetectionPrediction adp = (AnomalyDetectionPrediction) p;
                d2 = adp.toPreds()[col];
                decisionPath = adp.leafNodeAssignments;
                nodeIds = adp.leafNodeAssignmentIds;
                break;
              case DimReduction:
                d2 = (genmodel instanceof GlrmMojoModel)?((DimReductionModelPrediction) p).reconstructed[col]:
                        ((DimReductionModelPrediction) p).dimensions[col];    // look at the reconstructed matrix
                break;
            }
            expected_preds[col] = d;
            actual_preds[col] = d2;
          }

          if (trees != null) {
            for (int t = 0; t < trees.length; t++) {
              SharedTreeGraph tree = trees[t];
              SharedTreeNode node = tree.walkNodes(0, decisionPath[t]);
              if (node == null || node.getNodeNumber() != nodeIds[t]) {
                throw new IllegalStateException("Path to leaf node is inconsistent with predicted node id: path=" + decisionPath[t] + ", nodeId=" + nodeIds[t]);
              }
            }
          }

          // Verify the correctness of the prediction
          num_total++;
          for (int col = genmodel.isClassifier() ? 1 : 0; col < pvecs.length; col++) {
            if (!MathUtils.compare(actual_preds[col], expected_preds[col], abs_epsilon, rel_epsilon)) {
              num_errors++;
              if (num_errors < 20) {
                System.err.println( (i == 0 ? "POJO" : "MOJO") + " EasyPredict Predictions mismatch for row " + row + ":" + rowData);
                System.err.println("  Expected predictions: " + Arrays.toString(expected_preds));
                System.err.println("  Actual predictions:   " + Arrays.toString(actual_preds));
                System.err.println("Difference: " + Math.abs(expected_preds[expected_preds.length-1]-actual_preds[actual_preds.length-1]));
              }
              break;
            }
          }
        }
      }
      if (num_errors != 0)
        System.err.println("Number of errors: " + num_errors + (num_errors > 20 ? " (only first 20 are shown)": "") +
                           " out of " + num_total + " rows tested.");
      return num_errors == 0;
    } finally {
      Frame.deleteTempFrameAndItsNonSharedVecs(fr, data);  // Remove temp keys.
    }
  }

  static <T extends Lockable<T>> int deleteAll(Key<T>[] keys) {
    int c = 0;
    for (Key k : keys) {
      T t = DKV.getGet(k);
      if (t != null) {
        t.delete(); //delete all subparts
        c++;
      }
    }
    return c;
  }

  /**
   * delete from the output all associated CV models from DKV.
   */
  public void deleteCrossValidationModels() {
    if (_output._cross_validation_models != null) {
      Log.info("Cleaning up CV Models for " + _key);
      int count = deleteAll(_output._cross_validation_models);
      Log.info(count+" CV models were removed");
    }
  }

  /**
   * delete from the output all associated CV predictions from DKV.
   */
  public void deleteCrossValidationPreds() {
    if (_output._cross_validation_predictions != null) {
      Log.info("Cleaning up CV Predictions for " + _key);
      int count = deleteAll(_output._cross_validation_predictions);
      Log.info(count+" CV predictions were removed");
    }
    Keyed.remove(_output._cross_validation_holdout_predictions_frame_id);
  }

  public void deleteCrossValidationFoldAssignment() {
    Keyed.remove(_output._cross_validation_fold_assignment_frame_id);
  }

  @Override public String toString() {
    return _output.toString();
  }

  /** Model stream writer - output Java code representation of model. */
  public class JavaModelStreamWriter implements StreamWriter {
    /** Show only preview */
    private final boolean preview;

    public JavaModelStreamWriter(boolean preview) {
      this.preview = preview;
    }

    @Override
    public void writeTo(OutputStream os) {
      toJava(os, preview, true);
    }
  }

  @Override public Class<KeyV3.ModelKeyV3> makeSchema() { return KeyV3.ModelKeyV3.class; }

  public static Frame makeInteractions(Frame fr, boolean valid, InteractionPair[] interactions,
                                       final boolean useAllFactorLevels, final boolean skipMissing, final boolean standardize) {
    Vec anyTrainVec = fr.anyVec();
    Vec[] interactionVecs = new Vec[interactions.length];
    String[] interactionNames  = new String[interactions.length];
    int idx = 0;
    for (InteractionPair ip : interactions) {
      interactionNames[idx] = fr.name(ip._v1) + "_" + fr.name(ip._v2);
      boolean allFactLevels = useAllFactorLevels || ip.needsAllFactorLevels();
      InteractionWrappedVec iwv =new InteractionWrappedVec(anyTrainVec.group().addVec(), anyTrainVec._rowLayout, ip._v1Enums, ip._v2Enums, allFactLevels, skipMissing, standardize, fr.vec(ip._v1)._key, fr.vec(ip._v2)._key);
      interactionVecs[idx++] = iwv;
    }
    return new Frame(interactionNames, interactionVecs);
  }

  public static InteractionWrappedVec[] makeInteractions(Frame fr, InteractionPair[] interactions, boolean useAllFactorLevels, boolean skipMissing, boolean standardize) {
    Vec anyTrainVec = fr.anyVec();
    InteractionWrappedVec[] interactionVecs = new InteractionWrappedVec[interactions.length];
    int idx = 0;
    for (InteractionPair ip : interactions)
      interactionVecs[idx++] = new InteractionWrappedVec(anyTrainVec.group().addVec(), anyTrainVec._rowLayout, ip._v1Enums, ip._v2Enums, useAllFactorLevels, skipMissing, standardize, fr.vec(ip._v1)._key, fr.vec(ip._v2)._key);
    return interactionVecs;
  }

  public static InteractionWrappedVec makeInteraction(Frame fr, InteractionPair ip, boolean useAllFactorLevels, boolean skipMissing, boolean standardize) {
    Vec anyVec = fr.anyVec();
    return new InteractionWrappedVec(anyVec.group().addVec(), anyVec._rowLayout, ip._v1Enums, ip._v2Enums, useAllFactorLevels, skipMissing, standardize, fr.vec(ip._v1)._key, fr.vec(ip._v2)._key);
  }

  /**
   * This class represents a pair of interacting columns plus some additional data
   * about specific enums to be interacted when the vecs are categorical. The question
   * naturally arises why not just use something like an ArrayList of int[2] (as is done,
   * for example, in the Interaction/CreateInteraction classes) and the answer essentially
   * boils down a desire to specify these specific levels.
   *
   * Another difference with the CreateInteractions class:
   *  1. do not interact on NA (someLvl_NA  and NA_somLvl are actual NAs)
   *     this does not appear here, but in the InteractionWrappedVec class
   *  TODO: refactor the CreateInteractions to be useful here and in InteractionWrappedVec
   */
  public static class InteractionPair extends Iced<InteractionPair> {
    private int _v1,_v2;

    private String[] _v1Enums;
    private String[] _v2Enums;
    private int _hash;
    private boolean _needsAllFactorLevels;

    private InteractionPair() {}
    private InteractionPair(int v1, int v2, String[] v1Enums, String[] v2Enums) {
      _v1=v1;_v2=v2;_v1Enums=v1Enums;_v2Enums=v2Enums;
      // hash is column ints; Item 9 p.47 of Effective Java
      _hash=17;
      _hash = 31*_hash + _v1;
      _hash = 31*_hash + _v2;
      if( _v1Enums==null ) _hash = 31*_hash;
      else
        for( String s:_v1Enums ) _hash = 31*_hash + s.hashCode();
      if( _v2Enums==null ) _hash = 31*_hash;
      else
        for( String s:_v2Enums ) _hash = 31*_hash + s.hashCode();
    }

    /**
     * Indicates that Interaction should be created from all factor levels
     * (regardless of the global setting useAllFactorLevels).
     * @return do we need to make all factor levels?
     */
    public boolean needsAllFactorLevels() { return _needsAllFactorLevels; }
    public void setNeedsAllFactorLevels(boolean needsAllFactorLevels) { _needsAllFactorLevels = needsAllFactorLevels; }

    /**
     * Generate all pairwise combinations of the arguments.
     * @param indexes An array of column indices.
     * @return An array of interaction pairs
     */
    public static InteractionPair[] generatePairwiseInteractionsFromList(int... indexes) {
      if( null==indexes ) return null;
      if( indexes.length < 2 ) {
        if( indexes.length==1 && indexes[0]==-1 ) return null;
        throw new IllegalArgumentException("Must supply 2 or more columns.");
      }
      InteractionPair[] res = new InteractionPair[ (indexes.length-1)*(indexes.length)>>1]; // n*(n+1) / 2
      int idx=0;
      for(int i=0;i<indexes.length;++i)
        for(int j=i+1;j<indexes.length;++j)
          res[idx++] = new InteractionPair(indexes[i],indexes[j],null,null);
      return res;
    }

    @Override public int hashCode() { return _hash; }
    @Override public String toString() { return _v1+(_v1Enums==null?"":Arrays.toString(_v1Enums))+":"+_v2+(_v2Enums==null?"":Arrays.toString(_v2Enums)); }
    @Override public boolean equals( Object o ) {
      boolean res = o instanceof InteractionPair;
      if (res) {
        InteractionPair ip = (InteractionPair) o;
        return (_v1 == ip._v1) && (_v2 == ip._v2) && Arrays.equals(_v1Enums, ip._v1Enums) && Arrays.equals(_v2Enums, ip._v2Enums);
      }
      return false;
    }
    public int getV1() { return _v1; }
    public int getV2() { return _v2; }
  }

  /**
   * Imports a binary model from a given location.
   * Note: binary model has to be created by the same version of H2O, import of a model from a different version will fail
   * @param location path to the binary representation of the model on a local filesystem, HDFS, S3...
   * @return instance of an H2O Model
   * @throws IOException when reading fails
   */
  public static <M extends Model<?, ?, ?>> M importBinaryModel(String location) throws IOException {
    InputStream is = null;
    try {
      URI targetUri = FileUtils.getURI(location);
      Persist p = H2O.getPM().getPersistForURI(targetUri);
      is = p.open(targetUri.toString());
      final AutoBuffer ab = new AutoBuffer(is);
      ab.sourceName = targetUri.toString();
      @SuppressWarnings("unchecked")
      M model = (M) Keyed.readAll(ab);
      ab.close();
      is.close();
      return model;
    } finally {
      FileUtils.closeSilently(is);
    }
  }

    /**
     * Uploads a binary model from a given frame.
     * Note: binary model has to be created by the same version of H2O, import of a model from a different version will fail
     * @param destinationFrame key of the frame containing the binary representation of the model on a local filesystem, HDFS, S3...
     * @return instance of an H2O Model
     * @throws IOException when reading fails
     */
    public static <M extends Model<?, ?, ?>> M uploadBinaryModel(String destinationFrame) throws IOException {
      Frame fr = DKV.getGet(destinationFrame);
      ByteVec vec = (ByteVec) fr.vec(0);
      try (InputStream inputStream = vec.openStream(null)) {
          final AutoBuffer ab = new AutoBuffer(inputStream);
          @SuppressWarnings("unchecked")
          M model = (M) Keyed.readAll(ab);
          ab.close();
          return model;
        } 
    }

  /**
   * Exports a binary model to a given location.
   * @param location target path, it can be on local filesystem, HDFS, S3...
   * @param force If true, overwrite already existing file
   * @return URI representation of the target location
   * @throws water.api.FSIOException when writing fails
   */
  public URI exportBinaryModel(String location, boolean force) throws IOException {
    OutputStream os = null;
    try {
      URI targetUri = FileUtils.getURI(location);
      Persist p = H2O.getPM().getPersistForURI(targetUri);
      os = p.create(targetUri.toString(), force);
      writeTo(os);
      os.close();
      return targetUri;
    } finally {
      FileUtils.closeSilently(os);
    }
  }

  @Override
  public final void writeTo(OutputStream os) {
    writeAll(new AutoBuffer(os, true)).close();
  }
  
  /**
   * Exports a MOJO representation of a model to a given location.
   * @param location target path, it can be on local filesystem, HDFS, S3...
   * @param force If true, overwrite already existing file
   * @return URI representation of the target location
   * @throws IOException when writing fails
   */
  public URI exportMojo(String location, boolean force) throws IOException {
    OutputStream os = null;
    try {
      URI targetUri = FileUtils.getURI(location);
      Persist p = H2O.getPM().getPersistForURI(targetUri);
      os = p.create(targetUri.toString(), force);
      ModelMojoWriter mojo = getMojo();
      mojo.writeTo(os);
      os.close();
      return targetUri;
    } finally {
      FileUtils.closeSilently(os);
    }
  }

  /**
   * Convenience method to convert Model to a MOJO representation. Please be aware that converting models
   * to MOJOs using this function will require sufficient memory (to hold the mojo representation and interim
   * serialized representation as well).
   *
   * @return instance of MojoModel
   * @throws IOException when writing MOJO fails
   */
  public MojoModel toMojo() throws IOException {
    if (! haveMojo())
      throw new IllegalStateException("Model doesn't support MOJOs.");
    try (ByteArrayOutputStream os = new ByteArrayOutputStream()) {
      this.getMojo().writeTo(os);
      MojoReaderBackend mojoReaderBackend = MojoReaderBackendFactory.createReaderBackend(
              new ByteArrayInputStream(os.toByteArray()), MojoReaderBackendFactory.CachingStrategy.MEMORY);
      return MojoModel.load(mojoReaderBackend);
    }
  }

  public ModelDescriptor modelDescriptor() {
    return new ModelDescriptor() {
      @Override
      public String[][] scoringDomains() { return Model.this.scoringDomains(); }
      @Override
      public String projectVersion() { return H2O.ABV.projectVersion(); }
      @Override
      public String algoName() { return _parms.algoName(); }
      @Override
      public String algoFullName() { return _parms.fullName(); }
      @Override
      public String offsetColumn() { return _output.offsetName(); }
      @Override
      public String weightsColumn() { return _output.offsetName(); }
      @Override
      public String foldColumn() { return _output.foldName(); }
      @Override
      public ModelCategory getModelCategory() { return _output.getModelCategory(); }
      @Override
      public boolean isSupervised() { return _output.isSupervised(); }
      @Override
      public int nfeatures() { return _output.nfeatures(); }
      @Override
      public String[] features() { return _output.features(); }
      @Override
      public int nclasses() { return _output.nclasses(); }
      @Override
      public String[] columnNames() { return _output._names; }
      @Override
      public boolean balanceClasses() { return _parms._balance_classes; }
      @Override
      public double defaultThreshold() { return Model.this.defaultThreshold(); }
      @Override
      public double[] priorClassDist() { return _output._priorClassDist; }
      @Override
      public double[] modelClassDist() { return _output._modelClassDist; }
      @Override
      public String uuid() { return String.valueOf(Model.this.checksum()); }
      @Override
      public String timestamp() { return new DateTime().toString(); }
    };
  }

  /**
   * Convenience method to find out if featureName is used for prediction, i.e., if it has beta == 0 in GLM,
   * it is not considered to be used.
   * This is mainly intended for optimizing prediction speed in StackedEnsemble.
   * @param featureName
   */
  public boolean isFeatureUsedInPredict(String featureName) {
    if (featureName.equals(_parms._response_column)) return false;
    int featureIdx = ArrayUtils.find(_output._names, featureName);
    if (featureIdx == -1) {
      return false;
    }
    return isFeatureUsedInPredict(featureIdx);
  }

  protected boolean isFeatureUsedInPredict(int featureIdx) {
    return true;
  }

  public boolean isDistributionHuber() {
    return _parms._distribution == DistributionFamily.huber;
  }
}<|MERGE_RESOLUTION|>--- conflicted
+++ resolved
@@ -301,7 +301,6 @@
     public boolean _check_constant_response = true;
 
     public boolean _is_cv_model; //internal helper
-    public int _cv_fold = -1; //internal use
 
     // Scoring a model on a dataset is not free; sometimes it is THE limiting
     // factor to model building.  By default, partially built models are only
@@ -1560,47 +1559,20 @@
     return score(fr, destination_key, j, true);
   }
   
-<<<<<<< HEAD
   /**
-=======
-<<<<<<< HEAD
-  /**
-=======
-   /**
->>>>>>> Update Model.java
->>>>>>> a1a5e6b2
    * Calculate Permutation Variable Importance by shuffling one feature at a time
    * The user must call this method after training. 
    * @param fr training frame
    * @param metric loss function metric 
    *               if metric not specified mse is default
    * @return TwoDimTable of Double values having the variables as columns
-<<<<<<< HEAD
    * and as rows their Relative, Scaled and percentage importance
-=======
-<<<<<<< HEAD
-   *          and as rows their Relative, Scaled and percentage importance
-=======
-   * and as rows their Relative, Scaled and percentage importance
->>>>>>> Update Model.java
->>>>>>> a1a5e6b2
    */
   public TwoDimTable getPermVarImpTable(Frame fr, String metric){
     if (this._output._scoring_history == null )
       throw new IllegalArgumentException("Model " + this._key + "must be scored!");
     PermutationVarImp pvi = new PermutationVarImp(this, fr);
     return pvi.getPermutationVarImp(metric);
-<<<<<<< HEAD
-=======
-<<<<<<< HEAD
-  }
-  
-  public TwoDimTable getPermVarImpTableOat(Frame fr, Frame scored){
-    PermutationVarImp fi = new PermutationVarImp(this, fr);
-    return fi.oat();
-=======
->>>>>>> Update Model.java
->>>>>>> a1a5e6b2
   }
   
   /**
