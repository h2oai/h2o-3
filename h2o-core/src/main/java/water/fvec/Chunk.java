--- conflicted
+++ resolved
@@ -117,12 +117,8 @@
 
   /**
    * Sparse bulk interface, stream through the compressed values and extract them into dense double array.
-<<<<<<< HEAD
-   * @param vals holds extracted chunk-relative row ids, length must be >= this.sparseLen()
-=======
    * @param vals holds extracted values, length must be >= this.sparseLen()
    * @param ids holds extracted chunk-relative row ids, length must be >= this.sparseLen()
->>>>>>> c72ad241
    * @return number of extracted (non-zero) elements, equal to sparseLen()
    */
   public int asSparseDoubles(double[] vals, int[] ids){return asSparseDoubles(vals,ids,Double.NaN);}
