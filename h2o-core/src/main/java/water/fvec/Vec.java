--- conflicted
+++ resolved
@@ -175,7 +175,6 @@
   // bytesize) bounces through the DKV to fetch the latest copy of the Rollups
   // - lest a Vec.set changes the rollups and we return a stale copy.
   transient private Key _rollupStatsKey;
-  private boolean _volatile;
 
   /** Returns the categorical toString mapping array, or null if not an categorical column.
    *  Not a defensive clone (to expensive to clone; coding error to change the
@@ -324,17 +323,6 @@
     return makeCon(x,len,true);
   }
 
-  /**
-   * Make a new constant vector of the specified type.
-   * @param x The value with which to fill the Vec.
-   * @param len The number of rows in the produced Vec.
-   * @param type Type of the Vec to construct.
-   */
-  public static Vec makeCon(double x, long len, byte type) {
-    int log_rows_per_chunk = FileVec.DFLT_LOG2_CHUNK_SIZE;
-    return makeCon(x, len, log_rows_per_chunk, true, type);
-  }
-
   /** Make a new constant vector with the given row count. 
    *  @return New constant vector with the given row count. */
   public static Vec makeCon(double x, long len, boolean redistribute) {
@@ -358,7 +346,7 @@
    *  around the cluster.
    *  @return New constant vector with the given row count. */
   public static Vec makeCon(double x, long len, int log_rows_per_chunk) {
-    return makeCon(x, len, log_rows_per_chunk, true, T_NUM);
+    return makeCon(x,len,log_rows_per_chunk,true);
   }
 
   /**
@@ -382,11 +370,7 @@
     return makeCon(x, len, log_rows_per_chunk, redistribute, T_NUM);
   }
 
-<<<<<<< HEAD
-  public static Vec makeCon(double x, long len, int log_rows_per_chunk, boolean redistribute, byte type) {
-=======
   public static Vec makeCon(double x, long len, int log_rows_per_chunk, boolean redistribute, byte typeCode) {
->>>>>>> 04bbb8b8
     int chunks0 = (int)Math.max(1,len>>log_rows_per_chunk); // redistribute = false
     int chunks1 = (int)Math.min( 4 * H2O.NUMCPUS * H2O.CLOUD.size(), len); // redistribute = true
     int nchunks = (redistribute && chunks0 < chunks1 && len > 10*chunks1) ? chunks1 : chunks0;
@@ -396,11 +380,7 @@
       espc[i] = redistribute ? espc[i-1]+len/nchunks : ((long)i)<<log_rows_per_chunk;
     espc[nchunks] = len;
     VectorGroup vg = VectorGroup.VG_LEN1;
-<<<<<<< HEAD
-    return makeCon(x, vg, ESPC.rowLayout(vg._key, espc), type);
-=======
     return makeCon(x, vg, ESPC.rowLayout(vg._key, espc), typeCode);
->>>>>>> 04bbb8b8
   }
 
   public Vec [] makeDoubles(int n, double [] values) {
@@ -480,20 +460,6 @@
     }.doAllNodes();
     DKV.put(v0._key, v0);        // Header last
     return v0;
-  }
-
-  public static Vec makeTimeVec(double[] vals, Key<Vec> vecKey){
-    if (vecKey == null) vecKey = Vec.VectorGroup.VG_LEN1.addVec();
-    int layout = ESPC.rowLayout(vecKey, new long[]{0, vals.length});
-    Vec v = new Vec(vecKey, layout, null, Vec.T_TIME);
-    NewChunk nc = new NewChunk(v, 0);
-    Futures fs = new Futures();
-    for (double d: vals)
-      nc.addNum(d);
-    nc.close(fs);
-    DKV.put(v._key, v, fs);
-    fs.blockForPending();
-    return v;
   }
 
   public static Vec makeVec(double [] vals, Key<Vec> vecKey){
@@ -578,61 +544,6 @@
   }
 
   public Vec [] makeZeros(int n){return makeZeros(n,null,null);}
-
-  /**
-   * Make a temporary work vec of double [] .
-   * Volatile vecs can only be used locally (chunks do not serialize) and are assumed to change frequently(MRTask call preWiting() by default).
-   * Chunks stores as C8DVolatileChunk - expose data directly as double [].
-   *
-   * @param n number of columns
-   * @return
-   */
-  public Vec [] makeVolatileDoubles(int n){
-    Vec [] vecs = makeZeros(n);
-    for(Vec v:vecs) {
-      v._volatile = true;
-      DKV.put(v);
-    }
-    new MRTask(){
-      @Override public void map(Chunk [] cs){
-        int len = cs[0].len();
-        for(int i = 0; i < cs.length; ++i) {
-          cs[i].setVolatile(MemoryManager.malloc8d(len));
-        }
-      }
-    }.doAll(vecs);
-
-    return vecs;
-  }
-
-  /**
-   * Make a temporary work vec of int [] .
-   * Volatile vecs can only be used locally (chunks do not serialize) and are assumed to change frequently(MRTask call preWiting() by default).
-   * Chunks stores as C4VolatileChunk - expose data directly as int [].
-   *
-   * @param cons integer array with constant used to fill each column.
-   * @return
-   */
-  public Vec [] makeVolatileInts(final int [] cons){
-    Vec [] vecs = makeZeros(cons.length);
-    for(Vec v:vecs) {
-      v._volatile = true;
-      DKV.put(v);
-    }
-    new MRTask(){
-      @Override public void map(Chunk [] cs){
-        int len = cs[0].len();
-        for(int i = 0; i < cs.length; ++i) {
-          int [] vals = MemoryManager.malloc4(len);
-          Arrays.fill(vals,cons[i]);
-          cs[i].setVolatile(vals);
-        }
-      }
-    }.doAll(vecs);
-
-    return vecs;
-  }
-
   public Vec [] makeZeros(int n, String [][] domain, byte[] types){ return makeCons(n, 0, domain, types);}
 
   // Make a bunch of compatible zero Vectors
@@ -844,8 +755,6 @@
    *  @return Checksum of the Vec's content  */
   @Override protected long checksum_impl() { return rollupStats()._checksum;}
 
-  public boolean isVolatile() {return _volatile;}
-
 
   private static class SetMutating extends TAtomic<RollupStats> {
     @Override protected RollupStats atomic(RollupStats rs) {
@@ -923,7 +832,6 @@
     return Key.make(bits);
   }
 
-  public transient int [] _cids; // local chunk ids
   /** Get a Chunk Key from a chunk-index.  Basically the index-to-key map.
    *  @return Chunk Key from a chunk-index */
   public Key chunkKey(int cidx ) { return chunkKey(_key,cidx); }
