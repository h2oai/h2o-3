--- conflicted
+++ resolved
@@ -1,7 +1,6 @@
 package water.fvec;
 
 import water.*;
-import water.functional.Function;
 import water.nbhm.NonBlockingHashMap;
 import water.parser.BufferedString;
 import water.util.*;
@@ -288,11 +287,7 @@
   boolean isCompatibleWith(Vec v) {
     // Vecs are compatible iff they have same group and same espc (i.e. same length and same chunk-distribution)
     return Arrays.equals(espc(), v.espc()) &&
-<<<<<<< HEAD
             (VectorGroup.sameGroup(this, v) || isSmall());
-=======
-            (VectorGroup.sameGroup(this, v) || length() < 1e3);
->>>>>>> c12f9c27
   }
 
   /** Default read/write behavior for Vecs.  File-backed Vecs are read-only. */
@@ -632,20 +627,6 @@
       }
     }.doAll(randVec);
     return randVec;
-  }
-
-  public static Vec makeFromFunction(long len, final Function<Long, ?> f) throws IOException {
-//    final Closure<Long, Double> f = Closure.enclose(f0);
-    return new MRTask() {
-      @Override public void map(Chunk[] cs) {
-        for (Chunk c : cs) {
-          for (int r = 0; r < c._len; r++) {
-            long i = r + c._start;
-            c.setAny(r, f.apply(i));
-          }
-        }
-      }
-    }.doAll(makeZero(len))._fr.vecs()[0];
   }
 
   // ======= Rollup Stats ======
