package water;

import water.nbhm.NonBlockingHashMap;
import water.nbhm.NonBlockingHashMapLong;
import water.network.SocketChannelFactory;
import water.util.ArrayUtils;
import water.util.Log;
import water.util.MathUtils;
import water.util.UnsafeUtils;

import java.io.IOException;
import java.net.*;
import java.nio.ByteBuffer;
import java.nio.ByteOrder;
import java.nio.channels.ByteChannel;
import java.nio.channels.SocketChannel;
import java.util.*;
import java.util.concurrent.PriorityBlockingQueue;
import java.util.concurrent.atomic.AtomicInteger;

/**
 * A <code>Node</code> in an <code>H2O</code> Cloud.
 * Basically a worker-bee with CPUs, Memory and Disk.
 * One of this is the self-Node, but the rest are remote Nodes.
 *
 * @author <a href="mailto:cliffc@h2o.ai"></a>
 * @version 1.0
 */

public final class H2ONode extends Iced<H2ONode> implements Comparable {
  transient private SocketChannelFactory _socketFactory;
  transient private H2OSecurityManager _security;

  transient short _unique_idx; // Dense integer index, skipping 0.  NOT cloud-wide unique.
  transient boolean _announcedLostContact;  // True if heartbeat published a no-contact msg
  transient public long _last_heard_from; // Time in msec since we last heard from this Node
  transient public volatile HeartBeat _heartbeat;  // My health info.  Changes 1/sec.
  transient public int _tcp_readers;               // Count of started TCP reader threads

  public transient short _timestamp;
  public transient boolean _client;

  public boolean _removed_from_cloud;

  void stopSendThread() {
    if (_sendThread != null) {
      _sendThread._stopRequested = true;
      _sendThread = null;
    }
    _removed_from_cloud = true;
  }

  private void startSendThread() {
    _sendThread = new UDP_TCP_SendThread(); // Launch the UDP send thread
    _sendThread.start();
    _removed_from_cloud = false;
  }

  // A JVM is uniquely named by machine IP address and port#
  public final H2Okey _key;

  /** Identification of the node via IP and PORT.
   *
   */
  static final class H2Okey extends InetSocketAddress implements Comparable {
    // Numeric representation of IP
    // For IPv6 the both fields are valid and describes full IPv6 address, for IPv4 only low 32 bits of _ipLow are valid
    // But still need a flag to distinguish between IPv4 and IPv6
    final long _ipHigh, _ipLow; // IPv4: A.B.C.D ~ DCBA
    H2Okey(InetAddress inet, int port) {
      super(inet, port);
      byte[] b = inet.getAddress(); // 4bytes or 16bytes
      if (b.length == 4) {
        assert !H2O.IS_IPV6 : "IPv4 stack specified but IPv6 address passed! " + inet;
        _ipHigh = 0;
        _ipLow = ArrayUtils.encodeAsInt(b) & 0XFFFFFFFFL;
      } else {
        assert H2O.IS_IPV6 : "IPv6 stack specified but IPv4 address passed! " + inet;
        _ipHigh = ArrayUtils.encodeAsLong(b, 8, 8);
        _ipLow = ArrayUtils.encodeAsLong(b, 0, 8);
      }
    }
    public int htm_port() { return getPort()-H2O.ARGS.port_offset; }
    public int udp_port() { return getPort()  ; }
    @Override public String toString() { return getAddress()+":"+htm_port(); }
    public String getIpPortString() {
      return getAddress().getHostAddress() + ":" + htm_port();
    }
    AutoBuffer write( AutoBuffer ab ) {
      return (!H2O.IS_IPV6
              ? ab.put4((int) _ipLow)
              : ab.put8(_ipLow).put8(_ipHigh)).put2((char) udp_port());
    }
    static H2Okey read( AutoBuffer ab ) {
      try {
        InetAddress inet = InetAddress.getByAddress(ab.getA1(SIZE_OF_IP));
        int port = ab.get2();
        return new H2Okey(inet, port);
      } catch( UnknownHostException e ) { throw Log.throwErr(e); }
    }
    // Canonical ordering based on inet & port
    @Override public int compareTo(Object x) {
      if( x == null ) return -1;   // Always before null
      if( x == this ) return 0;
      H2Okey key = (H2Okey)x;
      // Must be unsigned long-arithmetic, or overflow will make a broken sort
      int res = MathUtils.compareUnsigned(_ipHigh, _ipLow, key._ipHigh, key._ipLow);
      return res != 0 ? res : udp_port() - key.udp_port();
    }

    static int SIZE_OF_IP = H2O.IS_IPV6 ? 16 : 4;
    /** Size of serialized H2OKey */
    static int SIZE = SIZE_OF_IP /* ip */ + 2 /* port */;
  }

  public String getIpPortString() {
    return _key.getIpPortString();
  }

  public final int ip4() { return (int) _key._ipLow; }

  // These are INTERN'd upon construction, and are uniquely numbered within the
  // same run of a JVM.  If a remote Node goes down, then back up... it will
  // come back with the SAME IP address, and the same unique_idx and history
  // relative to *this* Node.  They can be compared with pointer-equality.  The
  // unique idx is used to know which remote Nodes have cached which Keys, even
  // if the Home#/Replica# change for a Key due to an unrelated change in Cloud
  // membership.  The unique_idx is *per Node*; not all Nodes agree on the same
  // indexes.
  private H2ONode( H2Okey key, short unique_idx, short timestamp) {
    _key = key;
    _unique_idx = unique_idx;
    _last_heard_from = System.currentTimeMillis();
    _heartbeat = new HeartBeat();
    _timestamp = timestamp;
    _client = H2O.decodeIsClient(timestamp);

    _security = H2OSecurityManager.instance();
    _socketFactory = SocketChannelFactory.instance(_security);
  }

  public boolean isHealthy() { return isHealthy(System.currentTimeMillis()); }
  public boolean isHealthy(long now) {
    return (now - _last_heard_from) < HeartBeatThread.TIMEOUT;
  }

  // ---------------
  // A dense integer index for every unique IP ever seen, since the JVM booted.
  // Used to track "known replicas" per-key across Cloud change-ups.  Just use
  // an array-of-H2ONodes
  static private final NonBlockingHashMap<H2Okey,H2ONode> INTERN = new NonBlockingHashMap<>();
  static private final AtomicInteger UNIQUE = new AtomicInteger(1);
  static H2ONode IDX[] = new H2ONode[1];

  static H2ONode[] getClients(){
    ArrayList<H2ONode> clients = new ArrayList<>(INTERN.size());
    for( Map.Entry<H2Okey, H2ONode> entry : INTERN.entrySet()){
      if (entry.getValue()._client) {
        clients.add(entry.getValue());
      }
    }
    return clients.toArray(new H2ONode[0]);
  }

  static H2ONode getClientByIPPort(String ipPort){
    for( Map.Entry<H2Okey, H2ONode> entry : INTERN.entrySet()){
      if (entry.getValue()._client && entry.getValue().getIpPortString().equals(ipPort)) {
        return entry.getValue();
      }
    }
    return null;
  }

  private synchronized void refreshClient(short timestamp) {
    assert timestamp != 0 && H2O.decodeIsClient(timestamp);

    UDP_TCP_SendThread oldSendThread = _sendThread;

    if (_timestamp != 0) {
      Log.info("Client reconnected with a new timestamp=" + _timestamp + ", old client: " + toDebugString());
    }
    _client = true;
    _timestamp = timestamp;
    _last_heard_from = System.currentTimeMillis();

    startSendThread();
    oldSendThread._stopRequested = true; // Dispose of the old thread
  }

  boolean removeClient() {
    assert _timestamp == 0 || H2O.decodeIsClient(_timestamp);
    boolean removed = INTERN.remove(_key, this);
    if (removed) {
      Log.info("Removing client: " + toDebugString());
    } else {
      Log.debug("Attempted to remove a client which was already superseded by another client: " + toDebugString());
    }
    stopSendThread(); // Stop the sending thread
    return removed;
  }

  // Create and/or re-use an H2ONode.  Each gets a unique dense index, and is
  // *interned*: there is only one per InetAddress.
  static private H2ONode intern(H2Okey key, short timestamp) {
    boolean isClient = H2O.decodeIsClient(timestamp);
    H2ONode h2o = INTERN.get(key);
    if (h2o != null) {
      if (isClient && timestamp != h2o._timestamp) {
        h2o.refreshClient(timestamp);
      }
      return h2o;
    } else {
      if (isClient) {
        Log.info("New client connected, timestamp=" + timestamp);
      }
    }
    final int idx = UNIQUE.getAndIncrement();
    assert idx < Short.MAX_VALUE;
    h2o = new H2ONode(key, (short) idx, timestamp);
    h2o.startSendThread(); // never intern a H2ONode that cannot be used right away
    H2ONode old = INTERN.putIfAbsent(key, h2o);
    if (old != null) {
      if (isClient && timestamp != old._timestamp) {
        old.refreshClient(timestamp);
      }
      h2o.stopSendThread(); // expensive but shouldn't happen often
      return old;
    }
    synchronized (H2O.class) {
      while (idx >= IDX.length) {
        IDX = Arrays.copyOf(IDX, IDX.length << 1);
      }
      IDX[idx] = h2o;
    }
    return h2o;
  }

  public static H2ONode intern(InetAddress ip, int port, short timestamp) { return intern(new H2Okey(ip, port), timestamp); }

  public static H2ONode intern(InetAddress ip, int port) { return intern(ip, port, (short) 0); }

  public static H2ONode intern(byte[] bs, int off) {
    byte[] b = new byte[H2Okey.SIZE_OF_IP]; // the size depends on version of selected IP stack
    int port;
    // The static constant should be optimized
    if (!H2O.IS_IPV6) { // IPv4
      UnsafeUtils.set4(b, 0, UnsafeUtils.get4(bs, off));
    } else { // IPv6
      UnsafeUtils.set8(b, 0, UnsafeUtils.get8(bs, off));
      UnsafeUtils.set8(b, 8, UnsafeUtils.get8(bs, off + 8));
    }
    port = UnsafeUtils.get2(bs,off + H2Okey.SIZE_OF_IP) & 0xFFFF;
    try { return intern(InetAddress.getByAddress(b),port); }
    catch( UnknownHostException e ) { throw Log.throwErr(e); }
  }

  // Get a nice Node Name for this Node in the Cloud.  Basically it's the
  // InetAddress we use to communicate to this Node.
  public static H2ONode self(InetAddress local) {
    assert H2O.H2O_PORT != 0;
    try {
      // Figure out which interface matches our IP address
      List<NetworkInterface> matchingIfs = new ArrayList<>();
      Enumeration<NetworkInterface> netIfs = NetworkInterface.getNetworkInterfaces();
      while( netIfs.hasMoreElements() ) {
        NetworkInterface netIf = netIfs.nextElement();
        Enumeration<InetAddress> addrs = netIf.getInetAddresses();
        while( addrs.hasMoreElements() ) {
          InetAddress addr = addrs.nextElement();
          if( addr.equals(local) ) {
            matchingIfs.add(netIf);
            break;
          }
        }
      }
      switch( matchingIfs.size() ) {
      case 0: H2O.CLOUD_MULTICAST_IF = null; break;
      case 1: H2O.CLOUD_MULTICAST_IF = matchingIfs.get(0); break;
      default:
        String msg = "Found multiple network interfaces for ip address " + local;
        for( NetworkInterface ni : matchingIfs ) {
          msg +="\n\t" + ni;
        }
        msg +="\nUsing " + matchingIfs.get(0) + " for UDP broadcast";
        Log.warn(msg);
        H2O.CLOUD_MULTICAST_IF = matchingIfs.get(0);
      }
    } catch( SocketException e ) {
      throw Log.throwErr(e);
    }

    // Selected multicast interface must support multicast, and be up and running!
    try {
      if( H2O.CLOUD_MULTICAST_IF != null && !H2O.CLOUD_MULTICAST_IF.supportsMulticast() ) {
        Log.info("Selected H2O.CLOUD_MULTICAST_IF: "+H2O.CLOUD_MULTICAST_IF+ " doesn't support multicast");
//        H2O.CLOUD_MULTICAST_IF = null;
      }
      if( H2O.CLOUD_MULTICAST_IF != null && !H2O.CLOUD_MULTICAST_IF.isUp() ) {
        throw new RuntimeException("Selected H2O.CLOUD_MULTICAST_IF: "+H2O.CLOUD_MULTICAST_IF+ " is not up and running");
      }
    } catch( SocketException e ) {
      throw Log.throwErr(e);
    }

    return intern(new H2Okey(local, H2O.H2O_PORT), H2O.calculateNodeTimestamp());
  }

  // Happy printable string
  @Override public String toString() { return _key.toString (); }

  public String toDebugString() {
    String base = _key.toString();
    if (! _client) {
      return base;
    }
    StringBuilder sb = new StringBuilder(base);
    sb.append("(");
    sb.append("timestamp=").append(_timestamp);
    if (_heartbeat != null) {
      sb.append(", ").append("watchdog=").append(_heartbeat._watchdog_client);
      sb.append(", ").append("cloud_name_hash=").append(_heartbeat._cloud_name_hash);
    }
    sb.append(")");
    return sb.toString();
  }

  @Override public int hashCode() { return _key.hashCode(); }
  @Override public boolean equals(Object o) { return _key.equals   (((H2ONode)o)._key); }
  @Override public int compareTo( Object o) { return _key.compareTo(((H2ONode)o)._key); }

  // index of this node in the current cloud... can change at the next cloud.
  public int index() { return H2O.CLOUD.nidx(this); }

  // ---------------
  // A queue of available TCP sockets
  // re-usable TCP socket opened to this node, or null.
  // This is essentially a BlockingQueue/Stack that allows null.
  private transient ByteChannel _socks[] = new ByteChannel[2];
  private transient int _socksAvail=_socks.length;
  // Count of concurrent TCP requests both incoming and outgoing
  static final AtomicInteger TCPS = new AtomicInteger(0);

  ByteChannel getTCPSocket() throws IOException {
    // Under lock, claim an existing open socket if possible
    synchronized(this) {
      // Limit myself to the number of open sockets from node-to-node
      while( _socksAvail == 0 )
        try { wait(1000); } catch( InterruptedException ignored ) { }
      // Claim an open socket
      ByteChannel sock = _socks[--_socksAvail];
      if( sock != null ) {
        if( sock.isOpen() ) return sock; // Return existing socket!
        // Else it's an already-closed socket, lower open TCP count
        assert TCPS.get() > 0;
        TCPS.decrementAndGet();
      }
    }
    // Must make a fresh socket
    SocketChannel sock2 = SocketChannel.open();
    sock2.socket().setReuseAddress(true);
    sock2.socket().setSendBufferSize(AutoBuffer.BBP_BIG._size);
    boolean res = sock2.connect( _key );
    assert res && !sock2.isConnectionPending() && sock2.isBlocking() && sock2.isConnected() && sock2.isOpen();
    ByteBuffer bb = ByteBuffer.allocate(6).order(ByteOrder.nativeOrder());
    bb.put((byte)2);
    bb.putShort(H2O.SELF._timestamp);
    bb.putChar((char)H2O.H2O_PORT);
    bb.put((byte)0xef);
    bb.flip();
    ByteChannel wrappedSocket = _socketFactory.clientChannel(sock2, _key.getHostName(), _key.getPort());
    while(bb.hasRemaining()) {
      wrappedSocket.write(bb);
    }
    TCPS.incrementAndGet();     // Cluster-wide counting
    return wrappedSocket;
  }
  synchronized void freeTCPSocket( ByteChannel sock ) {
    assert 0 <= _socksAvail && _socksAvail < _socks.length;
    assert TCPS.get() > 0;
    if( sock != null && !sock.isOpen() ) sock = null;
    _socks[_socksAvail++] = sock;
    if( sock == null ) TCPS.decrementAndGet();
    notify();
  }

  // ---------------
  // Send UDP via batched TCP.  Note: has to happen out-of-band with the
  // standard AutoBuffer writing, which can hit the case of needing a TypeId
  // mapping mid-serialization.  Thus this path uses another TCP channel that
  // is specifically not any of the above channels.  This channel is limited to
  // messages which are presented in their entirety (not streamed) thus never
  // need another (nested) TCP channel.
  private transient UDP_TCP_SendThread _sendThread = null; // set notnull if properly interned, and done before first sendMessage
  public void sendMessage( ByteBuffer bb, byte msg_priority ) { _sendThread.sendMessage(bb,msg_priority); }

  /**
   * Returns a new connection of type {@code tcpType}, the type can be either
   *   TCPReceiverThread.TCP_SMALL, TCPReceiverThread.TCP_BIG or
   *   TCPReceiverThread.TCP_EXTERNAL.
   *
   * In case of TCPReceiverThread.TCP_EXTERNAL, we need to keep in mind that this method is executed in environment
   * where H2O is not running, but it is just on the classpath so users can establish connection with the external H2O
   * cluster.
<<<<<<< HEAD
   * 
=======
   *
>>>>>>> 211b62c9
   * If socket channel factory is set, the communication will considered to be secured - this depends on the
   * configuration of the {@link SocketChannelFactory}. In case of the factory is null, the communication won't be secured.
   * @return new socket channel
   */
  public static ByteChannel openChan(byte tcpType, SocketChannelFactory socketFactory, InetAddress originAddr, int originPort, short nodeTimeStamp) throws IOException {
<<<<<<< HEAD
    // This method can't internally use static fields which depends on initialized H2O cluster in case of 
=======
    // This method can't internally use static fields which depends on initialized H2O cluster in case of
>>>>>>> 211b62c9
    //communication to the external H2O cluster
    // Must make a fresh socket
    SocketChannel sock = SocketChannel.open();
    sock.socket().setReuseAddress(true);
    sock.socket().setSendBufferSize(AutoBuffer.BBP_BIG._size);
    InetSocketAddress isa = new InetSocketAddress(originAddr, originPort);
    boolean res = sock.connect(isa); // Can toss IOEx, esp if other node is still booting up
    assert res : "Should be already connected, but connection is in non-blocking mode and the connection operation is in progress!";
    sock.configureBlocking(true);
    assert !sock.isConnectionPending() && sock.isBlocking() && sock.isConnected() && sock.isOpen();
    sock.socket().setTcpNoDelay(true);
    ByteBuffer bb = ByteBuffer.allocate(6).order(ByteOrder.nativeOrder());
    // In Case of tcpType == TCPReceiverThread.TCP_EXTERNAL, H2O.H2O_PORT is 0 as it is undefined, because
    // H2O cluster is not running in this case. However,
    // it is fine as the receiver of the external backend does not use this value.
    bb.put(tcpType).putShort(nodeTimeStamp).putChar((char)H2O.H2O_PORT).put((byte) 0xef).flip();

    ByteChannel wrappedSocket = socketFactory.clientChannel(sock, isa.getHostName(), isa.getPort());

    while (bb.hasRemaining()) {  // Write out magic startup sequence
      wrappedSocket.write(bb);
    }
    return wrappedSocket;
  }

  public static ByteChannel openChan(byte tcpType, SocketChannelFactory socketFactory, String originAddr, int originPort, short nodeTimeStamp) throws IOException {
    return openChan(tcpType, socketFactory, InetAddress.getByName(originAddr), originPort, nodeTimeStamp);
  }

  // Private thread serving (actually ships the bytes over) small msg Q.
  // Buffers the small messages together and sends the bytes over via TCP channel.
  class UDP_TCP_SendThread extends Thread {

    volatile boolean _stopRequested;
    private ByteChannel _chan;  // Lazily made on demand; closed & reopened on error
    private final ByteBuffer _bb; // Reusable output large buffer

    public UDP_TCP_SendThread(){
      super("UDP-TCP-SEND-" + H2ONode.this);
      _bb = AutoBuffer.BBP_BIG.make();
    }

    /** Send small message to this node.  Passes the message on to a private msg
     *  q, prioritized by the message priority.  MSG queue is served by sender
     *  thread, message are continuously extracted, buffered together and sent
     *  over TCP channel.
     *  @param bb Message to send
     *  @param msg_priority priority (e.g. NACK and ACKACK beat most other priorities
     */
    public void sendMessage(ByteBuffer bb, byte msg_priority) {
      assert bb.position()==0 && bb.limit() > 0;
      // Secret back-channel priority: the position field (capped at bb.limit);
      // this is to avoid making Yet Another Object per send.

      // Priority can exceed position.  "interesting" priorities are everything
      // above H2O.MIN_HI_PRIORITY and things just above 0; priorities in the
      // middl'n range from 10 to MIN_HI are really rare.  Need to compress
      // priorities a little for this hack to work.
      if( msg_priority >= H2O.MIN_HI_PRIORITY ) msg_priority = (byte)((msg_priority-H2O.MIN_HI_PRIORITY)+10);
      else if( msg_priority >= 10 ) msg_priority = 10;
      if( msg_priority > bb.limit() ) msg_priority = (byte)bb.limit();
      bb.position(msg_priority);

      _msgQ.put(bb);
    }

    private final PriorityBlockingQueue<ByteBuffer> _msgQ
      = new PriorityBlockingQueue<>(11,new Comparator<ByteBuffer>() {
          // Secret back-channel priority: the position field (capped at bb.limit)
          @Override public int compare( ByteBuffer bb1, ByteBuffer bb2 ) { return bb1.position() - bb2.position(); }
        });

    @Override public void run(){
      try {
        while (!_stopRequested) {            // Forever loop
          try {
            ByteBuffer bb = _msgQ.take(); // take never returns null but blocks instead
            while( bb != null ) {         // while have an BB to process
              assert !bb.isDirect() : "Direct BBs already got recycled";
              assert bb.limit()+1+2 <= _bb.capacity() : "Small message larger than the output buffer";
              if( _bb.remaining() < bb.limit()+1+2 )
                sendBuffer();     // Send full batch; reset _bb so taken bb fits
              _bb.putChar((char)bb.limit());
              _bb.put(bb.array(),0,bb.limit()); // Jam this BB into the existing batch BB, all in one go (it all fits)
              _bb.put((byte)0xef);// Sentinel byte
              bb = _msgQ.poll();  // Go get more, same batch
            }
            sendBuffer();         // Send final trailing BBs
          } catch (IllegalMonitorStateException imse) { /* ignore */
          } catch (InterruptedException e) { /*ignore*/ }
        }
      } catch(Throwable t) { throw Log.throwErr(t); }
      if(_chan != null) {
        try {_chan.close();} catch (IOException e) {}
        _chan = null;
      }
    }

    void sendBuffer(){
      int retries = 0;
      _bb.flip();                 // limit set to old position; position set to 0
      while( !_stopRequested && _bb.hasRemaining()) {
        try {
          ByteChannel chan = _chan == null ? (_chan=openChan()) : _chan;
          chan.write(_bb);
        } catch(IOException ioe) {
          _bb.rewind();           // Position to zero; limit unchanged; retry the operation
          // Log if not shutting down, and not middle-of-cloud-formation where
          // other node is still booting up (expected common failure), or *never*
          // comes up - such as when not all nodes mentioned in a flatfile will be
          // booted.  Basically the ERRR log will show endless repeat attempts to
          // connect to the missing node
          if( !_stopRequested && !H2O.getShutdownRequested() && (Paxos._cloudLocked || retries++ > 300) ) {
            Log.err("Got IO error when sending batch UDP bytes: ",ioe);
            retries = 150;      // Throttle the pace of error msgs
          }
          if( _chan != null )
            try { _chan.close(); } catch (Throwable t) {/*ignored*/}
          _chan = null;
          retries++;
          final int sleep = Math.min(5000,retries << 1);
          try {Thread.sleep(sleep);} catch (InterruptedException e) {/*ignored*/}
        }
      }
      _bb.clear();            // Position set to 0; limit to capacity
    }

    // Open channel on first write attempt
    private ByteChannel openChan() throws IOException {
      return H2ONode.openChan(TCPReceiverThread.TCP_SMALL, _socketFactory, _key.getAddress(), _key.getPort(), H2O.SELF._timestamp);
    }
  }

  // ---------------
  // The *outgoing* client-side calls; pending tasks this Node wants answered.
  private final NonBlockingHashMapLong<RPC> _tasks = new NonBlockingHashMapLong<>();
  void taskPut(int tnum, RPC rpc ) {
    _tasks.put(tnum,rpc);
    if( rpc._dt instanceof TaskPutKey ) _tasksPutKey.put(tnum,(TaskPutKey)rpc._dt);
  }
  RPC taskGet(int tnum) { return _tasks.get(tnum); }
  void taskRemove(int tnum) {
    _tasks.remove(tnum);
    _tasksPutKey.remove(tnum);
  }
  Collection<RPC> tasks() { return _tasks.values(); }
  int taskSize() { return _tasks.size(); }

  // True if there is a pending PutKey against this Key.  Totally a speed
  // optimization in the case of a large number of pending Gets are flooding
  // the tasks() queue, each needing to scan the tasks queue for pending
  // PutKeys to the same Key.  Legal to always
  private final NonBlockingHashMapLong<TaskPutKey> _tasksPutKey = new NonBlockingHashMapLong<>();
  TaskPutKey pendingPutKey( Key k ) {
    for( TaskPutKey tpk : _tasksPutKey.values() )
      if( k.equals(tpk._key) )
        return tpk;
    return null;
  }

  // The next unique task# sent *TO* the 'this' Node.
  private final AtomicInteger _created_task_ids = new AtomicInteger(1);
  int nextTaskNum() { return _created_task_ids.getAndIncrement(); }


  // ---------------
  // The Work-In-Progress list.  Each item is a UDP packet's worth of work.
  // When the RPCCall to _computed, then it's Completed work instead
  // work-in-progress.  Completed work can be short-circuit replied-to by
  // resending the RPC._dt back.  Work that we're sure the this Node has seen
  // the reply to can be removed - but we must remember task-completion for all
  // time (because UDP packets can be dup'd and arrive very very late and
  // should not be confused with new work).
  private final NonBlockingHashMapLong<RPC.RPCCall> _work = new NonBlockingHashMapLong<>();

  // We must track even dead/completed tasks for All Time (lest a very very
  // delayed UDP packet look like New Work).  The easy way to do this is leave
  // all work packets/RPCs in the _work HashMap for All Time - but this amounts
  // to a leak.  Instead we "roll up" the eldest completed work items, just
  // remembering their completion status.  Task id's older (smaller) than the
  // _removed_task_ids are both completed, and rolled-up to a single integer.
  private final AtomicInteger _removed_task_ids = new AtomicInteger(0);
  // A Golden Completed Task: it's a shared completed task used to represent
  // all instances of tasks that have been completed and are no longer being
  // tracked separately.
  private final RPC.RPCCall _removed_task = new RPC.RPCCall(this);

  RPC.RPCCall has_task( int tnum ) {
    if( tnum <= _removed_task_ids.get() ) return _removed_task;
    return _work.get(tnum);
  }

  // Record a task-in-progress, or return the prior RPC if one already exists.
  // The RPC will flip to "_completed" once the work is done.  The RPC._dtask
  // can be repeatedly ACKd back to the caller, and the _dtask is removed once
  // an ACKACK appears - and the RPC itself is removed once all prior RPCs are
  // also ACKACK'd.
  RPC.RPCCall record_task( RPC.RPCCall rpc ) {
    // Task removal (and roll-up) suffers from classic race-condition, which we
    // fix by a classic Dekker's algo; a task# is always in either the _work
    // HashMap, or rolled-up in the _removed_task_ids counter, or both (for
    // short intervals during the handoff).  We can never has a cycle where
    // it's in neither or else a late UDP may attempt to "resurrect" the
    // already completed task.  Hence we must always check the "removed ids"
    // AFTER we insert in the HashMap (we can check before also, but that's a
    // simple optimization and not sufficient for correctness).
    final RPC.RPCCall x = _work.putIfAbsent(rpc._tsknum,rpc);
    if( x != null ) return x;   // Return pre-existing work
    // If this RPC task# is very old, we just return a Golden Completed task.
    // The task is not just completed, but also we have already received
    // verification that the client got the answer.  So this is just a really
    // old attempt to restart a long-completed task.
    if( rpc._tsknum > _removed_task_ids.get() ) return null; // Task is new
    _work.remove(rpc._tsknum); // Bogus insert, need to remove it
    return _removed_task;      // And return a generic Golden Completed object
  }
  // Record the final return value for a DTask.  Should happen only once.
  // Recorded here, so if the client misses our ACK response we can resend the
  // same answer back.
  void record_task_answer( RPC.RPCCall rpcall ) {
//    assert rpcall._started == 0 || rpcall._dt.hasException();
    rpcall._started = System.currentTimeMillis();
    rpcall._retry = RPC.RETRY_MS; // Start the timer on when to resend
//    AckAckTimeOutThread.PENDING.add(rpcall);
  }
  // Stop tracking a remote task, because we got an ACKACK.
  void remove_task_tracking( int task ) {
    RPC.RPCCall rpc = _work.get(task);
    if( rpc == null ) return;   // Already stopped tracking

    // Atomically attempt to remove the 'dt'.  If we win, we are the sole
    // thread running the dt.onAckAck.  Also helps GC: the 'dt' is done (sent
    // to client and we received the ACKACK), but the rpc might need to stick
    // around a long time - and the dt might be big.
    DTask dt = rpc._dt;         // The existing DTask, if any
    if( dt != null && rpc.CAS_DT(dt,null) ) {
      assert rpc._computed : "Still not done #"+task+" "+dt.getClass()+" from "+rpc._client;
      dt.onAckAck();            // One-time call on stop-tracking
    }
    // Roll-up as many done RPCs as we can, into the _removed_task_ids list
    while( true ) {
      int t = _removed_task_ids.get();   // Last already-removed ID
      RPC.RPCCall rpc2 = _work.get(t+1); // RPC of 1st not-removed ID
      if( rpc2 == null || rpc2._dt != null || !_removed_task_ids.compareAndSet(t,t+1) )
        break;                  // Stop when we hit in-progress tasks
      _work.remove(t+1);        // Else we can remove the tracking now
    }
  }

  // This Node rebooted recently; we can quit tracking prior work history
  void rebooted() {
    _work.clear();
    _removed_task_ids.set(0);
  }

  // Custom Serialization Class: H2OKey need to be built.
  public final AutoBuffer write_impl(AutoBuffer ab) { return _key.write(ab); }
  public final H2ONode read_impl( AutoBuffer ab ) { return intern(H2Okey.read(ab), (short) 0 ); }
  public final AutoBuffer writeJSON_impl(AutoBuffer ab) { return ab.putJSONStr("node",_key.toString()); }
  public final H2ONode readJSON_impl( AutoBuffer ab ) { throw H2O.fail(); }


  public SocketChannelFactory getSocketFactory() {
    return _socketFactory;
  }

  public H2OSecurityManager getSecurityManager() {
    return _security;
  }
}<|MERGE_RESOLUTION|>--- conflicted
+++ resolved
@@ -401,21 +401,13 @@
    * In case of TCPReceiverThread.TCP_EXTERNAL, we need to keep in mind that this method is executed in environment
    * where H2O is not running, but it is just on the classpath so users can establish connection with the external H2O
    * cluster.
-<<<<<<< HEAD
-   * 
-=======
    *
->>>>>>> 211b62c9
    * If socket channel factory is set, the communication will considered to be secured - this depends on the
    * configuration of the {@link SocketChannelFactory}. In case of the factory is null, the communication won't be secured.
    * @return new socket channel
    */
   public static ByteChannel openChan(byte tcpType, SocketChannelFactory socketFactory, InetAddress originAddr, int originPort, short nodeTimeStamp) throws IOException {
-<<<<<<< HEAD
-    // This method can't internally use static fields which depends on initialized H2O cluster in case of 
-=======
     // This method can't internally use static fields which depends on initialized H2O cluster in case of
->>>>>>> 211b62c9
     //communication to the external H2O cluster
     // Must make a fresh socket
     SocketChannel sock = SocketChannel.open();
