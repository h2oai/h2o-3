--- conflicted
+++ resolved
@@ -30,15 +30,6 @@
   @Override public String str(){ return "merge";}
   @Override int nargs() { return 1+4; } // (merge left rite all.left all.rite)
 
-<<<<<<< HEAD
-  // Size cutoff before switching between a hashed-join vs a sorting join.
-  // Hash tables beyond this count are assumed to be inefficient, and we're
-  // better served by sorting all the join columns and doing a global
-  // merge-join.
-  static final int MAX_HASH_SIZE = 120000000;
-
-=======
->>>>>>> a2b1443e
   @Override Val apply( Env env, Env.StackHelp stk, AST asts[] ) {
     Frame l = stk.track(asts[1].exec(env)).getFrame();
     Frame r = stk.track(asts[2].exec(env)).getFrame();
@@ -60,7 +51,7 @@
           throw new IllegalArgumentException("Merging columns must be the same type, column "+l._names[ncols]+
                                              " found types "+lv.get_type_str()+" and "+rv.get_type_str());
         if( lv.isString() )
-          throw new IllegalArgumentException("Cannot merge Strings; flip toCategoricalVec first");
+          throw new IllegalArgumentException("Cannot merge Strings; flip toCategorical first");
         if( lv.isNumeric() && !lv.isInt())  
           throw new IllegalArgumentException("Equality tests on doubles rarely work, please round to integers only before merging");
         ncols++;
@@ -91,8 +82,11 @@
     int[][] id_maps = new int[ncols][];
     for( int i=0; i<ncols; i++ ) {
       Vec lv = walked.vecs()[i];
-      if( lv.isCategorical() )
-        id_maps[i] = CategoricalWrappedVec.computeMap(hashed.vecs()[i].domain(),lv.domain());
+      if( lv.isCategorical() ) {
+        CategoricalWrappedVec ewv = new CategoricalWrappedVec(hashed.vecs()[i].domain(),lv.domain());
+        id_maps[i] = ewv.getDomainMap();
+        ewv.remove();
+      }
     }
 
     // Build the hashed version of the hashed frame.  Hash and equality are
@@ -121,8 +115,7 @@
       // matching row; append matching column data
       String[]   names  = Arrays.copyOfRange(hashed._names,   ncols,hashed._names   .length);
       String[][] domains= Arrays.copyOfRange(hashed.domains(),ncols,hashed.domains().length);
-      byte[] types = Arrays.copyOfRange(hashed.types(),ncols,hashed.numCols());
-      Frame res = new AllLeftNoDupe(ncols,rows,hashed,allRite).doAll(types,walked).outputFrame(names,domains);
+      Frame res = new AllLeftNoDupe(ncols,rows,hashed,allRite).doAll(hashed.numCols()-ncols,walked).outputFrame(names,domains);
       return new ValFrame(walked.add(res));
     }
 
@@ -133,10 +126,7 @@
       System.arraycopy(hashed.names(),ncols,names,walked.numCols(),hashed.numCols()-ncols);
       String[][] domains = Arrays.copyOf(walked.domains(),walked.numCols() + hashed.numCols()-ncols);
       System.arraycopy(hashed.domains(),ncols,domains,walked.numCols(),hashed.numCols()-ncols);
-      byte[] types = walked.types();
-      types = Arrays.copyOf(types,types.length+hashed.numCols()-ncols);
-      System.arraycopy(hashed.types(),ncols,types,walked.numCols(),hashed.numCols()-ncols);
-      return new ValFrame(new AllRiteWithDupJoin(ncols,rows,hashed,allLeft).doAll(types,walked).outputFrame(names,domains));
+      return new ValFrame(new AllRiteWithDupJoin(ncols,rows,hashed,allLeft).doAll(walked.numCols()+hashed.numCols()-ncols,walked).outputFrame(names,domains));
     } 
 
     throw H2O.unimpl();
