--- conflicted
+++ resolved
@@ -21,11 +21,8 @@
 
 import java.io.Serializable;
 import java.util.*;
-<<<<<<< HEAD
-=======
 
 import static hex.genmodel.utils.ArrayUtils.flat;
->>>>>>> 86eb58fd
 
 /**
  * Created by tomasnykodym on 8/27/14.
@@ -44,12 +41,12 @@
     _nullDOF = nobs - (parms._intercept?1:0);
   }
 
-<<<<<<< HEAD
   @Override
   public void initActualParamValues() {
     super.initActualParamValues();
     EffectiveParametersUtils.initFoldAssignment(_parms);
-=======
+  }
+  
   public ScoreKeeper[] scoreKeepers() {
     int size = scoringInfo==null?0:scoringInfo.length;
     ScoreKeeper[] sk = new ScoreKeeper[size];
@@ -82,7 +79,6 @@
       currInfo.scored_valid.fillFrom(_output._validation_metrics);
     }
     scoringInfo = ScoringInfo.prependScoringInfo(currInfo, scoringInfo);
->>>>>>> 86eb58fd
   }
   
   public void setVcov(double[][] inv) {_output._vcov = inv;}
