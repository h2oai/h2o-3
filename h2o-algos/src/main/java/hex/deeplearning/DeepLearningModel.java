package hex.deeplearning;

import hex.*;
import hex.deepwater.DeepWaterModel;
import hex.quantile.Quantile;
import hex.quantile.QuantileModel;
import hex.util.LinearAlgebraUtils;
import water.*;
import water.codegen.CodeGenerator;
import water.codegen.CodeGeneratorPipeline;
import water.exceptions.H2OIllegalArgumentException;
import water.exceptions.JCodeSB;
import water.fvec.Chunk;
import water.fvec.Frame;
import water.fvec.NewChunk;
import water.fvec.Vec;
import water.util.*;

import java.lang.reflect.Field;
import java.util.Arrays;

import static hex.ModelMetrics.calcVarImp;
import static hex.deeplearning.DeepLearning.makeDataInfo;
import static hex.deeplearning.DeepLearningModel.DeepLearningParameters.Loss.*;
import static water.H2O.technote;

/**
 * The Deep Learning model
 * It contains a DeepLearningModelInfo with the most up-to-date model,
 * a scoring history, as well as some helpers to indicate the progress
 */

public class DeepLearningModel extends Model<DeepLearningModel,DeepLearningModel.DeepLearningParameters,DeepLearningModel.DeepLearningModelOutput> implements Model.DeepFeatures {

  @Override
  public ToEigenVec getToEigenVec() {
    return LinearAlgebraUtils.toEigen;
  }

  /**
   * The Deep Learning model output contains a few extra fields in addition to the metrics in Model.Output
   * 1) Scoring history (raw data)
   * 2) weights/biases (raw data)
   * 3) variable importances (TwoDimTable)
   */
  public static class DeepLearningModelOutput extends Model.Output {
    public DeepLearningModelOutput(DeepLearning b) {
      super(b);
      autoencoder = b._parms._autoencoder;
      assert b.isSupervised() == !autoencoder;
    }
    final boolean autoencoder;

    @Override
    public boolean isAutoencoder() { return autoencoder; }

    DeepLearningScoringInfo errors;
    Key[] weights;
    Key[] biases;
    double[] normmul;
    double[] normsub;
    double[] normrespmul;
    double[] normrespsub;
    int[] catoffsets;
    public TwoDimTable _variable_importances;

    @Override public ModelCategory getModelCategory() {
      return autoencoder ? ModelCategory.AutoEncoder : super.getModelCategory();
    }

    @Override public boolean isSupervised() {
      return !autoencoder;
    }
  } // DeepWaterModelOutput

  void set_model_info(DeepLearningModelInfo mi) {
    assert(mi != null);
    assert mi.data_info()._key.equals(model_info.data_info._key);
    model_info = mi;
  }

  final public DeepLearningModelInfo model_info() { return model_info; }
  final public VarImp varImp() { return _output.errors.variable_importances; }

  private volatile DeepLearningModelInfo model_info;

  // timing
  public long total_checkpointed_run_time_ms; //time spent in previous models
  public long total_training_time_ms; //total time spent running (training+scoring, including all previous models)
  public long total_scoring_time_ms; //total time spent scoring (including all previous models)
  public long total_setup_time_ms; //total time spent setting up (including all previous models)
  private long time_of_start_ms; //start time for this model (this cp restart)

  // auto-tuning
  public long actual_train_samples_per_iteration;
  public double time_for_communication_us; //helper for auto-tuning: time in microseconds for collective bcast/reduce of the model

  // helpers for diagnostics
  public double epoch_counter;
  public int iterations;
  public boolean stopped_early;
  public long training_rows;
  public long validation_rows;

  // Keep the best model so far, based on a single criterion (overall class. error or MSE)
  private float _bestLoss = Float.POSITIVE_INFINITY;

  public Key actual_best_model_key;
  public Key model_info_key;

  public DeepLearningScoringInfo last_scored() { return (DeepLearningScoringInfo) super.last_scored(); }


  /**
   * Get the parameters actually used for model building, not the user-given ones (_parms)
   * They might differ since some defaults are filled in, and some invalid combinations are auto-disabled in modifyParams
   * @return actually used parameters
   */
  public final DeepLearningParameters get_params() { return model_info.get_params(); }

  @Override public ModelMetrics.MetricBuilder makeMetricBuilder(String[] domain) {
    switch(_output.getModelCategory()) {
      case Binomial:    return new ModelMetricsBinomial.MetricBuilderBinomial(domain);
      case Multinomial: return new ModelMetricsMultinomial.MetricBuilderMultinomial(_output.nclasses(),domain);
      case Regression:  return new ModelMetricsRegression.MetricBuilderRegression();
      case AutoEncoder: return new ModelMetricsAutoEncoder.MetricBuilderAutoEncoder(_output.nfeatures());
      default: throw H2O.unimpl("Invalid ModelCategory " + _output.getModelCategory());
    }
  }

  /**
   * Helper to allocate keys for output frames for weights and biases
   * @param destKey Base destination key for output frames
   */
  private void makeWeightsBiases(Key destKey) {
    if (!model_info.get_params()._export_weights_and_biases) {
      _output.weights = null;
      _output.biases = null;
      _output.normmul = null;
      _output.normsub = null;
      _output.normrespmul = null;
      _output.normrespsub = null;
      _output.catoffsets = null;
    } else {
      _output.weights = new Key[get_params()._hidden.length + 1];
      for (int i = 0; i < _output.weights.length; ++i) {
        _output.weights[i] = Key.make(destKey + ".weights." + i);
      }
      _output.biases = new Key[get_params()._hidden.length + 1];
      for (int i = 0; i < _output.biases.length; ++i) {
        _output.biases[i] = Key.make(destKey + ".biases." + i);
      }
      _output.normmul = model_info.data_info._normMul;
      _output.normsub = model_info.data_info._normSub;
      _output.normrespmul = model_info.data_info._normRespMul;
      _output.normrespsub = model_info.data_info._normRespSub;
      _output.catoffsets = model_info.data_info._catOffsets;
    }
  }

  /** Constructor to restart from a checkpointed model
   * @param destKey New destination key for the model
   *  @param parms User-given parameters for checkpoint restart
   *  @param cp Checkpoint to restart from
   * @param store_best_model Store only the best model instead of the latest one  */
  public DeepLearningModel(final Key destKey, final DeepLearningParameters parms, final DeepLearningModel cp, final boolean store_best_model, final DataInfo dataInfo) {
    super(destKey, parms == null ? (DeepLearningParameters)cp._parms.clone() : parms, (DeepLearningModelOutput)cp._output.clone());
    assert(_parms != cp._parms); //make sure we have a clone
    model_info = cp.model_info.deep_clone(); //don't want to interfere with model being built, just make a deep copy and store that
    if (store_best_model) {
      model_info.data_info = dataInfo.deep_clone(); //replace previous data_info with updated version that's passed in (contains enum for classification)
    } else {
      model_info.data_info = dataInfo; //shallow clone is ok
      if (parms != null) {
        assert (_parms == parms);
        assert (_parms._checkpoint == parms._checkpoint);
        assert (_parms._checkpoint == cp._key);
      }
    }
    assert(get_params() != cp.model_info().get_params()); //make sure we have a clone
    _dist = new Distribution(get_params());
    assert(_dist.distribution != Distribution.Family.AUTO); // Note: Must use sanitized parameters via get_params() as this._params can still have defaults AUTO, etc.)
    actual_best_model_key = cp.actual_best_model_key;
    time_of_start_ms = cp.time_of_start_ms;
    total_training_time_ms = cp.total_training_time_ms;
    total_checkpointed_run_time_ms = cp.total_training_time_ms;
    total_scoring_time_ms = cp.total_scoring_time_ms;
    total_setup_time_ms = cp.total_setup_time_ms;
    training_rows = cp.training_rows; //copy the value to display the right number on the model page before training has started
    validation_rows = cp.validation_rows; //copy the value to display the right number on the model page before training has started
    _bestLoss = cp._bestLoss;
    epoch_counter = cp.epoch_counter;
    iterations = cp.iterations;

    // deep clone scoring history
    scoringInfo = cp.scoringInfo.clone();
    for (int i=0; i< scoringInfo.length;++i)
      scoringInfo[i] = cp.scoringInfo[i].deep_clone();
    _output.errors = last_scored();
    makeWeightsBiases(destKey);
    _output._scoring_history = DeepLearningScoringInfo.createScoringHistoryTable(scoringInfo, (null != get_params()._valid), false, _output.getModelCategory(), _output.isAutoencoder());
    _output._variable_importances = calcVarImp(last_scored().variable_importances);
    _output._names = dataInfo._adaptedFrame.names();
    _output._domains = dataInfo._adaptedFrame.domains();
    assert(Arrays.equals(_key._kb, destKey._kb));
  }

  /**
   * Regular constructor (from scratch)
   * @param destKey destination key
   * @param parms DL parameters
   * @param output DL model output
   * @param train Training frame
   * @param valid Validation frame
   * @param nClasses Number of classes (1 for regression or autoencoder)
   */
  public DeepLearningModel(final Key destKey, final DeepLearningParameters parms, final DeepLearningModelOutput output, Frame train, Frame valid, int nClasses) {
    super(destKey, parms, output);
    final DataInfo dinfo = makeDataInfo(train, valid, _parms, nClasses);
    _output._names  = train._names   ; // Since changed by DataInfo, need to be reflected in the Model output as well
    _output._domains= train.domains();
    _output._names = dinfo._adaptedFrame.names();
    _output._domains = dinfo._adaptedFrame.domains();
    DKV.put(dinfo);
    model_info = new DeepLearningModelInfo(parms, destKey, dinfo, nClasses, train, valid);
    model_info_key = Key.make(H2O.SELF);
    _dist = new Distribution(get_params());
    assert(_dist.distribution != Distribution.Family.AUTO); // Note: Must use sanitized parameters via get_params() as this._params can still have defaults AUTO, etc.)
    actual_best_model_key = Key.make(H2O.SELF);
    if (parms._nfolds != 0) actual_best_model_key = null;
    if (!parms._autoencoder) {
      scoringInfo = new DeepLearningScoringInfo[1];
      scoringInfo[0] = new DeepLearningScoringInfo();
      scoringInfo[0].validation = (parms._valid != null);
      scoringInfo[0].time_stamp_ms = System.currentTimeMillis();
      _output.errors = last_scored();
      _output._scoring_history = DeepLearningScoringInfo.createScoringHistoryTable(scoringInfo, (null != get_params()._valid), false, _output.getModelCategory(), _output.isAutoencoder());
      _output._variable_importances = calcVarImp(last_scored().variable_importances);
    }
    time_of_start_ms = System.currentTimeMillis();
    makeWeightsBiases(destKey);
    assert _key.equals(destKey);
    boolean fail = false;
    long byte_size = 0;
    try {
      byte_size = new AutoBuffer().put(this).buf().length;
    } catch(Throwable t) {
      fail = true;
    }
    if (byte_size > Value.MAX || fail)
      throw new IllegalArgumentException(technote(5, "Model is too large"));
  }

  public long _timeLastIterationEnter;
  public long _timeLastScoreStart; //start actual scoring
  private long _timeLastScoreEnd;  //finished actual scoring
  private long _timeLastPrintStart;

  private void checkTimingConsistency() {
    assert(total_scoring_time_ms <= total_training_time_ms);
    assert(total_setup_time_ms <= total_training_time_ms);
    assert(total_setup_time_ms+total_scoring_time_ms <= total_training_time_ms);
    assert(total_training_time_ms >= total_checkpointed_run_time_ms);
    assert(total_checkpointed_run_time_ms >= 0);
    assert(total_training_time_ms >= 0);
    assert(total_scoring_time_ms >= 0);
  }

  void updateTiming(Key<Job> job_key) {
    final long now = System.currentTimeMillis();
    long start_time_current_model = job_key.get().start_time();
    total_training_time_ms = total_checkpointed_run_time_ms + (now - start_time_current_model);
    checkTimingConsistency();
  }

  /**
   * Score this DeepLearning model
   * @param fTrain potentially downsampled training data for scoring
   * @param fValid  potentially downsampled validation data for scoring
   * @param jobKey key of the owning job
   * @param iteration Map/Reduce iteration count
   * @return true if model building is ongoing
   */
  boolean doScoring(Frame fTrain, Frame fValid, Key<Job> jobKey, int iteration, boolean finalScoring) {
    final long now = System.currentTimeMillis();
    final double time_since_last_iter = now - _timeLastIterationEnter;
    updateTiming(jobKey);
    _timeLastIterationEnter = now;
    epoch_counter = (double)model_info().get_processed_total()/training_rows;

    boolean keep_running;
    // Auto-tuning
    // if multi-node and auto-tuning and at least 10 ms for communication (to avoid doing thins on multi-JVM on same node),
    // then adjust the auto-tuning parameter 'actual_train_samples_per_iteration' such that the targeted ratio of comm to comp is achieved
    // Note: actual communication time is estimated by the NetworkTest's collective test.
    if (H2O.CLOUD.size() > 1 && get_params()._train_samples_per_iteration == -2 && iteration > 1) {
      Log.debug("Auto-tuning train_samples_per_iteration.");
      if (time_for_communication_us > 1e4) {
        Log.debug("  Time taken for communication: " + PrettyPrint.usecs((long) time_for_communication_us));
        Log.debug("  Time taken for Map/Reduce iteration: " + PrettyPrint.msecs((long) time_since_last_iter, true));
        final double comm_to_work_ratio = (time_for_communication_us * 1e-3) / time_since_last_iter;
        Log.debug("  Ratio of network communication to computation: " + String.format("%.5f", comm_to_work_ratio));
        Log.debug("  target_comm_to_work: " + get_params()._target_ratio_comm_to_comp);
        Log.debug("Old value of train_samples_per_iteration: " + actual_train_samples_per_iteration);
        double correction = get_params()._target_ratio_comm_to_comp / comm_to_work_ratio;
        correction = Math.max(0.5,Math.min(2, correction)); //it's ok to train up to 2x more training rows per iteration, but not fewer than half.
        if (Math.abs(correction) < 0.8 || Math.abs(correction) > 1.2) { //don't correct unless it's significant (avoid slow drift)
          actual_train_samples_per_iteration /= correction;
          actual_train_samples_per_iteration = Math.max(1, actual_train_samples_per_iteration);
          Log.debug("New value of train_samples_per_iteration: " + actual_train_samples_per_iteration);
        } else {
          Log.debug("Keeping value of train_samples_per_iteration the same (would deviate too little from previous value): " + actual_train_samples_per_iteration);
        }
      } else {
        Log.debug("Communication is faster than 10 ms. Not modifying train_samples_per_iteration: " + actual_train_samples_per_iteration);
      }
    }

    keep_running = (epoch_counter < get_params()._epochs) && !stopped_early;
    final long sinceLastScore = now -_timeLastScoreStart;

    // this is potentially slow - only do every so often
    if( !keep_running || get_params()._score_each_iteration ||
        (sinceLastScore > get_params()._score_interval *1000 //don't score too often
            &&(double)(_timeLastScoreEnd-_timeLastScoreStart)/sinceLastScore < get_params()._score_duty_cycle) ) { //duty cycle
      jobKey.get().update(0,"Scoring on " + fTrain.numRows() + " training samples" +(fValid != null ? (", " + fValid.numRows() + " validation samples") : ""));
      final boolean printme = !get_params()._quiet_mode;
      _timeLastScoreStart = System.currentTimeMillis();
      model_info().computeStats(); //might not be necessary, but is done to be certain that numbers are good
      DeepLearningScoringInfo scoringInfo = new DeepLearningScoringInfo();
      scoringInfo.time_stamp_ms = _timeLastScoreStart;
      updateTiming(jobKey);
      scoringInfo.total_training_time_ms = total_training_time_ms;
      scoringInfo.total_scoring_time_ms = total_scoring_time_ms;
      scoringInfo.total_setup_time_ms = total_setup_time_ms;
      scoringInfo.epoch_counter = epoch_counter;
      scoringInfo.iterations = iterations;
      scoringInfo.training_samples = (double)model_info().get_processed_total();
      scoringInfo.validation = fValid != null;
      scoringInfo.score_training_samples = fTrain.numRows();
      scoringInfo.is_classification = _output.isClassifier();
      scoringInfo.is_autoencoder = _output.isAutoencoder();

      if (get_params()._autoencoder) {
        if (printme) Log.info("Scoring the auto-encoder.");
        // training
        {
          final Frame mse_frame = scoreAutoEncoder(fTrain, Key.make(), false);
          mse_frame.delete();
          ModelMetrics mtrain = ModelMetrics.getFromDKV(this, fTrain); //updated by model.score
          _output._training_metrics = mtrain;
          scoringInfo.scored_train = new ScoreKeeper(mtrain);
        }
        if (fValid != null) {
          final Frame mse_frame = scoreAutoEncoder(fValid, Key.make(), false);
          mse_frame.delete();
          ModelMetrics mtest = ModelMetrics.getFromDKV(this, fValid); //updated by model.score
          _output._validation_metrics = mtest;
          scoringInfo.scored_valid = new ScoreKeeper(mtest);
        }
      } else {
        if (printme) Log.info("Scoring the model.");
        // compute errors
        final String m = model_info().toString();
        if (m.length() > 0) Log.info(m);

        // For GainsLift and Huber, we need the full predictions to compute the model metrics
        boolean needPreds = _output.nclasses() == 2 /* gains/lift table requires predictions */ || get_params()._distribution==Distribution.Family.huber;

        // Scoring on training data
        hex.ModelMetrics mtrain;
        Frame preds = null;
        if (needPreds) {
          // allocate predictions since they are needed
          preds = score(fTrain);
          mtrain = ModelMetrics.getFromDKV(this, fTrain);
          if (get_params()._distribution == Distribution.Family.huber) {
            Vec absdiff = new MathUtils.ComputeAbsDiff().doAll(1, (byte)3,
                new Frame(new String[]{"a","p"}, new Vec[]{fTrain.vec(get_params()._response_column), preds.anyVec()})
            ).outputFrame().anyVec();
            double huberDelta = MathUtils.computeWeightedQuantile(fTrain.vec(get_params()._weights_column), absdiff, get_params()._huber_alpha);
            if (model_info().gradientCheck==null) _dist.setHuberDelta(huberDelta);
          }
        } else {
          // no need to allocate predictions
          ModelMetrics.MetricBuilder mb = scoreMetrics(fTrain);
          mtrain = mb.makeModelMetrics(this,fTrain,fTrain,null);
        }
        if (preds!=null) preds.remove();
        _output._training_metrics = mtrain;
        scoringInfo.scored_train = new ScoreKeeper(mtrain);
        hex.ModelMetricsSupervised mm1 = (ModelMetricsSupervised)mtrain;
        if (mm1 instanceof ModelMetricsBinomial) {
          ModelMetricsBinomial mm = (ModelMetricsBinomial)(mm1);
          scoringInfo.training_AUC = mm._auc;
        }
        if (fTrain.numRows() != training_rows) {
          _output._training_metrics._description = "Metrics reported on temporary training frame with " + fTrain.numRows() + " samples";
        } else if (fTrain._key != null && fTrain._key.toString().contains("chunks")){
          _output._training_metrics._description = "Metrics reported on temporary (load-balanced) training frame";
        } else {
          _output._training_metrics._description = "Metrics reported on full training frame";
        }

        // Scoring on validation data
        hex.ModelMetrics mvalid;
        if (fValid != null) {
          preds = null;
          if (needPreds) {
            // allocate predictions since they are needed
            preds = score(fValid);
            mvalid = ModelMetrics.getFromDKV(this, fValid);
          } else {
            // no need to allocate predictions
            ModelMetrics.MetricBuilder mb = scoreMetrics(fValid);
            mvalid = mb.makeModelMetrics(this, fValid, fValid,null);
          }
          if (preds!=null) preds.remove();
          _output._validation_metrics = mvalid;
          scoringInfo.scored_valid = new ScoreKeeper(mvalid);
          if (mvalid != null) {
            if (mvalid instanceof ModelMetricsBinomial) {
              ModelMetricsBinomial mm = (ModelMetricsBinomial) mvalid;
              scoringInfo.validation_AUC = mm._auc;
            }
            if (fValid.numRows() != validation_rows) {
              _output._validation_metrics._description = "Metrics reported on temporary validation frame with " + fValid.numRows() + " samples";
              if (get_params()._score_validation_sampling == DeepLearningParameters.ClassSamplingMethod.Stratified) {
                _output._validation_metrics._description += " (stratified sampling)";
              }
            } else if (fValid._key != null && fValid._key.toString().contains("chunks")){
              _output._validation_metrics._description = "Metrics reported on temporary (load-balanced) validation frame";
            } else {
              _output._validation_metrics._description = "Metrics reported on full validation frame";
            }
          }
        }
      }
      if (get_params()._variable_importances) {
        if (!get_params()._quiet_mode) Log.info("Computing variable importances.");
        final float[] vi = model_info().computeVariableImportances();
        scoringInfo.variable_importances = new VarImp(vi, Arrays.copyOfRange(model_info().data_info().coefNames(), 0, vi.length));
      }

      _timeLastScoreEnd = System.currentTimeMillis();
      long scoringTime = _timeLastScoreEnd - _timeLastScoreStart;
      total_scoring_time_ms += scoringTime;
      updateTiming(jobKey);
      // update the scoringInfo object to report proper speed
      scoringInfo.total_training_time_ms = total_training_time_ms;
      scoringInfo.total_scoring_time_ms = total_scoring_time_ms;
      scoringInfo.this_scoring_time_ms = scoringTime;
      // enlarge the error array by one, push latest score back
      if (this.scoringInfo == null) {
        this.scoringInfo = new DeepLearningScoringInfo[]{scoringInfo};
      } else {
        DeepLearningScoringInfo[] err2 = new DeepLearningScoringInfo[this.scoringInfo.length + 1];
        System.arraycopy(this.scoringInfo, 0, err2, 0, this.scoringInfo.length);
        err2[err2.length - 1] = scoringInfo;
        this.scoringInfo = err2;
      }
      _output.errors = last_scored();
      makeWeightsBiases(_key);
      water.util.Timer t = new Timer();
      // store weights and matrices to Frames
      if (_output.weights != null && _output.biases != null) {
        for (int i = 0; i < _output.weights.length; ++i) {
          Frame f = model_info.get_weights(i).toFrame(_output.weights[i]);
          if (i==0) {
            f.setNames(model_info.data_info.coefNames());
            DKV.put(f);
          }
        }
        for (int i = 0; i < _output.biases.length; ++i) {
          model_info.get_biases(i).toFrame(_output.biases[i]);
        }
        if (!get_params()._quiet_mode)
          Log.info("Writing weights and biases to Frames took " + t.time()/1000. + " seconds.");
      }
      _output._scoring_history = DeepLearningScoringInfo.createScoringHistoryTable(this.scoringInfo, (null != get_params()._valid), false, _output.getModelCategory(), _output.isAutoencoder());
      _output._variable_importances = calcVarImp(last_scored().variable_importances);
      _output._model_summary = model_info.createSummaryTable();

      // always keep a copy of the best model so far (based on the following criterion)
      if (!finalScoring) {
        if (actual_best_model_key != null && get_params()._overwrite_with_best_model && (
                // if we have a best_model in DKV, then compare against its error() (unless it's a different model as judged by the network size)
                (DKV.get(actual_best_model_key) != null && (!(loss() >= DKV.get(actual_best_model_key).<DeepLearningModel>get().loss()) || !Arrays.equals(model_info().units, DKV.get(actual_best_model_key).<DeepLearningModel>get().model_info().units)))
                        ||
                        // otherwise, compare against our own _bestError
                        (DKV.get(actual_best_model_key) == null && loss() < _bestLoss)
        ) ) {
          _bestLoss = loss();
          putMeAsBestModel(actual_best_model_key);
        }
        // print the freshly scored model to ASCII
        if (keep_running && printme)
          Log.info(toString());
        if ((_output.isClassifier() && last_scored().scored_train._classError <= get_params()._classification_stop)
                || (!_output.isClassifier() && last_scored().scored_train._mse <= get_params()._regression_stop)) {
          Log.info("Achieved requested predictive accuracy on the training data. Model building completed.");
          stopped_early = true;
        }
        if (ScoreKeeper.stopEarly(ScoringInfo.scoreKeepers(scoring_history()),
                get_params()._stopping_rounds, _output.isClassifier(), get_params()._stopping_metric, get_params()._stopping_tolerance, "model's last", true
        )) {
          Log.info("Convergence detected based on simple moving average of the loss function for the past " + get_params()._stopping_rounds + " scoring events. Model building completed.");
          stopped_early = true;
        }
        if (printme) Log.info("Time taken for scoring and diagnostics: " + PrettyPrint.msecs(scoringInfo.this_scoring_time_ms, true));
      }
    }
    if (stopped_early) {
      // pretend as if we finished all epochs to get the progress bar pretty (especially for N-fold and grid-search)
      ((Job) DKV.getGet(jobKey)).update((long) (get_params()._epochs * training_rows));
      update(jobKey);
      return false;
    }
    progressUpdate(jobKey, keep_running);
    update(jobKey);
    return keep_running;
  }

  private void progressUpdate(Key<Job> job_key, boolean keep_running) {
    updateTiming(job_key);
    Job job = job_key.get();
    double progress = job.progress();
//    Log.info("2nd speed: (samples: " + model_info().get_processed_total() + ", total_run_time: " + total_training_time_ms + ", total_scoring_time: " + total_scoring_time_ms + ", total_setup_time: " + total_setup_time_ms + ")");
    int speed = (int)(model_info().get_processed_total() * 1000. / (total_training_time_ms -total_scoring_time_ms-total_setup_time_ms));
    assert(speed >= 0) : "negative speed computed! (total_run_time: " + total_training_time_ms + ", total_scoring_time: " + total_scoring_time_ms + ", total_setup_time: " + total_setup_time_ms + ")";
    String msg =
            "Iterations: " + String.format("%,d", iterations)
            + ". Epochs: " + String.format("%g", epoch_counter)
            + ". Speed: " + String.format("%,d", speed) + " samples/sec."
            + (progress == 0 ? "" : " Estimated time left: " + PrettyPrint.msecs((long) (total_training_time_ms * (1. - progress) / progress), true));
    job.update(actual_train_samples_per_iteration,msg); //mark the amount of work done for the progress bar
    long now = System.currentTimeMillis();
    long sinceLastPrint = now -_timeLastPrintStart;
    if (!keep_running || sinceLastPrint > get_params()._score_interval * 1000) { //print this after every score_interval, not considering duty cycle
      _timeLastPrintStart = now;
      if (!get_params()._quiet_mode) {
        Log.info(
                "Training time: " + PrettyPrint.msecs(total_training_time_ms, true) + " (scoring: " + PrettyPrint.msecs(total_scoring_time_ms, true) + "). "
                + "Processed " + String.format("%,d", model_info().get_processed_total()) + " samples" + " (" + String.format("%.3f", epoch_counter) + " epochs).\n");
        Log.info(msg);
      }
    }
  }

  /** Make either a prediction or a reconstruction.
   * @param orig Test dataset
   * @param adaptedFr Test dataset, adapted to the model
   * @return A frame containing the prediction or reconstruction
   */
  @Override protected Frame predictScoreImpl(Frame orig, Frame adaptedFr, String destination_key, Job j) {
    if (!get_params()._autoencoder) {
      return super.predictScoreImpl(orig, adaptedFr, destination_key, j);
    } else {
      // Reconstruction
      final int len = model_info().data_info().fullN();
      assert(model_info().data_info()._responses == 0);
      String[] coefnames = model_info().data_info().coefNames();
      assert(len == coefnames.length);
      String[] names = new String[len];
      for(int i = 0; i < names.length; ++i) {
        names[i] = "reconstr_" + coefnames[i];
      }
      Frame f = new MRTask() {
        @Override public void map( Chunk chks[], NewChunk recon[] ) {
          double tmp [] = new double[_output._names.length];
          double preds[] = new double [len];
          final Neurons[] neurons = DeepLearningTask.makeNeuronsForTesting(model_info);
          for( int row=0; row<chks[0]._len; row++ ) {
            double p[] = score_autoencoder(chks, row, tmp, preds, neurons, true /*reconstruction*/, false /*reconstruction_error_per_feature*/);
            for( int c=0; c<len; c++ )
              recon[c].addNum(p[c]);
          }
        }
      }.doAll(len, Vec.T_NUM, adaptedFr).outputFrame();

      Frame of = new Frame((null == destination_key ? Key.make() : Key.make(destination_key)), names, f.vecs());
      DKV.put(of);
      makeMetricBuilder(null).makeModelMetrics(this, orig, null, null);
      return of;
    }
  }

  @Override
  protected double[] score0(double[] data, double[] preds) {
    return score0(data, preds, 1, 0);
  }

  /**
   * Compute the loss function
   * @param myRows Mini-Batch Array of denseRow's containing numerical/categorical predictor and response data (standardized)
   * @return loss
   */
  public double meanLoss(DataInfo.Row[] myRows) {
    double loss = 0;
    Neurons[] neurons = DeepLearningTask.makeNeuronsForTraining(model_info());
    //for absolute error, gradient -1/1 matches the derivative of abs(x) without correction term
    long seed = -1; //ignored

    double[] responses = new double[myRows.length];
    double[] offsets   = new double[myRows.length];
    int n=0;
    for (int mb=0; mb<myRows.length; ++mb) {
      DataInfo.Row myRow = myRows[mb];
      if (myRow == null) continue;
      n++;
      ((Neurons.Input) neurons[0]).setInput(seed, myRow.numIds, myRow.numVals, myRow.nBins, myRow.binIds, mb);
      responses[mb] = myRow.response(0);
      offsets[mb] = myRow.offset;

      // check that all non-last layer errors/gradients are empty
      for (int i = 0; i < neurons.length - 1; ++i) {
        Storage.DenseVector e = neurons[i]._e == null ? null : neurons[i]._e[mb];
        if (e == null) continue;
        assert (ArrayUtils.sum(e.raw()) == 0);
      }
    }

    DeepLearningTask.fpropMiniBatch(seed, neurons, model_info(), null, false, responses, offsets, myRows.length);

    for (int mb=0; mb<myRows.length; ++mb) {
      DataInfo.Row myRow = myRows[mb];
      if (myRow==null) continue;

      // check that all non-last layer errors/gradients are still empty
      for (int i = 0; i<neurons.length-1;++i) {
        Storage.DenseVector e = neurons[i]._e == null ? null : neurons[i]._e[mb];
        if (e==null) continue;
        assert (ArrayUtils.sum(e.raw()) == 0);
      }

      if (get_params()._loss == CrossEntropy) {
        if (get_params()._balance_classes) throw H2O.unimpl();
        int actual = (int) myRow.response[0];
        double pred = neurons[neurons.length - 1]._a[mb].get(actual);
        loss += -Math.log(Math.max(1e-15, pred)); //cross-entropy (same as log loss)
      } else {
        if (model_info.get_params()._autoencoder) throw H2O.unimpl();

        //prediction and actual response in standardized response space
        double pred = neurons[neurons.length - 1]._a[mb].get(0);
        double actual = myRow.response[0];

        // FIXME: re-enable this such that the loss is computed from the de-standardized prediction/response
        //bring standardized prediction and actual response to real space
//      DataInfo di = model_info().data_info();
//      if (di._normRespMul != null) { //either both are null or none
//        pred = (pred / di._normRespMul[0] + di._normRespSub[0]);
//        actual = (actual / di._normRespMul[0] + di._normRespSub[0]);
//      }
        pred = _dist.linkInv(pred);
        loss += _dist.deviance(1 /*weight*/, actual, pred);
      }

      // add L1/L2 penalty of model coefficients (weights & biases)
      for (int i = 0; i <= get_params()._hidden.length+1; ++i) {
        if (neurons[i]._w != null) {
          for (int row = 0; row < neurons[i]._w.rows(); ++row) {
            for (int col = 0; col < neurons[i]._w.cols(); ++col) {
              loss += get_params()._l1 * Math.abs(neurons[i]._w.get(row, col));
              loss += 0.5 * get_params()._l2 * Math.pow(neurons[i]._w.get(row, col), 2);
            }
          }
        }
        if (neurons[i]._b != null) {
          for (int row = 0; row < neurons[i]._b.size(); ++row) {
            loss += get_params()._l1 * Math.abs(neurons[i]._b.get(row));
            loss += 0.5 * get_params()._l2 * Math.pow(neurons[i]._b.get(row), 2);
          }
        }
      }
    }
    return n>0?loss/n:loss;
  }

  /**
   * Predict from raw double values representing the data
   * @param data raw array containing categorical values (horizontalized to 1,0,0,1,0,0 etc.) and numerical values (0.35,1.24,5.3234,etc), both can contain NaNs
   * @param preds predicted label and per-class probabilities (for classification), predicted target (regression), can contain NaNs
   * @return preds, can contain NaNs
   */
  @Override
  public double[] score0(double[] data, double[] preds, double weight, double offset) {
    int mb=0;
    int n=1;

    if (model_info().isUnstable()) {
      Log.err(unstable_msg);
      throw new UnsupportedOperationException(unstable_msg);
    }
    Neurons[] neurons = DeepLearningTask.makeNeuronsForTesting(model_info);
    ((Neurons.Input)neurons[0]).setInput(-1, data, mb);
    DeepLearningTask.fpropMiniBatch(-1, neurons, model_info, null, false, null, new double[]{offset}, n);
    double[] out = neurons[neurons.length - 1]._a[mb].raw();

    if (get_params()._distribution== Distribution.Family.modified_huber) {
      preds[0] = -1;
      preds[2] = _dist.linkInv(out[0]);
      preds[1] = 1-preds[2];
      return preds;
    } else if (_output.isClassifier()) {
      assert (preds.length == out.length + 1);
      for (int i = 0; i < preds.length - 1; ++i) {
        preds[i + 1] = out[i];
        if (Double.isNaN(preds[i + 1])) throw new RuntimeException("Predicted class probability NaN!");
      }
      // label assignment happens later - explicitly mark it as invalid here
      preds[0] = -1;
    } else {
      if (model_info().data_info()._normRespMul != null) //either both are null or none
        preds[0] = (out[0] / model_info().data_info()._normRespMul[0] + model_info().data_info()._normRespSub[0]);
      else
        preds[0] = out[0];
      // transform prediction to response space
      preds[0] = _dist.linkInv(preds[0]);
      if (Double.isNaN(preds[0]))
        throw new RuntimeException("Predicted regression target NaN!");
    }
    return preds;
  }


  /**
   * Score auto-encoded reconstruction (on-the-fly, without allocating the reconstruction as done in Frame score(Frame fr))
   * @param frame Original data (can contain response, will be ignored)
   * @param destination_key Frame Id for output
   * @param reconstruction_error_per_feature whether to return the squared error per feature
   * @return Frame containing one Vec with reconstruction error (MSE) of each reconstructed row, caller is responsible for deletion
   */
  public Frame scoreAutoEncoder(Frame frame, Key destination_key, final boolean reconstruction_error_per_feature) {
    if (!get_params()._autoencoder)
      throw new H2OIllegalArgumentException("Only for AutoEncoder Deep Learning model.", "");
    final int len = _output._names.length;
    Frame adaptFrm = new Frame(frame);
    adaptTestForTrain(adaptFrm, true, false);
    final int outputcols = reconstruction_error_per_feature ? model_info.data_info.fullN() : 1;
    Frame mse = new MRTask() {
      @Override public void map( Chunk chks[], NewChunk[] mse ) {
        double tmp [] = new double[len];
        double out[] = new double[outputcols];
        final Neurons[] neurons = DeepLearningTask.makeNeuronsForTesting(model_info);
        for( int row=0; row<chks[0]._len; row++ ) {
          for( int i=0; i<len; i++ )
            tmp[i] = chks[i].atd(row);
          score_autoencoder(tmp, out, neurons, false /*reconstruction*/, reconstruction_error_per_feature);
          for (int i=0; i<outputcols; ++i)
            mse[i].addNum(out[i]);
        }
      }
    }.doAll(outputcols, Vec.T_NUM, adaptFrm).outputFrame();

    String[] names;
    if (reconstruction_error_per_feature) {
      String[] coefnames = model_info().data_info().coefNames();
      assert (outputcols == coefnames.length);
      names = new String[outputcols];
      for (int i = 0; i < names.length; ++i) {
        names[i] = "reconstr_" + coefnames[i] + ".SE";
      }
    } else {
      names = new String[]{"Reconstruction.MSE"};
    }

    Frame res = new Frame(destination_key, names, mse.vecs());
    DKV.put(res);
    _output.addModelMetrics(new ModelMetricsAutoEncoder(this, frame, res.numRows(), res.vecs()[0].mean() /*mean MSE*/));
    return res;
  }

   /**
   * Score auto-encoded reconstruction (on-the-fly, and materialize the deep features of given layer
   * @param frame Original data (can contain response, will be ignored)
   * @param layer index of the hidden layer for which to extract the features
   * @return Frame containing the deep features (#cols = hidden[layer])
   */
   
   public Frame scoreDeepFeatures(Frame frame, final int layer) {
     return  scoreDeepFeatures(frame, layer, null);
   }
  
  public Frame scoreDeepFeatures(Frame frame, final int layer, final Job job) {
    if (layer < 0 || layer >= model_info().get_params()._hidden.length)
      throw new H2OIllegalArgumentException("hidden layer (index) to extract must be between " + 0 + " and " + (model_info().get_params()._hidden.length-1),"");
    final int len = _output.nfeatures();
    if (isSupervised()) {
      int ridx = frame.find(_output.responseName());
      if (ridx != -1) { // drop the response for scoring!
        frame = new Frame(frame);
        frame.remove(ridx);
      }
    }
    Frame adaptFrm = new Frame(frame);
    //create new features, will be dense
    final int features = model_info().get_params()._hidden[layer];
    Vec v = adaptFrm.anyVec();
    Vec[] vecs = v!=null ? v.makeZeros(features) : null;
    if (vecs == null) throw new IllegalArgumentException("Cannot create deep features from a frame with no columns.");

    Scope.enter();
    adaptTestForTrain(adaptFrm, true, false);
    for (int j=0; j<features; ++j) {
      adaptFrm.add("DF.L"+(layer+1)+".C" + (j+1), vecs[j]);
    }
    final int mb=0;
    final int n=1;
    new MRTask() {
      @Override public void map( Chunk chks[] ) {
        if (isCancelled() || job !=null && job.stop_requested()) return;
        double tmp [] = new double[len];
        final Neurons[] neurons = DeepLearningTask.makeNeuronsForTesting(model_info);
        for( int row=0; row<chks[0]._len; row++ ) {
          for( int i=0; i<len; i++ )
            tmp[i] = chks[i].atd(row);
          ((Neurons.Input)neurons[0]).setInput(-1, tmp, mb); //FIXME: No weights yet
          DeepLearningTask.fpropMiniBatch(-1, neurons, model_info, null, false, null, null /*no offset*/, n);
          double[] out = neurons[layer+1]._a[mb].raw(); //extract the layer-th hidden feature
          for( int c=0; c<features; c++ )
            chks[_output._names.length+c].set(row,out[c]);
        }
        if (job != null) job.update(1);
      }
    }.doAll(adaptFrm);

    // Return just the output columns
    int x=_output._names.length, y=adaptFrm.numCols();
    Frame ret = adaptFrm.extractFrame(x, y);
    Scope.exit();
    return ret;
  }


  // Make (potentially expanded) reconstruction
  private double[] score_autoencoder(Chunk[] chks, int row_in_chunk, double[] tmp, double[] preds, Neurons[] neurons, boolean reconstruction, boolean reconstruction_error_per_feature) {
    assert(get_params()._autoencoder);
    assert(tmp.length == _output._names.length);
    for (int i=0; i<tmp.length; i++ )
      tmp[i] = chks[i].atd(row_in_chunk);
    score_autoencoder(tmp, preds, neurons, reconstruction, reconstruction_error_per_feature); // this fills preds, returns MSE error (ignored here)
    return preds;
  }

  /**
   * Helper to reconstruct original data into preds array and compute the reconstruction error (MSE)
   * @param data Original data (unexpanded)
   * @param preds Reconstruction (potentially expanded)
   * @param neurons Array of neurons to work with (will call fprop on them)
   */
  private void score_autoencoder(double[] data, double[] preds, Neurons[] neurons, boolean reconstruction, boolean reconstruction_error_per_feature) {
    final int mb=0;
    final int n=1;
    assert(model_info().get_params()._autoencoder);
    if (model_info().isUnstable()) {
      Log.err(unstable_msg);
      throw new UnsupportedOperationException(unstable_msg);
    }
    ((Neurons.Input)neurons[0]).setInput(-1, data, mb);
    DeepLearningTask.fpropMiniBatch(-1, neurons, model_info, null, false, null, null /*no offset*/, n); // reconstructs data in expanded space
    double[] in  = neurons[0]._a[mb].raw(); //input (expanded)
    double[] out = neurons[neurons.length - 1]._a[mb].raw(); //output (expanded)
    assert(in.length == out.length);

    if (reconstruction) {
      // Now scale back numerical columns to original data space (scale + shift)
      model_info().data_info().unScaleNumericals(out, out); //only modifies the numericals
      System.arraycopy(out, 0, preds, 0, out.length); //copy reconstruction into preds
    } else if (reconstruction_error_per_feature){
      // Compute SE of reconstruction in expanded space for each feature
      for (int i = 0; i < in.length; ++i)
        preds[i] = Math.pow((out[i] - in[i]), 2);
    } else {
      // Compute MSE of reconstruction in expanded space
      assert(preds.length == 1);
      double l2 = 0;
      for (int i = 0; i < in.length; ++i)
        l2 += Math.pow((out[i] - in[i]), 2);
      l2 /= in.length;
      preds[0] = l2;
    }
  }

  /**
   * Compute quantile-based threshold (in reconstruction error) to find outliers
   * @param mse Vector containing reconstruction errors
   * @param quantile Quantile for cut-off
   * @return Threshold in MSE value for a point to be above the quantile
   */
  public double calcOutlierThreshold(Vec mse, double quantile) {
    Frame mse_frame = new Frame(Key.make(), new String[]{"Reconstruction.MSE"}, new Vec[]{mse});
    DKV.put(mse_frame._key, mse_frame);

    QuantileModel.QuantileParameters parms = new QuantileModel.QuantileParameters();
    parms._train = mse_frame._key;
    parms._probs = new double[]{quantile};
    Job<QuantileModel> job = new Quantile(parms).trainModel();
    QuantileModel kmm = job.get();
    job.remove();
    double q = kmm._output._quantiles[0][0];
    kmm.delete();
    DKV.remove(mse_frame._key);
    return q;
  }

  // helper to push this model to another key (for keeping good models)
  private void putMeAsBestModel(Key bestModelKey) {
<<<<<<< HEAD
    DeepLearningModel bestModel = new DeepLearningModel(bestModelKey, model_info().get_params(), this, true, model_info().data_info());
    DKV.put(bestModel._key, bestModel);
=======
    DeepLearningModel bestModel = new AutoBuffer().put(this).flipForReading().get();
    DKV.put(bestModelKey, bestModel);
>>>>>>> 8f7fc4af
    if (model_info().get_params()._elastic_averaging) {
      DeepLearningModelInfo eamodel = DKV.getGet(model_info.elasticAverageModelInfoKey());
      if (eamodel != null)
        DKV.put(bestModel.model_info().elasticAverageModelInfoKey(), eamodel);
    }
    assert (DKV.get(bestModelKey) != null);
    assert (bestModel.compareTo(this) <= 0);
  }

  @Override public void delete() {
    if (_output.weights != null && _output.biases != null) {
      for (Key k : _output.weights) {
        if (DKV.getGet(k) != null) ((Frame) DKV.getGet(k)).delete();
      }
      for (Key k : _output.biases) {
        if (DKV.getGet(k) != null) ((Frame) DKV.getGet(k)).delete();
      }
    }
    DKV.remove(model_info().data_info()._key);
    deleteElasticAverageModels();
    super.delete();
  }

  void deleteElasticAverageModels() {
    if (model_info().get_params()._elastic_averaging) {
      DKV.remove(model_info().elasticAverageModelInfoKey());
      for (H2ONode node : H2O.CLOUD._memary) {
        DKV.remove(model_info().localModelInfoKey(node));
      }
    }
  }

  private String getHeader() {
    assert get_params()._autoencoder;
    StringBuilder sb = new StringBuilder();
    final int len = model_info().data_info().fullN();
    String prefix = "reconstr_";
    assert (model_info().data_info()._responses == 0);
    String[] coefnames = model_info().data_info().coefNames();
    assert (len == coefnames.length);
    for (int c = 0; c < len; c++) {
      if (c>0) sb.append(",");
      sb.append(prefix).append(coefnames[c]);
    }
    return sb.toString();
  }

  @Override protected SBPrintStream toJavaInit(SBPrintStream sb, CodeGeneratorPipeline fileCtx) {
    sb = super.toJavaInit(sb, fileCtx);
    final String mname = JCodeGen.toJavaId(_key.toString());

    final Neurons[] neurons = DeepLearningTask.makeNeuronsForTesting(model_info());
    final DeepLearningParameters p = model_info.get_params();

    sb.ip("public boolean isSupervised() { return " + isSupervised() + "; }").nl();
    sb.ip("public int nfeatures() { return "+_output.nfeatures()+"; }").nl();
    sb.ip("public int nclasses() { return "+ (p._autoencoder ? neurons[neurons.length-1].units : _output.nclasses()) + "; }").nl();

    if (model_info().data_info()._nums > 0) {
      sb.i(0).p("// Thread-local storage for input neuron activation values.").nl();
      sb.i(0).p("final double[] NUMS = new double[" + model_info().data_info()._nums +"];").nl();
      JCodeGen.toClassWithArray(sb, "static", "NORMMUL", model_info().data_info()._normMul);//, "Standardization/Normalization scaling factor for numerical variables.");
      JCodeGen.toClassWithArray(sb, "static", "NORMSUB", model_info().data_info()._normSub);//, "Standardization/Normalization offset for numerical variables.");
    }
    if (model_info().data_info()._cats > 0) {
      JCodeGen.toStaticVar(sb, "CATS", new int[model_info().data_info()._cats], "Workspace for storing categorical input variables.");
    }
    JCodeGen.toStaticVar(sb, "CATOFFSETS", model_info().data_info()._catOffsets, "Workspace for categorical offsets.");
    if (model_info().data_info()._normRespMul != null) {
      JCodeGen.toStaticVar(sb, "NORMRESPMUL", model_info().data_info()._normRespMul, "Standardization/Normalization scaling factor for response.");
      JCodeGen.toStaticVar(sb, "NORMRESPSUB", model_info().data_info()._normRespSub, "Standardization/Normalization offset for response.");
    }
    if (p._hidden_dropout_ratios != null) {
      JCodeGen.toStaticVar(sb, "HIDDEN_DROPOUT_RATIOS", p._hidden_dropout_ratios, "Hidden layer dropout ratios.");
    }

    final int[] layers = new int[neurons.length];
    for (int i=0;i<neurons.length;++i)
      layers[i] = neurons[i].units;
    JCodeGen.toStaticVar(sb, "NEURONS", layers, "Number of neurons for each layer.");

    if (get_params()._autoencoder) {
      sb.i(1).p("public int getPredsSize() { return " + model_info.units[model_info.units.length-1] + "; }").nl();
      sb.i(1).p("public boolean isAutoEncoder() { return true; }").nl();
      sb.i(1).p("public String getHeader() { return \"" + getHeader() + "\"; }").nl();
    }

    // Generate activation storage
    sb.i(1).p("// Thread-local storage for neuron activation values.").nl();
    sb.i(1).p("final double[][] ACTIVATION = new double[][] {").nl();
    for (int i=0; i<neurons.length; i++) {
      String colInfoClazz = mname + "_Activation_"+i;
      sb.i(2).p("/* ").p(neurons[i].getClass().getSimpleName()).p(" */ ");
      sb.p(colInfoClazz).p(".VALUES");
      if (i!=neurons.length-1) sb.p(',');
      sb.nl();
    }
    sb.i(1).p("};").nl();
    fileCtx.add(new CodeGenerator() {
      @Override
      public void generate(JCodeSB out) {
        for (int i=0; i<neurons.length; i++) {
          String colInfoClazz = mname + "_Activation_"+i;
          out.i().p("// Neuron activation values for ").p(neurons[i].getClass().getSimpleName()).p(" layer").nl();
          JCodeGen.toClassWithArray(out, null, colInfoClazz, new double[layers[i]]);
        }
      }
    });

    // biases
    sb.i(1).p("// Neuron bias values.").nl();
    sb.i(1).p("public static final double[][] BIAS = new double[][] {").nl();
    for (int i=0; i<neurons.length; i++) {
      String colInfoClazz = mname + "_Bias_"+i;
      sb.i(2).p("/* ").p(neurons[i].getClass().getSimpleName()).p(" */ ");
      sb.p(colInfoClazz).p(".VALUES");
      if (i!=neurons.length-1) sb.p(',');
      sb.nl();
    }
    sb.i(1).p("};").nl();
    // Generate additonal classes
    fileCtx.add(new CodeGenerator() {
      @Override
      public void generate(JCodeSB out) {
        for (int i=0; i<neurons.length; i++) {
          String colInfoClazz = mname + "_Bias_"+i;
          out.i().p("// Neuron bias values for ").p(neurons[i].getClass().getSimpleName()).p(" layer").nl();
          double[] bias = i == 0 ? null : new double[model_info().get_biases(i-1).size()];
          if (i>0) {
            for (int j=0; j<bias.length; ++j) bias[j] = model_info().get_biases(i-1).get(j);
          }
          JCodeGen.toClassWithArray(out, null, colInfoClazz, bias);
        }
      }
    });

    // Weights
    sb.i(1).p("// Connecting weights between neurons.").nl();
    sb.i(1).p("public static final float[][] WEIGHT = new float[][] {").nl();
    for (int i=0; i<neurons.length; i++) {
      String colInfoClazz = mname + "_Weight_"+i;
      sb.i(2).p("/* ").p(neurons[i].getClass().getSimpleName()).p(" */ ");
      sb.p(colInfoClazz).p(".VALUES");
      if (i!=neurons.length-1) sb.p(',');
      sb.nl();
    }
    sb.i(1).p("};").nl();
    // Generate weight classes
    fileCtx.add(new CodeGenerator() {
      @Override
      public void generate(JCodeSB out) {
        for (int i = 0; i < neurons.length; i++) {
          String colInfoClazz = mname + "_Weight_" + i;
          if (i > 0) {
            out.i().p("// Neuron weights connecting ").
                p(neurons[i - 1].getClass().getSimpleName()).p(" and ").
                p(neurons[i].getClass().getSimpleName()).
                p(" layer").nl();
          }
          float[]
              weights =
              i == 0 ? null : new float[model_info().get_weights(i - 1).rows() * model_info()
                  .get_weights(i - 1).cols()];
          if (i > 0) {
            final int rows = model_info().get_weights(i - 1).rows();
            final int cols = model_info().get_weights(i - 1).cols();
            for (int j = 0; j < rows; ++j)
              for (int k = 0; k < cols; ++k)
                weights[j * cols + k] = model_info().get_weights(i - 1).get(j, k);
          }
          JCodeGen.toClassWithArray(out, null, colInfoClazz, weights);
        }
      }
    });

    return sb;
  }

  @Override protected boolean toJavaCheckTooBig() { return (model_info.size() > 1e6); }

  private SBPrintStream pureMatVec(final SBPrintStream bodySb) {
    bodySb.i(1).p("int cols = ACTIVATION[i-1].length;").nl();
    bodySb.i(1).p("int rows = ACTIVATION[i].length;").nl();
    bodySb.i(1).p("int extra=cols-cols%8;").nl();
    bodySb.i(1).p("int multiple = (cols/8)*8-1;").nl();
    bodySb.i(1).p("int idx = 0;").nl();
    bodySb.i(1).p("float[] a = WEIGHT[i];").nl();
    bodySb.i(1).p("double[] x = ACTIVATION[i-1];").nl();
    bodySb.i(1).p("double[] y = BIAS[i];").nl();
    bodySb.i(1).p("double[] res = ACTIVATION[i];").nl();
    bodySb.i(1).p("for (int row=0; row<rows; ++row) {").nl();
    bodySb.i(2).p("double psum0 = 0, psum1 = 0, psum2 = 0, psum3 = 0, psum4 = 0, psum5 = 0, psum6 = 0, psum7 = 0;").nl();
    bodySb.i(2).p("for (int col = 0; col < multiple; col += 8) {").nl();
    bodySb.i(3).p("int off = idx + col;").nl();
    bodySb.i(3).p("psum0 += a[off    ] * x[col    ];").nl();
    bodySb.i(3).p("psum1 += a[off + 1] * x[col + 1];").nl();
    bodySb.i(3).p("psum2 += a[off + 2] * x[col + 2];").nl();
    bodySb.i(3).p("psum3 += a[off + 3] * x[col + 3];").nl();
    bodySb.i(3).p("psum4 += a[off + 4] * x[col + 4];").nl();
    bodySb.i(3).p("psum5 += a[off + 5] * x[col + 5];").nl();
    bodySb.i(3).p("psum6 += a[off + 6] * x[col + 6];").nl();
    bodySb.i(3).p("psum7 += a[off + 7] * x[col + 7];").nl();
    bodySb.i(2).p("}").nl();
    bodySb.i(2).p("res[row] += psum0 + psum1 + psum2 + psum3;").nl();
    bodySb.i(2).p("res[row] += psum4 + psum5 + psum6 + psum7;").nl();
    bodySb.i(2).p("for (int col = extra; col < cols; col++)").nl();
    bodySb.i(3).p("res[row] += a[idx + col] * x[col];").nl();
    bodySb.i(2).p("res[row] += y[row];").nl();
    bodySb.i(2).p("idx += cols;").nl();
    bodySb.i(1).p("}").nl();
    return bodySb;
  }

  @Override protected void toJavaPredictBody(SBPrintStream bodySb,
                                             CodeGeneratorPipeline classCtx,
                                             CodeGeneratorPipeline fileCtx,
                                             final boolean verboseCode) {
    final DeepLearningParameters p = model_info.get_params();
    bodySb.i().p("java.util.Arrays.fill(preds,0);").nl();
    final int cats = model_info().data_info()._cats;
    final int nums = model_info().data_info()._nums;
    // initialize input layer
    if (nums > 0) bodySb.i().p("java.util.Arrays.fill(NUMS,0);").nl();
    if (cats > 0) bodySb.i().p("java.util.Arrays.fill(CATS,0);").nl();
    bodySb.i().p("int i = 0, ncats = 0;").nl();
    if (cats > 0) {
      bodySb.i().p("for(; i<"+cats+"; ++i) {").nl();
      bodySb.i(1).p("if (!Double.isNaN(data[i])) {").nl();
      bodySb.i(2).p("int c = (int) data[i];").nl();
      if (model_info().data_info()._useAllFactorLevels)
        bodySb.i(2).p("CATS[ncats++] = c + CATOFFSETS[i];").nl();
      else
        bodySb.i(2).p("if (c != 0) CATS[ncats++] = c + CATOFFSETS[i] - 1;").nl();
      bodySb.i(1).p("}").nl();
      bodySb.i().p("}").nl();
    }
    if (nums > 0) {
      bodySb.i().p("final int n = data.length;").nl();
      bodySb.i().p("for(; i<n; ++i) {").nl();
      bodySb.i(1).p("NUMS[i" + (cats > 0 ? "-" + cats : "") + "] = Double.isNaN(data[i]) ? 0 : ");
      if (model_info().data_info()._normMul != null) {
        bodySb.p("(data[i] - NORMSUB.VALUES[i" + (cats > 0 ? "-" + cats : "") + "])*NORMMUL.VALUES[i" + (cats > 0 ? "-" + cats : "") + "];").nl();
      } else {
        bodySb.p("data[i];").nl();
      }
      bodySb.i(0).p("}").nl();
    }
    bodySb.i().p("java.util.Arrays.fill(ACTIVATION[0],0);").nl();
    if (cats > 0) {
      bodySb.i().p("for (i=0; i<ncats; ++i) ACTIVATION[0][CATS[i]] = 1;").nl();
    }
    if (nums > 0) {
      bodySb.i().p("for (i=0; i<NUMS.length; ++i) {").nl();
      bodySb.i(1).p("ACTIVATION[0][CATOFFSETS[CATOFFSETS.length-1] + i] = Double.isNaN(NUMS[i]) ? 0 : NUMS[i];").nl();
      bodySb.i().p("}").nl();
    }

    boolean tanh=(p._activation == DeepLearningParameters.Activation.Tanh || p._activation == DeepLearningParameters.Activation.TanhWithDropout);
    boolean relu=(p._activation == DeepLearningParameters.Activation.Rectifier || p._activation == DeepLearningParameters.Activation.RectifierWithDropout);
    boolean maxout=(p._activation == DeepLearningParameters.Activation.Maxout || p._activation == DeepLearningParameters.Activation.MaxoutWithDropout);

    final String stopping = p._autoencoder ? "(i<=ACTIVATION.length-1)" : "(i<ACTIVATION.length-1)";

    // make prediction: forward propagation
    bodySb.i().p("for (i=1; i<ACTIVATION.length; ++i) {").nl();
    bodySb.i(1).p("java.util.Arrays.fill(ACTIVATION[i],0);").nl();
    if (maxout) {
      bodySb.i(1).p("int _k = 2; // channels").nl();
      bodySb.i(1).p("if " + stopping + " {").nl();
      bodySb.i(2).p("double[] channel = new double[_k];").nl();
      bodySb.i(2).p("for (int r=0; r<ACTIVATION[i].length; ++r) {").nl();
        bodySb.i(3).p("final int cols = ACTIVATION[i-1].length;").nl();
        bodySb.i(3).p("short maxK = 0;").nl();
        bodySb.i(3).p("for (short k = 0; k < _k; ++k) {").nl();
          bodySb.i(4).p("channel[k] = 0;").nl();
          bodySb.i(4).p("for (int c=0; c<cols; ++c) {").nl();
            bodySb.i(5).p("channel[k] += WEIGHT[i][_k*(r * cols + c) + k] * ACTIVATION[i-1][c];").nl();
          bodySb.i(4).p("}").nl();
          bodySb.i(4).p("channel[k] += BIAS[i][_k*r+k];").nl();
          bodySb.i(4).p("if (channel[k] > channel[maxK]) maxK=k;").nl();
        bodySb.i(3).p("}").nl();
        bodySb.i(3).p("ACTIVATION[i][r] = channel[maxK];").nl();
    } else {
      // optimized
      pureMatVec(bodySb);
      // Activation function
      bodySb.i(1).p("if " + stopping + " {").nl();
      bodySb.i(2).p("for (int r=0; r<ACTIVATION[i].length; ++r) {").nl();
      if (tanh) {
        bodySb.i(3).p("ACTIVATION[i][r] = 1 - 2 / (1 + Math.exp(2*ACTIVATION[i][r]));").nl();
      } else if (relu) {
        bodySb.i(3).p("ACTIVATION[i][r] = Math.max(0, ACTIVATION[i][r]);").nl();
      }
    }
    if (p._hidden_dropout_ratios != null) {
      bodySb.i(3).p("if (i<ACTIVATION.length-1) {").nl();
      bodySb.i(4).p("ACTIVATION[i][r] *= 1 - HIDDEN_DROPOUT_RATIOS[i-1];").nl();
      bodySb.i(3).p("}").nl();
    }
    bodySb.i(2).p("}").nl();
    bodySb.i(1).p("}").nl();
    if (maxout) {
      bodySb.i(1).p("if (i == ACTIVATION.length-1) {").nl();
      pureMatVec(bodySb);
      bodySb.i(1).p("}").nl();
    }
    if (_output.isClassifier() && _parms._distribution!= Distribution.Family.modified_huber) {
      bodySb.i(1).p("if (i == ACTIVATION.length-1) {").nl();
      // softmax
      bodySb.i(2).p("double max = ACTIVATION[i][0];").nl();
      bodySb.i(2).p("for (int r=1; r<ACTIVATION[i].length; r++) {").nl();
      bodySb.i(3).p("if (ACTIVATION[i][r]>max) max = ACTIVATION[i][r];").nl();
      bodySb.i(2).p("}").nl();
      bodySb.i(2).p("double scale = 0;").nl();
      bodySb.i(2).p("for (int r=0; r<ACTIVATION[i].length; r++) {").nl();
      bodySb.i(3).p("ACTIVATION[i][r] = Math.exp(ACTIVATION[i][r] - max);").nl();
      bodySb.i(3).p("scale += ACTIVATION[i][r];").nl();
      bodySb.i(2).p("}").nl();
      bodySb.i(2).p("for (int r=0; r<ACTIVATION[i].length; r++) {").nl();
      bodySb.i(3).p("if (Double.isNaN(ACTIVATION[i][r]))").nl();
      bodySb.i(4).p("throw new RuntimeException(\"Numerical instability, predicted NaN.\");").nl();
      bodySb.i(3).p("ACTIVATION[i][r] /= scale;").nl();
      bodySb.i(3).p("preds[r+1] = ACTIVATION[i][r];").nl();
      bodySb.i(2).p("}").nl();
      bodySb.i(1).p("}").nl();
      bodySb.i().p("}").nl();
    } else if (!p._autoencoder) { //Regression and modified_huber
      bodySb.i(1).p("if (i == ACTIVATION.length-1) {").nl();
      // regression: set preds[1], FillPreds0 will put it into preds[0]
      if (model_info().data_info()._normRespMul != null) {
        bodySb.i(2).p("preds[1] = (ACTIVATION[i][0] / NORMRESPMUL[0] + NORMRESPSUB[0]);").nl();
      }
      else {
        bodySb.i(2).p("preds[1] = ACTIVATION[i][0];").nl();
      }
      bodySb.i(2).p("preds[1] = " + _dist.linkInvString("preds[1]") + ";").nl();
      if (_parms._distribution== Distribution.Family.modified_huber){
        bodySb.i(2).p("preds[2] = preds[1];").nl();
        bodySb.i(2).p("preds[1] = 1-preds[2];").nl();
      }
      bodySb.i(2).p("if (Double.isNaN(preds[1])) throw new RuntimeException(\"Predicted regression target NaN!\");").nl();
      bodySb.i(1).p("}").nl();
      bodySb.i().p("}").nl();
    } else { //AutoEncoder
      bodySb.i(1).p("if (i == ACTIVATION.length-1) {").nl();
      bodySb.i(2).p("for (int r=0; r<ACTIVATION[i].length; r++) {").nl();
      bodySb.i(3).p("if (Double.isNaN(ACTIVATION[i][r]))").nl();
      bodySb.i(4).p("throw new RuntimeException(\"Numerical instability, reconstructed NaN.\");").nl();
      bodySb.i(3).p("preds[r] = ACTIVATION[i][r];").nl();
      bodySb.i(2).p("}").nl();
      if (model_info().data_info()._nums > 0) {
        int ns = model_info().data_info().numStart();
        bodySb.i(2).p("for (int k=" + ns + "; k<" + model_info().data_info().fullN() + "; ++k) {").nl();
        bodySb.i(3).p("preds[k] = preds[k] / NORMMUL.VALUES[k-" + ns + "] + NORMSUB.VALUES[k-" + ns + "];").nl();
        bodySb.i(2).p("}").nl();
      }
      bodySb.i(1).p("}").nl();
      bodySb.i().p("}").nl();
      // DEBUGGING
//      bodySb.i().p("System.out.println(java.util.Arrays.toString(data));").nl();
//      bodySb.i().p("System.out.println(java.util.Arrays.toString(ACTIVATION[0]));").nl();
//      bodySb.i().p("System.out.println(java.util.Arrays.toString(ACTIVATION[ACTIVATION.length-1]));").nl();
//      bodySb.i().p("System.out.println(java.util.Arrays.toString(preds));").nl();
//      bodySb.i().p("System.out.println(\"\");").nl();
    }
    if (_output.autoencoder) return;
    if (_output.isClassifier()) {
      if (get_params()._balance_classes)
        bodySb.ip("hex.genmodel.GenModel.correctProbabilities(preds, PRIOR_CLASS_DISTRIB, MODEL_CLASS_DISTRIB);").nl();
      bodySb.ip("preds[0] = hex.genmodel.GenModel.getPrediction(preds, PRIOR_CLASS_DISTRIB, data, " + defaultThreshold()+");").nl();
    } else {
      bodySb.ip("preds[0] = preds[1];").nl();
    }
  }

  private final String unstable_msg = technote(4,
      "\n\nTrying to predict with an unstable model." +
          "\nJob was aborted due to observed numerical instability (exponential growth)."
          + "\nEither the weights or the bias values are unreasonably large or lead to large activation values."
          + "\nTry a different initial distribution, a bounded activation function (Tanh), adding regularization"
          + "\n(via max_w2, l1, l2, dropout) or learning rate (either enable adaptive_rate or use a smaller learning rate or faster annealing).");

  @Override protected long checksum_impl() {
    return super.checksum_impl() * model_info.checksum_impl();
  }

  /**
   * Deep Learning Parameters
   */
  public static class DeepLearningParameters extends Model.Parameters {
    public String algoName() { return "DeepLearning"; }
    public String fullName() { return "Deep Learning"; }
    public String javaName() { return DeepLearningModel.class.getName(); }
    @Override protected double defaultStoppingTolerance() { return 0; }
    public DeepLearningParameters() {
      super();
      _stopping_rounds = 5;
    }
    @Override
    public long progressUnits() {
      if (train()==null) return 1;
      return (long)Math.ceil(_epochs*train().numRows());
    }
    @Override
    public double missingColumnsType() {
      return _sparse ? 0 : Double.NaN;
    }
  
    /**
     * If enabled, store the best model under the destination key of this model at the end of training.
     * Only applicable if training is not cancelled.
     */
    public boolean _overwrite_with_best_model = true;
  
    public boolean _autoencoder = false;
  
    public boolean _use_all_factor_levels = true;

    /**
     * If enabled, automatically standardize the data. If disabled, the user must provide properly scaled input data.
     */
    public boolean _standardize = true;

  /*Neural Net Topology*/
    /**
     * The activation function (non-linearity) to be used the neurons in the hidden layers.
     * Tanh: Hyperbolic tangent function (same as scaled and shifted sigmoid).
     * Rectifier: Chooses the maximum of (0, x) where x is the input value.
     * Maxout: Choose the maximum coordinate of the input vector.
     * With Dropout: Zero out a random user-given fraction of the
     * incoming weights to each hidden layer during training, for each
     * training row. This effectively trains exponentially many models at
     * once, and can improve generalization.
     */
    public Activation _activation = Activation.Rectifier;
  
    /**
     * The number and size of each hidden layer in the model.
     * For example, if a user specifies "100,200,100" a model with 3 hidden
     * layers will be produced, and the middle hidden layer will have 200
     * neurons.
     */
    public int[] _hidden = new int[]{200, 200};
  
    /**
     * The number of passes over the training dataset to be carried out.
     * It is recommended to start with lower values for initial experiments.
     * This value can be modified during checkpoint restarts and allows continuation
     * of selected models.
     */
    public double _epochs = 10;
  
    /**
     * The number of training data rows to be processed per iteration. Note that
     * independent of this parameter, each row is used immediately to update the model
     * with (online) stochastic gradient descent. This parameter controls the
     * synchronization period between nodes in a distributed environment and the
     * frequency at which scoring and model cancellation can happen. For example, if
     * it is set to 10,000 on H2O running on 4 nodes, then each node will
     * process 2,500 rows per iteration, sampling randomly from their local data.
     * Then, model averaging between the nodes takes place, and scoring can happen
     * (dependent on scoring interval and duty factor). Special values are 0 for
     * one epoch per iteration, -1 for processing the maximum amount of data
     * per iteration (if **replicate training data** is enabled, N epochs
     * will be trained per iteration on N nodes, otherwise one epoch). Special value
     * of -2 turns on automatic mode (auto-tuning).
     */
    public long _train_samples_per_iteration = -2;
  
    public double _target_ratio_comm_to_comp = 0.05;

  /*Adaptive Learning Rate*/
    /**
     * The implemented adaptive learning rate algorithm (ADADELTA) automatically
     * combines the benefits of learning rate annealing and momentum
     * training to avoid slow convergence. Specification of only two
     * parameters (rho and epsilon)  simplifies hyper parameter search.
     * In some cases, manually controlled (non-adaptive) learning rate and
     * momentum specifications can lead to better results, but require the
     * specification (and hyper parameter search) of up to 7 parameters.
     * If the model is built on a topology with many local minima or
     * long plateaus, it is possible for a constant learning rate to produce
     * sub-optimal results. Learning rate annealing allows digging deeper into
     * local minima, while rate decay allows specification of different
     * learning rates per layer.  When the gradient is being estimated in
     * a long valley in the optimization landscape, a large learning rate
     * can cause the gradient to oscillate and move in the wrong
     * direction. When the gradient is computed on a relatively flat
     * surface with small learning rates, the model can converge far
     * slower than necessary.
     */
    public boolean _adaptive_rate = true;
  
    /**
     * The first of two hyper parameters for adaptive learning rate (ADADELTA).
     * It is similar to momentum and relates to the memory to prior weight updates.
     * Typical values are between 0.9 and 0.999.
     * This parameter is only active if adaptive learning rate is enabled.
     */
    public double _rho = 0.99;
  
    /**
     * The second of two hyper parameters for adaptive learning rate (ADADELTA).
     * It is similar to learning rate annealing during initial training
     * and momentum at later stages where it allows forward progress.
     * Typical values are between 1e-10 and 1e-4.
     * This parameter is only active if adaptive learning rate is enabled.
     */
    public double _epsilon = 1e-8;
  
  /*Learning Rate*/
    /**
     * When adaptive learning rate is disabled, the magnitude of the weight
     * updates are determined by the user specified learning rate
     * (potentially annealed), and are a function  of the difference
     * between the predicted value and the target value. That difference,
     * generally called delta, is only available at the output layer. To
     * correct the output at each hidden layer, back propagation is
     * used. Momentum modifies back propagation by allowing prior
     * iterations to influence the current update. Using the momentum
     * parameter can aid in avoiding local minima and the associated
     * instability. Too much momentum can lead to instabilities, that's
     * why the momentum is best ramped up slowly.
     * This parameter is only active if adaptive learning rate is disabled.
     */
    public double _rate = .005;
  
    /**
     * Learning rate annealing reduces the learning rate to "freeze" into
     * local minima in the optimization landscape.  The annealing rate is the
     * inverse of the number of training samples it takes to cut the learning rate in half
     * (e.g., 1e-6 means that it takes 1e6 training samples to halve the learning rate).
     * This parameter is only active if adaptive learning rate is disabled.
     */
    public double _rate_annealing = 1e-6;
  
    /**
     * The learning rate decay parameter controls the change of learning rate across layers.
     * For example, assume the rate parameter is set to 0.01, and the rate_decay parameter is set to 0.5.
     * Then the learning rate for the weights connecting the input and first hidden layer will be 0.01,
     * the learning rate for the weights connecting the first and the second hidden layer will be 0.005,
     * and the learning rate for the weights connecting the second and third hidden layer will be 0.0025, etc.
     * This parameter is only active if adaptive learning rate is disabled.
     */
    public double _rate_decay = 1.0;
  
  /*Momentum*/
    /**
     * The momentum_start parameter controls the amount of momentum at the beginning of training.
     * This parameter is only active if adaptive learning rate is disabled.
     */
    public double _momentum_start = 0;
  
    /**
     * The momentum_ramp parameter controls the amount of learning for which momentum increases
     * (assuming momentum_stable is larger than momentum_start). The ramp is measured in the number
     * of training samples.
     * This parameter is only active if adaptive learning rate is disabled.
     */
    public double _momentum_ramp = 1e6;
  
    /**
     * The momentum_stable parameter controls the final momentum value reached after momentum_ramp training samples.
     * The momentum used for training will remain the same for training beyond reaching that point.
     * This parameter is only active if adaptive learning rate is disabled.
     */
    public double _momentum_stable = 0;
  
    /**
     * The Nesterov accelerated gradient descent method is a modification to
     * traditional gradient descent for convex functions. The method relies on
     * gradient information at various points to build a polynomial approximation that
     * minimizes the residuals in fewer iterations of the descent.
     */
    public boolean _nesterov_accelerated_gradient = true;
  
  /*Regularization*/
    /**
     * A fraction of the features for each training row to be omitted from training in order
     * to improve generalization (dimension sampling).
     */
    public double _input_dropout_ratio = 0.0;
  
    /**
     * A fraction of the inputs for each hidden layer to be omitted from training in order
     * to improve generalization. Defaults to 0.5 for each hidden layer if omitted.
     */
    public double[] _hidden_dropout_ratios;
  
    /**
     * A regularization method that constrains the absolute value of the weights and
     * has the net effect of dropping some weights (setting them to zero) from a model
     * to reduce complexity and avoid overfitting.
     */
    public double _l1 = 0.0;
  
    /**
     * A regularization method that constrains the sum of the squared
     * weights. This method introduces bias into parameter estimates, but
     * frequently produces substantial gains in modeling as estimate variance is
     * reduced.
     */
    public double _l2 = 0.0;
  
    /**
     * A maximum on the sum of the squared incoming weights into
     * any one neuron. This tuning parameter is especially useful for unbound
     * activation functions such as Rectifier.
     */
    public float _max_w2 = Float.POSITIVE_INFINITY;
  
  /*Initialization*/
    /**
     * The distribution from which initial weights are to be drawn. The default
     * option is an optimized initialization that considers the size of the network.
     * The "uniform" option uses a uniform distribution with a mean of 0 and a given
     * interval. The "normal" option draws weights from the standard normal
     * distribution with a mean of 0 and given standard deviation.
     */
    public InitialWeightDistribution _initial_weight_distribution = InitialWeightDistribution.UniformAdaptive;
  
    /**
     * The scale of the distribution function for Uniform or Normal distributions.
     * For Uniform, the values are drawn uniformly from -initial_weight_scale...initial_weight_scale.
     * For Normal, the values are drawn from a Normal distribution with a standard deviation of initial_weight_scale.
     */
    public double _initial_weight_scale = 1.0;

    /**
     * Frame keys for initial weight matrices
     */
    public Key[] _initial_weights;

    /**
     * Frame keys for initial bias vectors
     */
    public Key[] _initial_biases;

    /**
     * The loss (error) function to be minimized by the model.
     * Cross Entropy loss is used when the model output consists of independent
     * hypotheses, and the outputs can be interpreted as the probability that each
     * hypothesis is true. Cross entropy is the recommended loss function when the
     * target values are class labels, and especially for imbalanced data.
     * It strongly penalizes error in the prediction of the actual class label.
     * Mean Square loss is used when the model output are continuous real values, but can
     * be used for classification as well (where it emphasizes the error on all
     * output classes, not just for the actual class).
     */
    public Loss _loss = Automatic;
  
  /*Scoring*/
    /**
     * The minimum time (in seconds) to elapse between model scoring. The actual
     * interval is determined by the number of training samples per iteration and the scoring duty cycle.
     */
    public double _score_interval = 5;
  
    /**
     * The number of training dataset points to be used for scoring. Will be
     * randomly sampled. Use 0 for selecting the entire training dataset.
     */
    public long _score_training_samples = 10000l;
  
    /**
     * The number of validation dataset points to be used for scoring. Can be
     * randomly sampled or stratified (if "balance classes" is set and "score
     * validation sampling" is set to stratify). Use 0 for selecting the entire
     * training dataset.
     */
    public long _score_validation_samples = 0l;
  
    /**
     * Maximum fraction of wall clock time spent on model scoring on training and validation samples,
     * and on diagnostics such as computation of feature importances (i.e., not on training).
     */
    public double _score_duty_cycle = 0.1;
  
    /**
     * The stopping criteria in terms of classification error (1-accuracy) on the
     * training data scoring dataset. When the error is at or below this threshold,
     * training stops.
     */
    public double _classification_stop = 0;
  
    /**
     * The stopping criteria in terms of regression error (MSE) on the training
     * data scoring dataset. When the error is at or below this threshold, training
     * stops.
     */
    public double _regression_stop = 1e-6;
  
    /**
     * Enable quiet mode for less output to standard output.
     */
    public boolean _quiet_mode = false;
  
    /**
     * Method used to sample the validation dataset for scoring, see Score Validation Samples above.
     */
    public ClassSamplingMethod _score_validation_sampling = ClassSamplingMethod.Uniform;
  
  /*Misc*/
    /**
     * Gather diagnostics for hidden layers, such as mean and RMS values of learning
     * rate, momentum, weights and biases.
     */
    public boolean _diagnostics = true;
  
    /**
     * Whether to compute variable importances for input features.
     * The implemented method (by Gedeon) considers the weights connecting the
     * input features to the first two hidden layers.
     */
    public boolean _variable_importances = false;
  
    /**
     * Enable fast mode (minor approximation in back-propagation), should not affect results significantly.
     */
    public boolean _fast_mode = true;
  
    /**
     * Increase training speed on small datasets by splitting it into many chunks
     * to allow utilization of all cores.
     */
    public boolean _force_load_balance = true;
  
    /**
     * Replicate the entire training dataset onto every node for faster training on small datasets.
     */
    public boolean _replicate_training_data = true;
  
    /**
     * Run on a single node for fine-tuning of model parameters. Can be useful for
     * checkpoint resumes after training on multiple nodes for fast initial
     * convergence.
     */
    public boolean _single_node_mode = false;
  
    /**
     * Enable shuffling of training data (on each node). This option is
     * recommended if training data is replicated on N nodes, and the number of training samples per iteration
     * is close to N times the dataset size, where all nodes train with (almost) all
     * the data. It is automatically enabled if the number of training samples per iteration is set to -1 (or to N
     * times the dataset size or larger).
     */
    public boolean _shuffle_training_data = false;
  
    public MissingValuesHandling _missing_values_handling = MissingValuesHandling.MeanImputation;
  
    public boolean _sparse = false;
  
    public boolean _col_major = false;
  
    public double _average_activation = 0;
  
    public double _sparsity_beta = 0;
  
    /**
     * Max. number of categorical features, enforced via hashing (Experimental)
     */
    public int _max_categorical_features = Integer.MAX_VALUE;
  
    /**
     * Force reproducibility on small data (will be slow - only uses 1 thread)
     */
    public boolean _reproducible = false;
  
    public boolean _export_weights_and_biases = false;
  
    public boolean _elastic_averaging = false;
    public double _elastic_averaging_moving_rate = 0.9;
    public double _elastic_averaging_regularization = 1e-3;
  
    // stochastic gradient descent: mini-batch size = 1
    // batch gradient descent: mini-batch size = # training rows
    public int _mini_batch_size = 1;

    public enum MissingValuesHandling {
      Skip, MeanImputation
    }
  
    public enum ClassSamplingMethod {
      Uniform, Stratified
    }
  
    public enum InitialWeightDistribution {
      UniformAdaptive, Uniform, Normal
    }
  
    /**
     * Activation functions
     */
    public enum Activation {
      Tanh, TanhWithDropout, Rectifier, RectifierWithDropout, Maxout, MaxoutWithDropout, ExpRectifier, ExpRectifierWithDropout
    }
  
    /**
     * Loss functions
     * Absolute, Quadratic, Huber, Quantile for regression
     * Quadratic, ModifiedHuber or CrossEntropy for classification
     */
    public enum Loss {
      Automatic, Quadratic, CrossEntropy, ModifiedHuber, Huber, Absolute, Quantile
    }
  
    /**
     * Validate model parameters
     * @param dl DL Model Builder (Driver)
     * @param expensive (whether or not this is the "final" check)
     */
    void validate(DeepLearning dl, boolean expensive) {
      boolean classification = expensive || dl.nclasses() != 0 ? dl.isClassifier() : _loss == CrossEntropy || _loss == ModifiedHuber;
      if (_hidden == null || _hidden.length == 0) dl.error("_hidden", "There must be at least one hidden layer.");
      for (int h : _hidden) if (h <= 0) dl.error("_hidden", "Hidden layer size must be positive.");
      if (_mini_batch_size < 1)
        dl.error("_mini_batch_size", "Mini-batch size must be >= 1");
      if (!_diagnostics)
        dl.warn("_diagnostics", "Deprecated option: Diagnostics are always enabled.");

      if (!_autoencoder) {
        if (_valid == null)
          dl.hide("_score_validation_samples", "score_validation_samples requires a validation frame.");
  
        if (classification) {
          dl.hide("_regression_stop", "regression_stop is used only with regression.");
        } else {
          dl.hide("_classification_stop", "classification_stop is used only with classification.");
  //          dl.hide("_max_hit_ratio_k", "max_hit_ratio_k is used only with classification.");
  //          dl.hide("_balance_classes", "balance_classes is used only with classification.");
        }
  //        if( !classification || !_balance_classes )
  //          dl.hide("_class_sampling_factors", "class_sampling_factors requires both classification and balance_classes.");
        if (!classification && _valid != null || _valid == null)
          dl.hide("_score_validation_sampling", "score_validation_sampling requires classification and a validation frame.");
      } else {
        if (_nfolds > 1) {
          dl.error("_nfolds", "N-fold cross-validation is not supported for Autoencoder.");
        }
      }
      if (_categorical_encoding==CategoricalEncodingScheme.Enum) {
        dl.error("_categorical_encoding", "Cannot use Enum encoding for categoricals - need numbers!");
      }
      if (_categorical_encoding==CategoricalEncodingScheme.OneHotExplicit) {
        dl.error("_categorical_encoding", "Won't use explicit Enum encoding for categoricals - it's much faster with OneHotInternal!");
      }
      if (_activation != Activation.TanhWithDropout && _activation != Activation.MaxoutWithDropout && _activation != Activation.RectifierWithDropout && _activation != Activation.ExpRectifierWithDropout) {
        dl.hide("_hidden_dropout_ratios", "hidden_dropout_ratios requires a dropout activation function.");
      }
      if (_hidden_dropout_ratios != null) {
        if (_hidden_dropout_ratios.length != _hidden.length) {
          dl.error("_hidden_dropout_ratios", "Must have " + _hidden.length + " hidden layer dropout ratios.");
        } else if (_activation != Activation.TanhWithDropout && _activation != Activation.MaxoutWithDropout && _activation != Activation.RectifierWithDropout && _activation != Activation.ExpRectifierWithDropout) {
          dl.error("_hidden_dropout_ratios", "Cannot specify hidden_dropout_ratios with a non-dropout activation function. Use 'RectifierWithDropout', 'TanhWithDropout', etc.");
        } else if (ArrayUtils.maxValue(_hidden_dropout_ratios) >= 1 || ArrayUtils.minValue(_hidden_dropout_ratios) < 0) {
          dl.error("_hidden_dropout_ratios", "Hidden dropout ratios must be >= 0 and <1.");
        }
      }
      if (_input_dropout_ratio < 0 || _input_dropout_ratio >= 1)
        dl.error("_input_dropout_ratio", "Input dropout must be >= 0 and <1.");
      if (_score_duty_cycle < 0 || _score_duty_cycle > 1)
        dl.error("_score_duty_cycle", "Score duty cycle must be >= 0 and <=1.");
      if (_l1 < 0)
        dl.error("_l1", "L1 penalty must be >= 0.");
      if (_l2 < 0)
        dl.error("_l2", "L2 penalty must be >= 0.");
      if (H2O.CLOUD.size() == 1 && _replicate_training_data)
        dl.hide("_replicate_training_data", "replicate_training_data is only valid with cloud size greater than 1.");
      if (_single_node_mode && (H2O.CLOUD.size() == 1 || !_replicate_training_data))
        dl.hide("_single_node_mode", "single_node_mode is only used with multi-node operation with replicated training data.");
      if (H2O.ARGS.client && _single_node_mode)
        dl.error("_single_node_mode", "Cannot run on a single node in client mode");
      if (_autoencoder)
        dl.hide("_use_all_factor_levels", "use_all_factor_levels is mandatory in combination with autoencoder.");
      if (_nfolds != 0)
        dl.hide("_overwrite_with_best_model", "overwrite_with_best_model is unsupported in combination with n-fold cross-validation.");
      if (_adaptive_rate) {
        dl.hide("_rate", "rate is not used with adaptive_rate.");
        dl.hide("_rate_annealing", "rate_annealing is not used with adaptive_rate.");
        dl.hide("_rate_decay", "rate_decay is not used with adaptive_rate.");
        dl.hide("_momentum_start", "momentum_start is not used with adaptive_rate.");
        dl.hide("_momentum_ramp", "momentum_ramp is not used with adaptive_rate.");
        dl.hide("_momentum_stable", "momentum_stable is not used with adaptive_rate.");
        if (_rate!=0.005) dl.warn("_rate", "rate cannot be specified if adaptive_rate is enabled.");
        if (_rate_annealing!=1e-6) dl.warn("_rate_annealing", "rate_annealing cannot be specified if adaptive_rate is enabled.");
        if (_rate_decay!=1) dl.warn("_rate_decay", "rate_decay cannot be specified if adaptive_rate is enabled.");
        if (_momentum_start!=0) dl.warn("_momentum_start", "momentum_start cannot be specified if adaptive_rate is enabled.");
        if (_momentum_ramp!=1e6) dl.warn("_momentum_ramb", "momentum_ramp cannot be specified if adaptive_rate is enabled.");
        if (_momentum_stable!=0) dl.warn("_momentum_stable", "momentum_stable cannot be specified if adaptive_rate is enabled.");
      } else {
        // ! adaptive_rate
        dl.hide("_rho", "rho is only used with adaptive_rate.");
        dl.hide("_epsilon", "epsilon is only used with adaptive_rate.");
      }
      if (_initial_weight_distribution == InitialWeightDistribution.UniformAdaptive) {
        dl.hide("_initial_weight_scale", "initial_weight_scale is not used if initial_weight_distribution == UniformAdaptive.");
      }
      if ((_initial_weights != null || _initial_biases != null) && _checkpoint != null) {
        dl.error("_checkpoint", "Cannot specify initial weights or biases during checkpoint restart. Will use the checkpoint model's weights and biases.");
      }
      if (_initial_weights != null && _initial_weights.length!=_hidden.length+1) {
        dl.error("_initial_weights", "The number of initial weights matrices must be " + (_hidden.length+1) + " (some weight matrices can be NULL/None/null).");
      }
      if (_initial_biases != null && _initial_biases.length!=_hidden.length+1) {
        dl.error("_initial_biases", "The number of initial bias vectors must be " + (_hidden.length+1) + " (some bias vectors can be NULL/None/null).");
      }
      if (_loss == null) {
        if (expensive || dl.nclasses() != 0) {
          dl.error("_loss", "Loss function must be specified. Try CrossEntropy for categorical response (classification), ModifiedHuber for binomial response, Quadratic, Absolute or Huber for numerical response (regression).");
        }
        //otherwise, we might not know whether classification=true or false (from R, for example, the training data isn't known when init(false) is called).
      } else {
        if (_autoencoder && _loss == CrossEntropy)
          dl.error("_loss", "Cannot use CrossEntropy loss for auto-encoder.");
        if (!classification && _loss == CrossEntropy)
          dl.error("_loss", technote(2, "For CrossEntropy loss, the response must be categorical."));
      }
      if (!classification && _loss == CrossEntropy)
        dl.error("_loss", "For CrossEntropy loss, the response must be categorical.");
      if (classification && (_loss != Automatic && _loss != CrossEntropy && _loss != Quadratic && _loss != ModifiedHuber))
        dl.error("_loss", "For classification tasks, the loss must be one of: Automatic, Quadratic, CrossEntropy or ModifiedHuber.");
      if (classification) {
        switch(_distribution) {
          case gaussian:
          case huber:
          case laplace:
          case quantile:
          case tweedie:
          case gamma:
          case poisson:
            dl.error("_distribution", technote(2, _distribution  + " distribution is not allowed for classification."));
            break;
          case AUTO:
          case bernoulli:
          case modified_huber:
          case multinomial:
          default:
            //OK
            break;
        }
      } else {
        switch(_distribution) {
          case multinomial:
          case bernoulli:
          case modified_huber:
            dl.error("_distribution", technote(2, _distribution  + " distribution is not allowed for regression."));
            break;
          case tweedie:
          case gamma:
          case poisson:
            if (_loss != Automatic)
              dl.error("_distribution", "Only Automatic loss (deviance) is allowed for " + _distribution + " distribution.");
            break;
          case laplace:
            if (_loss != Loss.Absolute && _loss != Automatic)
              dl.error("_distribution", "Only Automatic or Absolute loss is allowed for " + _distribution + " distribution.");
            break;
          case quantile:
            if (_loss != Loss.Quantile && _loss != Automatic)
              dl.error("_distribution", "Only Automatic or Quantile loss is allowed for " + _distribution + " distribution.");
            break;
          case huber:
            if (_loss != Loss.Huber && _loss != Automatic)
              dl.error("_distribution", "Only Automatic or Huber loss is allowed for " + _distribution + " distribution.");
            break;
          case AUTO:
          case gaussian:
          default:
            //OK
            break;
        }
      }
      if (expensive) dl.checkDistributions();
  
      if (_score_training_samples < 0)
        dl.error("_score_training_samples", "Number of training samples for scoring must be >= 0 (0 for all).");
      if (_score_validation_samples < 0)
        dl.error("_score_validation_samples", "Number of training samples for scoring must be >= 0 (0 for all).");
      if (_autoencoder && _sparsity_beta > 0) {
        if (_activation == Activation.Tanh || _activation == Activation.TanhWithDropout || _activation == Activation.ExpRectifier || _activation == Activation.ExpRectifierWithDropout) {
          if (_average_activation >= 1 || _average_activation <= -1)
            dl.error("_average_activation", "Tanh average activation must be in (-1,1).");
        } else if (_activation == Activation.Rectifier || _activation == Activation.RectifierWithDropout) {
          if (_average_activation <= 0)
            dl.error("_average_activation", "Rectifier average activation must be positive.");
        }
      }
      if (!_autoencoder && _sparsity_beta != 0)
        dl.error("_sparsity_beta", "Sparsity beta can only be used for autoencoder.");
      if (classification && dl.hasOffsetCol())
        dl.error("_offset_column", "Offset is only supported for regression.");
  
      // reason for the error message below is that validation might not have the same horizontalized features as the training data (or different order)
      if (_autoencoder && _activation == Activation.Maxout)
        dl.error("_activation", "Maxout activation is not supported for auto-encoder.");
      if (_max_categorical_features < 1)
        dl.error("_max_categorical_features", "max_categorical_features must be at least 1.");
      if (_col_major)
        dl.error("_col_major", "Deprecated: Column major data handling not supported anymore - not faster.");
      if (!_sparse && _col_major) {
        dl.error("_col_major", "Cannot use column major storage for non-sparse data handling.");
      }
      if (_sparse && _elastic_averaging) {
        dl.error("_elastic_averaging", "Cannot use elastic averaging for sparse data handling.");
      }
      if (_max_w2 <= 0) {
        dl.error("_max_w2", "Cannot use max_w2 <= 0.");
      }
      if (expensive) {
        if (!classification && _balance_classes) {
          dl.error("_balance_classes", "balance_classes requires classification.");
        }
        if (_class_sampling_factors != null && !_balance_classes) {
          dl.error("_class_sampling_factors", "class_sampling_factors requires balance_classes to be enabled.");
        }
        if (_replicate_training_data && null != train() && train().byteSize() > 0.9*H2O.CLOUD.free_mem()/H2O.CLOUD.size() && H2O.CLOUD.size() > 1) {
          dl.error("_replicate_training_data", "Compressed training dataset takes more than 90% of avg. free available memory per node (" + 0.9*H2O.CLOUD.free_mem()/H2O.CLOUD.size() + "), cannot run with replicate_training_data.");
        }
      }
      if (!_elastic_averaging) {
        dl.hide("_elastic_averaging_moving_rate", "Elastic averaging is required for this parameter.");
        dl.hide("_elastic_averaging_regularization", "Elastic averaging is required for this parameter.");
      } else {
        if (_elastic_averaging_moving_rate > 1 || _elastic_averaging_moving_rate < 0)
          dl.error("_elastic_averaging_moving_rate", "Elastic averaging moving rate must be between 0 and 1.");
        if (_elastic_averaging_regularization < 0)
          dl.error("_elastic_averaging_regularization", "Elastic averaging regularization strength must be >= 0.");
      }
      if (_autoencoder && _stopping_metric != ScoreKeeper.StoppingMetric.AUTO && _stopping_metric != ScoreKeeper.StoppingMetric.MSE) {
        dl.error("_stopping_metric", "Stopping metric must either be AUTO or MSE for autoencoder.");
      }
    }
  
    static class Sanity {
      // the following parameters can be modified when restarting from a checkpoint
      transient static private final String[] cp_modifiable = new String[]{
              "_seed",
              "_checkpoint",
              "_epochs",
              "_score_interval",
              "_train_samples_per_iteration",
              "_target_ratio_comm_to_comp",
              "_score_duty_cycle",
              "_score_training_samples",
              "_score_validation_samples",
              "_score_validation_sampling",
              "_classification_stop",
              "_regression_stop",
              "_stopping_rounds",
              "_stopping_metric",
              "_stopping_tolerance",
              "_quiet_mode",
              "_max_confusion_matrix_size",
              "_max_hit_ratio_k",
              "_diagnostics",
              "_variable_importances",
              "_initial_weight_distribution", //will be ignored anyway
              "_initial_weight_scale", //will be ignored anyway
              "_initial_weights",
              "_initial_biases",
              "_force_load_balance",
              "_replicate_training_data",
              "_shuffle_training_data",
              "_single_node_mode",
              "_fast_mode",
              // Allow modification of the regularization parameters after a checkpoint restart
              "_l1",
              "_l2",
              "_max_w2",
              "_input_dropout_ratio",
              "_hidden_dropout_ratios",
              "_loss",
              "_overwrite_with_best_model",
              "_missing_values_handling",
              "_average_activation",
              "_reproducible",
              "_export_weights_and_biases",
              "_elastic_averaging",
              "_elastic_averaging_moving_rate",
              "_elastic_averaging_regularization",
              "_mini_batch_size",
              "_pretrained_autoencoder"
      };
  
      // the following parameters must not be modified when restarting from a checkpoint
      transient static private final String[] cp_not_modifiable = new String[]{
              "_drop_na20_cols",
              "_response_column",
              "_activation",
              "_use_all_factor_levels",
              "_standardize",
              "_adaptive_rate",
              "_autoencoder",
              "_rho",
              "_epsilon",
              "_sparse",
              "_sparsity_beta",
              "_col_major",
              "_rate",
              "_rate_annealing",
              "_rate_decay",
              "_momentum_start",
              "_momentum_ramp",
              "_momentum_stable",
              "_nesterov_accelerated_gradient",
              "_ignore_const_cols",
              "_max_categorical_features",
              "_nfolds",
              "_distribution",
              "_quantile_alpha",
              "_huber_alpha",
              "_tweedie_power"
      };
  
      static void checkCompleteness() {
        for (Field f : DeepLearningParameters.class.getDeclaredFields())
          if (!ArrayUtils.contains(cp_not_modifiable, f.getName())
                  &&
                  !ArrayUtils.contains(cp_modifiable, f.getName())
                  ) {
            if (f.getName().equals("_hidden")) continue;
            if (f.getName().equals("_ignored_columns")) continue;
	    if (f.getName().equals("$jacocoData")) continue; // If code coverage is enabled
            throw H2O.unimpl("Please add " + f.getName() + " to either cp_modifiable or cp_not_modifiable");
          }
      }
  
      /**
       * Check that checkpoint continuation is possible
       *
       * @param oldP old DL parameters (from checkpoint)
       * @param newP new DL parameters (user-given, to restart from checkpoint)
       */
      static void checkIfParameterChangeAllowed(final DeepLearningParameters oldP, final DeepLearningParameters newP) {
        checkCompleteness();
        if (newP._nfolds != 0)
          throw new UnsupportedOperationException("nfolds must be 0: Cross-validation is not supported during checkpoint restarts.");
        if ((newP._valid == null) != (oldP._valid == null)) {
          throw new H2OIllegalArgumentException("Presence of validation dataset must agree with the checkpointed model.");
        }
        if (!newP._autoencoder && (newP._response_column == null || !newP._response_column.equals(oldP._response_column))) {
          throw new H2OIllegalArgumentException("Response column (" + newP._response_column + ") is not the same as for the checkpointed model: " + oldP._response_column);
        }
        if (!Arrays.equals(newP._hidden, oldP._hidden)) {
          throw new H2OIllegalArgumentException("Hidden layers (" + Arrays.toString(newP._hidden) + ") is not the same as for the checkpointed model: " + Arrays.toString(oldP._hidden));
        }
        if (!Arrays.equals(newP._ignored_columns, oldP._ignored_columns)) {
          throw new H2OIllegalArgumentException("Ignored columns must be the same as for the checkpointed model.");
        }
  
        //compare the user-given parameters before and after and check that they are not changed
        for (Field fBefore : oldP.getClass().getFields()) {
          if (ArrayUtils.contains(cp_not_modifiable, fBefore.getName())) {
            for (Field fAfter : newP.getClass().getFields()) {
              if (fBefore.equals(fAfter)) {
                try {
                  if (fAfter.get(newP) == null || fBefore.get(oldP) == null || !fBefore.get(oldP).toString().equals(fAfter.get(newP).toString())) { // if either of the two parameters is null, skip the toString()
                    if (fBefore.get(oldP) == null && fAfter.get(newP) == null)
                      continue; //if both parameters are null, we don't need to do anything
                    throw new H2OIllegalArgumentException("Cannot change parameter: '" + fBefore.getName() + "': " + fBefore.get(oldP) + " -> " + fAfter.get(newP));
                  }
                } catch (IllegalAccessException e) {
                  e.printStackTrace();
                }
              }
            }
          }
        }
      }
  
      /**
       * Update the parameters from checkpoint to user-specified
       *
       * @param srcParms     source: user-specified parameters
       * @param tgtParms     target: parameters to be modified
       * @param doIt         whether to overwrite target parameters (or just print the message)
       * @param quiet        whether to suppress the notifications about parameter changes
       */
      static void updateParametersDuringCheckpointRestart(DeepLearningParameters srcParms, DeepLearningParameters tgtParms/*actually used during training*/, boolean doIt, boolean quiet) {
        for (Field fTarget : tgtParms.getClass().getFields()) {
          if (ArrayUtils.contains(cp_modifiable, fTarget.getName())) {
            for (Field fSource : srcParms.getClass().getFields()) {
              if (fTarget.equals(fSource)) {
                try {
                  if (fSource.get(srcParms) == null || fTarget.get(tgtParms) == null || !fTarget.get(tgtParms).toString().equals(fSource.get(srcParms).toString())) { // if either of the two parameters is null, skip the toString()
                    if (fTarget.get(tgtParms) == null && fSource.get(srcParms) == null)
                      continue; //if both parameters are null, we don't need to do anything
                    if (!tgtParms._quiet_mode && !quiet)
                      Log.info("Applying user-requested modification of '" + fTarget.getName() + "': " + fTarget.get(tgtParms) + " -> " + fSource.get(srcParms));
                    if (doIt)
                      fTarget.set(tgtParms, fSource.get(srcParms));
                  }
                } catch (IllegalAccessException e) {
                  e.printStackTrace();
                }
              }
            }
          }
        }
      }
  
      /**
       * Take user-given parameters and turn them into usable, fully populated parameters (e.g., to be used by Neurons during training)
       *
       * @param fromParms      raw user-given parameters from the REST API (READ ONLY)
       * @param toParms        modified set of parameters, with defaults filled in (WILL BE MODIFIED)
       * @param nClasses       number of classes (1 for regression or autoencoder)
       */
      static void modifyParms(DeepLearningParameters fromParms, DeepLearningParameters toParms, int nClasses) {
        if (fromParms._hidden_dropout_ratios == null) {
          if (fromParms._activation == Activation.TanhWithDropout
                  || fromParms._activation == Activation.MaxoutWithDropout
                  || fromParms._activation == Activation.RectifierWithDropout
                  || fromParms._activation == Activation.ExpRectifierWithDropout
              ) {
            toParms._hidden_dropout_ratios = new double[fromParms._hidden.length];
            if (!fromParms._quiet_mode)
              Log.info("_hidden_dropout_ratios: Automatically setting all hidden dropout ratios to 0.5.");
            Arrays.fill(toParms._hidden_dropout_ratios, 0.5);
          }
        } else {
          toParms._hidden_dropout_ratios = fromParms._hidden_dropout_ratios.clone();
        }
        if (H2O.CLOUD.size() == 1 && fromParms._replicate_training_data) {
          if (!fromParms._quiet_mode)
            Log.info("_replicate_training_data: Disabling replicate_training_data on 1 node.");
          toParms._replicate_training_data = false;
        }
        if (fromParms._single_node_mode && (H2O.CLOUD.size() == 1 || !fromParms._replicate_training_data)) {
          if (!fromParms._quiet_mode)
            Log.info("_single_node_mode: Disabling single_node_mode (only for multi-node operation with replicated training data).");
          toParms._single_node_mode = false;
        }
        if (!fromParms._use_all_factor_levels && fromParms._autoencoder) {
          if (!fromParms._quiet_mode)
            Log.info("_use_all_factor_levels: Automatically enabling all_factor_levels for auto-encoders.");
          toParms._use_all_factor_levels = true;
        }
        if (fromParms._overwrite_with_best_model && fromParms._nfolds != 0) {
          if (!fromParms._quiet_mode)
            Log.info("_overwrite_with_best_model: Disabling overwrite_with_best_model in combination with n-fold cross-validation.");
          toParms._overwrite_with_best_model = false;
        }
        if (fromParms._categorical_encoding==CategoricalEncodingScheme.AUTO) {
          if (!fromParms._quiet_mode)
            Log.info("_categorical_encoding: Automatically enabling OneHotInternal categorical encoding.");
          toParms._categorical_encoding = CategoricalEncodingScheme.OneHotInternal;
         }
        if (fromParms._adaptive_rate) {
          if (!fromParms._quiet_mode)
            Log.info("_adaptive_rate: Using automatic learning rate. Ignoring the following input parameters: "
                    + "rate, rate_decay, rate_annealing, momentum_start, momentum_ramp, momentum_stable.");
          toParms._rate = 0;
          toParms._rate_decay = 0;
          toParms._rate_annealing = 0;
          toParms._momentum_start = 0;
          toParms._momentum_ramp = 0;
          toParms._momentum_stable = 0;
        } else {
          if (!fromParms._quiet_mode)
            Log.info("_adaptive_rate: Using manual learning rate. Ignoring the following input parameters: "
                    + "rho, epsilon.");
          toParms._rho = 0;
          toParms._epsilon = 0;
        }
        if (fromParms._activation == Activation.Rectifier || fromParms._activation == Activation.RectifierWithDropout) {
          if (fromParms._max_w2 == Float.POSITIVE_INFINITY) {
            if (!fromParms._quiet_mode)
              Log.info("_max_w2: Automatically setting max_w2 to 1000 to keep (unbounded) Rectifier activation in check.");
            toParms._max_w2 = 1e3f;
          }
        }
        if (fromParms._nfolds != 0) {
          if (fromParms._overwrite_with_best_model) {
            if (!fromParms._quiet_mode)
              Log.info("_overwrite_with_best_model: Automatically disabling overwrite_with_best_model, since the final model is the only scored model with n-fold cross-validation.");
            toParms._overwrite_with_best_model = false;
          }
        }
        if (fromParms._autoencoder && fromParms._stopping_metric == ScoreKeeper.StoppingMetric.AUTO) {
          if (!fromParms._quiet_mode)
            Log.info("_stopping_metric: Automatically setting stopping_metric to MSE for autoencoder.");
          toParms._stopping_metric = ScoreKeeper.StoppingMetric.MSE;
        }
  
        // Automatically set the distribution
        if (fromParms._distribution == Distribution.Family.AUTO) {
          // For classification, allow AUTO/bernoulli/multinomial with losses CrossEntropy/Quadratic/Huber/Absolute
          if (nClasses > 1) {
            toParms._distribution = nClasses == 2 ? Distribution.Family.bernoulli : Distribution.Family.multinomial;
          }
          else {
            //regression/autoencoder
            switch(fromParms._loss) {
              case Automatic:
              case Quadratic:
                toParms._distribution = Distribution.Family.gaussian;
                break;
              case Absolute:
                toParms._distribution = Distribution.Family.laplace;
                break;
              case Quantile:
                toParms._distribution = Distribution.Family.quantile;
                break;
              case Huber:
                toParms._distribution = Distribution.Family.huber;
                break;
              case ModifiedHuber:
                toParms._distribution = Distribution.Family.modified_huber;
                break;
              default:
                throw H2O.unimpl();
            }
          }
        }
  
        if (fromParms._loss == Automatic) {
          switch (toParms._distribution) {
            // regression
            case gaussian:
              toParms._loss = Quadratic;
              break;
            case quantile:
              toParms._loss = Loss.Quantile;
              break;
            case laplace:
              toParms._loss = Loss.Absolute;
              break;
            case huber:
              toParms._loss = Loss.Huber;
              break;
            case tweedie:
            case poisson:
            case gamma:
              toParms._loss = Automatic; //deviance
              break;

            // classification
            case multinomial:
            case bernoulli:
              toParms._loss = CrossEntropy;
              break;
            case modified_huber:
              toParms._loss = ModifiedHuber;
              break;
            default:
              throw H2O.unimpl();
          }
        }
        if (fromParms._reproducible) {
          if (!fromParms._quiet_mode)
            Log.info("_reproducibility: Automatically enabling force_load_balancing and score_each_iteration to enforce reproducibility. Turning off replicate_training_data.");
          toParms._force_load_balance = true;
          toParms._score_each_iteration = true;
          toParms._replicate_training_data = false;
          if (fromParms._train_samples_per_iteration == -2) {
            toParms._train_samples_per_iteration = -1;
            Log.info("_reproducibility: Also setting train_samples_per_iteration to -1 since auto-tuning (-2) was specified.");
          }
        }
      }
    }
  
  }
}
<|MERGE_RESOLUTION|>--- conflicted
+++ resolved
@@ -906,13 +906,8 @@
 
   // helper to push this model to another key (for keeping good models)
   private void putMeAsBestModel(Key bestModelKey) {
-<<<<<<< HEAD
-    DeepLearningModel bestModel = new DeepLearningModel(bestModelKey, model_info().get_params(), this, true, model_info().data_info());
-    DKV.put(bestModel._key, bestModel);
-=======
     DeepLearningModel bestModel = new AutoBuffer().put(this).flipForReading().get();
     DKV.put(bestModelKey, bestModel);
->>>>>>> 8f7fc4af
     if (model_info().get_params()._elastic_averaging) {
       DeepLearningModelInfo eamodel = DKV.getGet(model_info.elasticAverageModelInfoKey());
       if (eamodel != null)
