package hex.pca;

import Jama.Matrix;
import Jama.SingularValueDecomposition;
import hex.DataInfo;

import hex.ModelBuilder;
import hex.ModelCategory;
import hex.ModelMetricsPCA;
import hex.glrm.GLRM;
import hex.glrm.GLRMModel;
import hex.gram.Gram;
import hex.gram.Gram.GramTask;
import hex.schemas.ModelBuilderSchema;
import hex.schemas.PCAV3;

import hex.pca.PCAModel.PCAParameters;
import hex.svd.SVD;
import hex.svd.SVDModel;
import water.*;
import water.fvec.Frame;
import water.util.ArrayUtils;
import water.util.Log;
import water.util.PrettyPrint;
import water.util.TwoDimTable;

import java.util.Arrays;

/**
 * Principal Components Analysis
 * It computes the principal components from the singular value decomposition using the power method.
 * <a href = "http://www.cs.yale.edu/homes/el327/datamining2013aFiles/07_singular_value_decomposition.pdf">SVD via Power Method Algorithm</a>
 * @author anqi_fu
 *
 */
public class PCA extends ModelBuilder<PCAModel,PCAModel.PCAParameters,PCAModel.PCAOutput> {
  // Number of columns in training set (p)
  private transient int _ncolExp;    // With categoricals expanded into 0/1 indicator cols

  @Override
  public ModelBuilderSchema schema() {
    return new PCAV3();
  }

  @Override
  public Job<PCAModel> trainModelImpl(long work, boolean restartTimer) {
    return start(new PCADriver(), work, restartTimer);
  }

  @Override
  public long progressUnits() {
    return _parms._pca_method == PCAParameters.Method.GramSVD ? 5 : 3;
  }

  @Override
  public ModelCategory[] can_build() {
    return new ModelCategory[]{ ModelCategory.Clustering };
  }

  @Override public BuilderVisibility builderVisibility() { return BuilderVisibility.Stable; };

  @Override
  protected void checkMemoryFootPrint() {
    HeartBeat hb = H2O.SELF._heartbeat;
    double p = _train.degreesOfFreedom();
    long mem_usage = (long)(hb._cpus_allowed * p*p * 8/*doubles*/ * Math.log((double)_train.lastVec().nChunks())/Math.log(2.)); //one gram per core
    long max_mem = hb.get_max_mem();
    if (mem_usage > max_mem) {
      String msg = "Gram matrices (one per thread) won't fit in the driver node's memory ("
              + PrettyPrint.bytes(mem_usage) + " > " + PrettyPrint.bytes(max_mem)
              + ") - try reducing the number of columns and/or the number of categorical factors.";
      error("_train", msg);
      cancel(msg);
    }
  }

  // Called from an http request
  public PCA(PCAParameters parms) {
    super("PCA", parms);
    init(false);
  }

  @Override
  public void init(boolean expensive) {
    super.init(expensive);
    if (_parms._max_iterations < 1 || _parms._max_iterations > 1e6)
      error("_max_iterations", "max_iterations must be between 1 and 1e6 inclusive");

    if (_train == null) return;
    _ncolExp = _train.numColsExp(_parms._use_all_factor_levels, false);
    // if (_ncolExp < 2) error("_train", "_train must have more than one column when categoricals are expanded");

    // TODO: Initialize _parms._k = min(ncolExp(_train), nrow(_train)) if not set
    int k_min = (int)Math.min(_ncolExp, _train.numRows());
    if (_parms._k < 1 || _parms._k > k_min) error("_k", "_k must be between 1 and " + k_min);
    if (!_parms._use_all_factor_levels && _parms._pca_method == PCAParameters.Method.GLRM)
      error("_use_all_factor_levels", "GLRM only implemented for _use_all_factor_levels = true");

    if (expensive && error_count() == 0) checkMemoryFootPrint();
  }

  class PCADriver extends H2O.H2OCountedCompleter<PCADriver> {

    protected void buildTables(PCAModel pca, String[] rowNames) {
      // Eigenvectors are just the V matrix
      String[] colTypes = new String[_parms._k];
      String[] colFormats = new String[_parms._k];
      String[] colHeaders = new String[_parms._k];
      Arrays.fill(colTypes, "double");
      Arrays.fill(colFormats, "%5f");

      assert rowNames.length == pca._output._eigenvectors_raw.length;
      for (int i = 0; i < colHeaders.length; i++) colHeaders[i] = "PC" + String.valueOf(i + 1);
      pca._output._eigenvectors = new TwoDimTable("Rotation", null, rowNames, colHeaders, colTypes, colFormats, "",
              new String[pca._output._eigenvectors_raw.length][], pca._output._eigenvectors_raw);

      double[] vars = new double[pca._output._std_deviation.length];
      for (int i = 0; i < vars.length; i++)
        vars[i] = pca._output._std_deviation[i] * pca._output._std_deviation[i];

      // Importance of principal components
      double[] prop_var = new double[vars.length];    // Proportion of total variance
      double[] cum_var = new double[vars.length];    // Cumulative proportion of total variance
      for (int i = 0; i < vars.length; i++) {
        prop_var[i] = vars[i] / pca._output._total_variance;
        cum_var[i] = i == 0 ? prop_var[0] : cum_var[i-1] + prop_var[i];
      }
      pca._output._importance = new TwoDimTable("Importance of components", null,
              new String[]{"Standard deviation", "Proportion of Variance", "Cumulative Proportion"},
              colHeaders, colTypes, colFormats, "", new String[3][], new double[][]{pca._output._std_deviation, prop_var, cum_var});
      pca._output._model_summary = pca._output._importance;
    }

    protected void computeStatsFillModel(PCAModel pca, SVDModel svd) {
      // Fill PCA model with additional info needed for scoring
      pca._output._normSub = svd._output._normSub;
      pca._output._normMul = svd._output._normMul;
      pca._output._permutation = svd._output._permutation;
      pca._output._nnums = svd._output._nnums;
      pca._output._ncats = svd._output._ncats;
      pca._output._catOffsets = svd._output._catOffsets;
      pca._output._nobs = svd._output._nobs;

      // Fill model with eigenvectors and standard deviations
      pca._output._std_deviation = ArrayUtils.mult(svd._output._d, 1.0 / Math.sqrt(svd._output._nobs - 1.0));
      pca._output._eigenvectors_raw = svd._output._v;
      pca._output._total_variance = svd._output._total_variance;
      buildTables(pca, svd._output._names_expanded);
    }

    protected void computeStatsFillModel(PCAModel pca, GLRMModel glrm) {
      assert glrm._parms._recover_svd;

      // Fill model with additional info needed for scoring
      pca._output._normSub = glrm._output._normSub;
      pca._output._normMul = glrm._output._normMul;
      pca._output._permutation = glrm._output._permutation;
      pca._output._nnums = glrm._output._nnums;
      pca._output._ncats = glrm._output._ncats;
      pca._output._catOffsets = glrm._output._catOffsets;
      pca._output._objective = glrm._output._objective;

      // Fill model with eigenvectors and standard deviations
      double dfcorr = 1.0 / Math.sqrt(_train.numRows() - 1.0);
      pca._output._std_deviation = new double[_parms._k];
      pca._output._eigenvectors_raw = glrm._output._eigenvectors;
      pca._output._total_variance = 0;
      for(int i = 0; i < glrm._output._singular_vals.length; i++) {
        pca._output._std_deviation[i] = dfcorr * glrm._output._singular_vals[i];
        pca._output._total_variance += pca._output._std_deviation[i] * pca._output._std_deviation[i];
      }
      buildTables(pca, glrm._output._names_expanded);
    }

    protected void computeStatsFillModel(PCAModel pca, DataInfo dinfo, SingularValueDecomposition svd, Gram gram, long nobs) {
      // Save adapted frame info for scoring later
      pca._output._normSub = dinfo._normSub == null ? new double[dinfo._nums] : dinfo._normSub;
      if(dinfo._normMul == null) {
        pca._output._normMul = new double[dinfo._nums];
        Arrays.fill(pca._output._normMul, 1.0);
      } else
        pca._output._normMul = dinfo._normMul;
      pca._output._permutation = dinfo._permutation;
      pca._output._nnums = dinfo._nums;
      pca._output._ncats = dinfo._cats;
      pca._output._catOffsets = dinfo._catOffsets;

      double dfcorr = nobs / (nobs - 1.0);
      double[] sval = svd.getSingularValues();
      pca._output._std_deviation = new double[_parms._k];    // Only want first k standard deviations
      for(int i = 0; i < _parms._k; i++) {
        sval[i] = dfcorr * sval[i];   // Degrees of freedom = n-1, where n = nobs = # row observations processed
        pca._output._std_deviation[i] = Math.sqrt(sval[i]);
      }

      double[][] eigvec = svd.getV().getArray();
      pca._output._eigenvectors_raw = new double[eigvec.length][_parms._k];   // Only want first k eigenvectors
      for(int i = 0; i < eigvec.length; i++)
        System.arraycopy(eigvec[i], 0, pca._output._eigenvectors_raw[i], 0, _parms._k);
      pca._output._total_variance = dfcorr * gram.diagSum();  // Since gram = X'X/n, but variance requires n-1 in denominator
      buildTables(pca, dinfo.coefNames());
    }

    // Main worker thread
    @Override protected void compute2() {
      PCAModel model = null;
      DataInfo dinfo = null;

      try {
        init(true);   // Initialize parameters
        _parms.read_lock_frames(PCA.this); // Fetch & read-lock input frames
        if (error_count() > 0) throw new IllegalArgumentException("Found validation errors: " + validationErrors());

        // The model to be built
        model = new PCAModel(dest(), _parms, new PCAModel.PCAOutput(PCA.this));
        model.delete_and_lock(_key);

        if(_parms._pca_method == PCAParameters.Method.GramSVD) {
<<<<<<< HEAD
          dinfo = new DataInfo(Key.make(), _train, null, 0, _parms._use_all_factor_levels, _parms._transform, DataInfo.TransformType.NONE,
                            /* skipMissing */ true, /* missingBucket */ false, /* weights */ false, /* offset */ false, /* fold */ false, /* intercept */ false);
=======
          dinfo = new DataInfo(Key.make(), _train, null, 0, _parms._use_all_factor_levels, _parms._transform, DataInfo.TransformType.NONE, /* skipMissing */ !_parms._impute_missing, /* imputeMissing */ _parms._impute_missing, /* missingBucket */ false, /* weights */ false, /* offset */ false, /* fold */ false, /* intercept */ false);
>>>>>>> ac26cf2d
          DKV.put(dinfo._key, dinfo);
          System.out.println(dinfo._adaptedFrame.toString());

          // Calculate and save Gram matrix of training data
          // NOTE: Gram computes A'A/n where n = nrow(A) = number of rows in training set (excluding rows with NAs)
          update(1, "Begin distributed calculation of Gram matrix");
          GramTask gtsk = new GramTask(self(), dinfo).doAll(dinfo._adaptedFrame);
          Gram gram = gtsk._gram;   // TODO: This ends up with all NaNs if training data has too many missing values
          assert gram.fullN() == _ncolExp;
          model._output._nobs = gtsk._nobs;

          // Compute SVD of Gram A'A/n using JAMA library
          // Note: Singular values ordered in weakly descending order by algorithm
          update(1, "Calculating SVD of Gram matrix locally");
          Matrix gramJ = new Matrix(gtsk._gram.getXX());
          SingularValueDecomposition svdJ = gramJ.svd();
          update(1, "Computing stats from SVD");
          computeStatsFillModel(model, dinfo, svdJ, gram, gtsk._nobs);

        } else if(_parms._pca_method == PCAParameters.Method.Power) {
          SVDModel.SVDParameters parms = new SVDModel.SVDParameters();
          parms._train = _parms._train;
          parms._valid = _parms._valid;
          parms._ignored_columns = _parms._ignored_columns;
          parms._ignore_const_cols = _parms._ignore_const_cols;
          parms._score_each_iteration = _parms._score_each_iteration;
          parms._use_all_factor_levels = _parms._use_all_factor_levels;
          parms._transform = _parms._transform;
          parms._nv = _parms._k;
          parms._max_iterations = _parms._max_iterations;
          parms._seed = _parms._seed;

          // Calculate standard deviation, but not projection
          parms._only_v = false;
          parms._keep_u = false;

          SVDModel svd = null;
          SVD job = null;
          try {
            job = new EmbeddedSVD(_key, _progressKey, parms);
            svd = job.trainModel().get();
            if (job.isCancelledOrCrashed())
              PCA.this.cancel();
          } finally {
            if (job != null) job.remove();
            if (svd != null) svd.remove();
          }
          // Recover PCA results from SVD model
          update(1, "Computing stats from SVD");
          computeStatsFillModel(model, svd);

        } else if(_parms._pca_method == PCAParameters.Method.GLRM) {
          GLRMModel.GLRMParameters parms = new GLRMModel.GLRMParameters();
          parms._train = _parms._train;
          parms._valid = _parms._valid;
          parms._ignored_columns = _parms._ignored_columns;
          parms._ignore_const_cols = _parms._ignore_const_cols;
          parms._score_each_iteration = _parms._score_each_iteration;
          parms._transform = _parms._transform;
          parms._k = _parms._k;
          parms._max_iterations = _parms._max_iterations;
          parms._seed = _parms._seed;
          parms._recover_svd = true;

          parms._loss = GLRMModel.GLRMParameters.Loss.L2;
<<<<<<< HEAD
          parms._gamma_x = 0;
          parms._gamma_y = 0;
=======
          parms._gamma_x = parms._gamma_y = 0;
          parms._regularization_x = GLRMModel.GLRMParameters.Regularizer.None;
          parms._regularization_y = GLRMModel.GLRMParameters.Regularizer.None;
>>>>>>> ac26cf2d
          parms._init = GLRM.Initialization.PlusPlus;

          GLRMModel glrm = null;
          GLRM job = null;
          try {
            job = new EmbeddedGLRM(_key, _progressKey, parms);
            glrm = job.trainModel().get();
            if (job.isCancelledOrCrashed())
              PCA.this.cancel();
          } finally {
            if (job != null) job.remove();
            if (glrm != null) {
              glrm._parms._loading_key.get().delete();
              glrm.remove();
            }
          }
          // Recover PCA results from GLRM model
          update(1, "Computing stats from GLRM decomposition");
          computeStatsFillModel(model, glrm);
        }
        update(1, "Scoring and computing metrics on training data");
        if (_parms._compute_metrics) {
          model.score(_parms.train()).delete(); // This scores on the training data and appends a ModelMetrics
          ModelMetricsPCA mm = DKV.getGet(model._output._model_metrics[model._output._model_metrics.length - 1]);
          model._output._training_metrics = mm;
        }

        // At the end: validation scoring (no need to gather scoring history)
        update(1, "Scoring and computing metrics on validation data");
        if (_valid != null) {
          Frame pred = model.score(_parms.valid()); //this appends a ModelMetrics on the validation set
          model._output._validation_metrics = DKV.getGet(model._output._model_metrics[model._output._model_metrics.length - 1]);
          pred.delete();
        }
        model.update(self());
        done();
      } catch (Throwable t) {
        Job thisJob = DKV.getGet(_key);
        if (thisJob._state == JobState.CANCELLED) {
          Log.info("Job cancelled by user.");
        } else {
          t.printStackTrace();
          failed(t);
          throw t;
        }
      } finally {
        updateModelOutput();
        _parms.read_unlock_frames(PCA.this);
        if (model != null) model.unlock(_key);
        if (dinfo != null) dinfo.remove();
      }
      tryComplete();
    }

    Key self() {
      return _key;
    }
  }

  public class EmbeddedSVD extends SVD {
    final private Key sharedProgressKey;
    final private Key pcaJobKey;

    public EmbeddedSVD(Key pcaJobKey, Key sharedProgressKey, SVDModel.SVDParameters parms) {
      super(parms);
      this.sharedProgressKey = sharedProgressKey;
      this.pcaJobKey = pcaJobKey;
    }

    @Override
    protected Key createProgressKey() {
      return sharedProgressKey != null ? sharedProgressKey : super.createProgressKey();
    }

    @Override
    protected boolean deleteProgressKey() {
      return false;
    }

    @Override
    public boolean isRunning() {
      return super.isRunning() && ((Job) pcaJobKey.get()).isRunning();
    }
  }

  public class EmbeddedGLRM extends GLRM {
    final private Key sharedProgressKey;
    final private Key glrmJobKey;

    public EmbeddedGLRM(Key glrmJobKey, Key sharedProgressKey, GLRMModel.GLRMParameters parms) {
      super(parms);
      this.sharedProgressKey = sharedProgressKey;
      this.glrmJobKey = glrmJobKey;
    }

    @Override
    protected Key createProgressKey() {
      return sharedProgressKey != null ? sharedProgressKey : super.createProgressKey();
    }

    @Override
    protected boolean deleteProgressKey() {
      return false;
    }

    @Override
    public boolean isRunning() {
      return super.isRunning() && ((Job) glrmJobKey.get()).isRunning();
    }
  }
}<|MERGE_RESOLUTION|>--- conflicted
+++ resolved
@@ -6,7 +6,6 @@
 
 import hex.ModelBuilder;
 import hex.ModelCategory;
-import hex.ModelMetricsPCA;
 import hex.glrm.GLRM;
 import hex.glrm.GLRMModel;
 import hex.gram.Gram;
@@ -216,12 +215,7 @@
         model.delete_and_lock(_key);
 
         if(_parms._pca_method == PCAParameters.Method.GramSVD) {
-<<<<<<< HEAD
-          dinfo = new DataInfo(Key.make(), _train, null, 0, _parms._use_all_factor_levels, _parms._transform, DataInfo.TransformType.NONE,
-                            /* skipMissing */ true, /* missingBucket */ false, /* weights */ false, /* offset */ false, /* fold */ false, /* intercept */ false);
-=======
           dinfo = new DataInfo(Key.make(), _train, null, 0, _parms._use_all_factor_levels, _parms._transform, DataInfo.TransformType.NONE, /* skipMissing */ !_parms._impute_missing, /* imputeMissing */ _parms._impute_missing, /* missingBucket */ false, /* weights */ false, /* offset */ false, /* fold */ false, /* intercept */ false);
->>>>>>> ac26cf2d
           DKV.put(dinfo._key, dinfo);
           System.out.println(dinfo._adaptedFrame.toString());
 
@@ -287,14 +281,9 @@
           parms._recover_svd = true;
 
           parms._loss = GLRMModel.GLRMParameters.Loss.L2;
-<<<<<<< HEAD
-          parms._gamma_x = 0;
-          parms._gamma_y = 0;
-=======
           parms._gamma_x = parms._gamma_y = 0;
           parms._regularization_x = GLRMModel.GLRMParameters.Regularizer.None;
           parms._regularization_y = GLRMModel.GLRMParameters.Regularizer.None;
->>>>>>> ac26cf2d
           parms._init = GLRM.Initialization.PlusPlus;
 
           GLRMModel glrm = null;
