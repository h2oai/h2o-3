--- conflicted
+++ resolved
@@ -367,19 +367,7 @@
       } else {
         // !beenHere: this is the first base_model
         this.modelCategory = aModel._output.getModelCategory();
-<<<<<<< HEAD
         this._dist = DistributionFactory.getDistribution(distributionFamily(aModel));
-        _output._domains = Arrays.copyOf(aModel._output._domains, aModel._output._domains.length);
-
-        // TODO: set _parms._train to aModel._parms.train()
-
-        _output.setNames(aModel._output._names, aModel._output._column_types);
-        this.names = new NonBlockingHashSet<>();
-        this.names.addAll(Arrays.asList(aModel._output._names));
-
-=======
-        this._dist = new Distribution(distributionFamily(aModel));
->>>>>>> e77ed257
         responseColumn = aModel._parms._response_column;
 
         if (! responseColumn.equals(_parms._response_column))
