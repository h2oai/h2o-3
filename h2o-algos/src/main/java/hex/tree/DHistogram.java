--- conflicted
+++ resolved
@@ -55,15 +55,10 @@
   public double wY(int i){ return _vals[3*i+1];}
   public double wYY(int i){return _vals[3*i+2];}
 
-<<<<<<< HEAD
   public void addAtomic(int id, double y, double wy, double wyy) {
     AtomicUtils.DoubleArray.add(_vals,3*id+0,y);
     AtomicUtils.DoubleArray.add(_vals,3*id+1,wy);
     AtomicUtils.DoubleArray.add(_vals,3*id+2,wyy);
-=======
-  public void addWAtomic(int i, double wDelta) {  // used by AutoML
-    AtomicUtils.DoubleArray.add(_vals, 3*i+0, wDelta);
->>>>>>> 5e893496
   }
 
   public void addNasAtomic(double y, double wy, double wyy) {
