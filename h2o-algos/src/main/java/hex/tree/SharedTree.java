--- conflicted
+++ resolved
@@ -3,11 +3,6 @@
 import hex.*;
 import hex.genmodel.GenModel;
 import hex.genmodel.utils.DistributionFamily;
-<<<<<<< HEAD
-import hex.quantile.Quantile;
-import hex.quantile.QuantileModel;
-=======
->>>>>>> 6adf3f4c
 import hex.tree.gbm.GBMModel;
 import hex.util.CheckpointUtils;
 import hex.util.LinearAlgebraUtils;
@@ -288,43 +283,6 @@
         // non-numeric columns get a vector full of NAs
         if (_parms._histogram_type == SharedTreeModel.SharedTreeParameters.HistogramType.QuantilesGlobal
                 || _parms._histogram_type == SharedTreeModel.SharedTreeParameters.HistogramType.RoundRobin) {
-<<<<<<< HEAD
-          int N = _parms._nbins;
-          QuantileModel.QuantileParameters p = new QuantileModel.QuantileParameters();
-          Key rndKey = Key.make();
-          if (DKV.get(rndKey)==null) DKV.put(rndKey, _train);
-          p._train = rndKey;
-          p._weights_column = _parms._weights_column;
-          p._combine_method = QuantileModel.CombineMethod.INTERPOLATE;
-          p._probs = new double[N];
-          for (int i = 0; i < N; ++i) //compute quantiles such that they span from (inclusive) min...maxEx (exclusive)
-            p._probs[i] = i * 1./N;
-          Job<QuantileModel> job = new Quantile(p).trainModel();
-          _job.update(1, "Computing top-level histogram splitpoints.");
-          QuantileModel qm = job.get();
-          job.remove();
-          double[][] origQuantiles = qm._output._quantiles;
-          //pad the quantiles until we have nbins_top_level bins
-          double[][] splitPoints = new double[origQuantiles.length][];
-          Key[] keys = new Key[splitPoints.length];
-          for (int i=0;i<keys.length;++i)
-            keys[i] = getGlobalQuantilesKey(i);
-          for (int i=0;i<origQuantiles.length;++i) {
-            if (!_train.vec(i).isNumeric() || _train.vec(i).isCategorical() || _train.vec(i).isBinary() || origQuantiles[i].length <= 1) {
-              keys[i] = null;
-              continue;
-            }
-            // make the quantiles split points unique
-            splitPoints[i] = ArrayUtils.makeUniqueAndLimitToRange(origQuantiles[i], _train.vec(i).min(), _train.vec(i).max());
-            if (splitPoints[i].length <= 1) //not enough split points left - fall back to regular binning
-              splitPoints[i] = null;
-            else
-              splitPoints[i] = ArrayUtils.padUniformly(splitPoints[i], _parms._nbins_top_level);
-            assert splitPoints[i] == null || splitPoints[i].length > 1;
-            if (splitPoints[i]!=null && keys[i]!=null) {
-              LOG.debug("Creating quantiles for column " + i + " (key: "+ keys[i] +")");
-              DKV.put(new DHistogram.HistoQuantiles(keys[i], splitPoints[i]));
-=======
           _job.update(1, "Computing top-level histogram split-points.");
           final double[][] splitPoints = GlobalQuantilesCalc.splitPoints(_train, _parms._weights_column, _parms._nbins, _parms._nbins_top_level);
           Futures fs = new Futures();
@@ -332,7 +290,6 @@
             Key<DHistogram.HistoQuantiles> key = getGlobalQuantilesKey(i);
             if (splitPoints[i] != null && key != null) {
               DKV.put(new DHistogram.HistoQuantiles(key, splitPoints[i]), fs);
->>>>>>> 6adf3f4c
             }
           }
           fs.blockForPending();
