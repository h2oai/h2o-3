package hex.ensemble;

import hex.GLMHelper;
import hex.Model;
import hex.ModelMetrics;
import hex.SplitFrame;
import hex.ensemble.Metalearner.Algorithm;
import hex.ensemble.StackedEnsembleModel.StackedEnsembleParameters;
import hex.genmodel.utils.DistributionFamily;
import hex.glm.GLM;
import hex.glm.GLMModel;
import hex.grid.Grid;
import hex.grid.GridSearch;
import hex.splitframe.ShuffleSplitFrame;
import hex.tree.drf.DRF;
import hex.tree.drf.DRFModel;
import hex.tree.gbm.GBM;
import hex.tree.gbm.GBMModel;
import org.junit.Assert;
import org.junit.BeforeClass;
import org.junit.Rule;
import org.junit.Test;
import org.junit.rules.ExpectedException;
import org.junit.runner.RunWith;
import water.*;
import water.fvec.Chunk;
import water.fvec.Frame;
import water.fvec.NewChunk;
import water.fvec.Vec;
import water.runner.CloudSize;
import water.runner.H2ORunner;
import water.util.ArrayUtils;
import water.util.Log;

import java.util.*;

import static org.junit.Assert.assertArrayEquals;
import static org.junit.Assert.assertNotNull;
import static org.junit.Assert.fail;

@CloudSize(1)
@RunWith(H2ORunner.class)
public class StackedEnsembleTest extends TestUtil {

  @Rule
  public transient ExpectedException expectedException = ExpectedException.none();

    private abstract class PrepData { abstract int prep(Frame fr); }

    static final String ignored_aircols[] = new String[] { "DepTime", "ArrTime", "AirTime", "ArrDelay", "DepDelay", "TaxiIn",
            "TaxiOut", "Cancelled", "CancellationCode", "Diverted", "CarrierDelay", "WeatherDelay", "NASDelay", "SecurityDelay",
            "LateAircraftDelay", "IsDepDelayed"};

    @Test public void testBasicEnsembleAUTOMetalearner() {

        basicEnsemble("./smalldata/junit/cars.csv",
            null,
            new StackedEnsembleTest.PrepData() { int prep(Frame fr ) {fr.remove("name").remove(); return fr.find("economy (mpg)"); }},
            false, DistributionFamily.gaussian, Algorithm.AUTO, false);

        basicEnsemble("./smalldata/airlines/allyears2k_headers.zip",
                null,
                new StackedEnsembleTest.PrepData() { int prep(Frame fr) {
                    for( String s : ignored_aircols ) fr.remove(s).remove();
                    return fr.find("IsArrDelayed"); }
                },
                false, DistributionFamily.bernoulli, Algorithm.AUTO, false);

        basicEnsemble("./smalldata/iris/iris_wheader.csv",
                null,
                new StackedEnsembleTest.PrepData() { int prep(Frame fr) {return fr.find("class"); }
                },
                false, DistributionFamily.multinomial, Algorithm.AUTO, false);

        basicEnsemble("./smalldata/logreg/prostate_train.csv",
                "./smalldata/logreg/prostate_test.csv",
                new StackedEnsembleTest.PrepData() { int prep(Frame fr) { return fr.find("CAPSULE"); }
                },
                false, DistributionFamily.bernoulli, Algorithm.AUTO, false);
    }


    @Test public void testBasicEnsembleGBMMetalearner() {

        basicEnsemble("./smalldata/junit/cars.csv",
                null,
                new StackedEnsembleTest.PrepData() { int prep(Frame fr ) {fr.remove("name").remove(); return fr.find("economy (mpg)"); }},
                false, DistributionFamily.gaussian, Algorithm.gbm, false);

        basicEnsemble("./smalldata/airlines/allyears2k_headers.zip",
                null,
                new StackedEnsembleTest.PrepData() { int prep(Frame fr) {
                    for( String s : ignored_aircols ) fr.remove(s).remove();
                    return fr.find("IsArrDelayed"); }
                },
                false, DistributionFamily.bernoulli, Algorithm.gbm, false);

        basicEnsemble("./smalldata/iris/iris_wheader.csv",
                null,
                new StackedEnsembleTest.PrepData() { int prep(Frame fr) {return fr.find("class"); }
                },
                false, DistributionFamily.multinomial, Algorithm.gbm, false);

        basicEnsemble("./smalldata/logreg/prostate_train.csv",
                "./smalldata/logreg/prostate_test.csv",
                new StackedEnsembleTest.PrepData() { int prep(Frame fr) { return fr.find("CAPSULE"); }
                },
                false, DistributionFamily.bernoulli, Algorithm.gbm, false);
    }

    @Test public void testBasicEnsembleDRFMetalearner() {

        basicEnsemble("./smalldata/junit/cars.csv",
                null,
                new StackedEnsembleTest.PrepData() { int prep(Frame fr ) {fr.remove("name").remove(); return fr.find("economy (mpg)"); }},
                false, DistributionFamily.gaussian, Algorithm.drf, false);

        basicEnsemble("./smalldata/airlines/allyears2k_headers.zip",
                null,
                new StackedEnsembleTest.PrepData() { int prep(Frame fr) {
                    for( String s : ignored_aircols ) fr.remove(s).remove();
                    return fr.find("IsArrDelayed"); }
                },
                false, DistributionFamily.bernoulli, Algorithm.drf, false);

        basicEnsemble("./smalldata/iris/iris_wheader.csv",
                null,
                new StackedEnsembleTest.PrepData() { int prep(Frame fr) {return fr.find("class"); }
                },
                false, DistributionFamily.multinomial, Algorithm.drf, false);

        basicEnsemble("./smalldata/logreg/prostate_train.csv",
                "./smalldata/logreg/prostate_test.csv",
                new StackedEnsembleTest.PrepData() { int prep(Frame fr) { return fr.find("CAPSULE"); }
                },
                false, DistributionFamily.bernoulli, Algorithm.drf, false);
    }

    @Test public void testBasicEnsembleDeepLearningMetalearner() {

        basicEnsemble("./smalldata/junit/cars.csv",
                null,
                new StackedEnsembleTest.PrepData() { int prep(Frame fr ) {fr.remove("name").remove(); return fr.find("economy (mpg)"); }},
                false, DistributionFamily.gaussian, Algorithm.deeplearning, false);

        basicEnsemble("./smalldata/airlines/allyears2k_headers.zip",
                null,
                new StackedEnsembleTest.PrepData() { int prep(Frame fr) {
                    for( String s : ignored_aircols ) fr.remove(s).remove();
                    return fr.find("IsArrDelayed"); }
                },
                false, DistributionFamily.bernoulli, Algorithm.deeplearning, false);

        basicEnsemble("./smalldata/iris/iris_wheader.csv",
                null,
                new StackedEnsembleTest.PrepData() { int prep(Frame fr) {return fr.find("class"); }
                },
                false, DistributionFamily.multinomial, Algorithm.deeplearning, false);

        basicEnsemble("./smalldata/logreg/prostate_train.csv",
                "./smalldata/logreg/prostate_test.csv",
                new StackedEnsembleTest.PrepData() { int prep(Frame fr) { return fr.find("CAPSULE"); }
                },
                false, DistributionFamily.bernoulli, Algorithm.deeplearning, false);
    }

    

    @Test public void testBasicEnsembleGLMMetalearner() {

        // Regression tests
        basicEnsemble("./smalldata/junit/cars.csv",
                null,
                new StackedEnsembleTest.PrepData() { int prep(Frame fr ) {fr.remove("name").remove(); return fr.find("economy (mpg)"); }},
                false, DistributionFamily.gaussian, Algorithm.glm, false);

        // Binomial tests
        basicEnsemble("./smalldata/junit/test_tree_minmax.csv",
                null,
                new StackedEnsembleTest.PrepData() { int prep(Frame fr) { return fr.find("response"); }
                },
                false, DistributionFamily.bernoulli, Algorithm.glm, false);

        basicEnsemble("./smalldata/logreg/prostate.csv",
                null,
                new StackedEnsembleTest.PrepData() { int prep(Frame fr) { fr.remove("ID").remove(); return fr.find("CAPSULE"); }
                },
                false, DistributionFamily.bernoulli, Algorithm.glm, false);

        basicEnsemble("./smalldata/logreg/prostate_train.csv",
                "./smalldata/logreg/prostate_test.csv",
                new StackedEnsembleTest.PrepData() { int prep(Frame fr) { return fr.find("CAPSULE"); }
                },
                false, DistributionFamily.bernoulli, Algorithm.glm, false);

        basicEnsemble("./smalldata/gbm_test/alphabet_cattest.csv",
                null,
                new StackedEnsembleTest.PrepData() { int prep(Frame fr) { return fr.find("y"); }
                },
                false, DistributionFamily.bernoulli, Algorithm.glm, false);

        basicEnsemble("./smalldata/airlines/allyears2k_headers.zip",
                null,
                new StackedEnsembleTest.PrepData() { int prep(Frame fr) {
                    for( String s : ignored_aircols ) fr.remove(s).remove();
                    return fr.find("IsArrDelayed"); }
                },
                false, DistributionFamily.bernoulli, Algorithm.glm, false);

        // Multinomial tests
        basicEnsemble("./smalldata/logreg/prostate.csv",
                null,
                new StackedEnsembleTest.PrepData() { int prep(Frame fr) { fr.remove("ID").remove(); return fr.find("RACE"); }
                },
                false, DistributionFamily.multinomial, Algorithm.glm, false);

        basicEnsemble("./smalldata/junit/cars.csv",
                null,
                new StackedEnsembleTest.PrepData() { int prep(Frame fr) { fr.remove("name").remove(); return fr.find("cylinders"); }
                },
                false, DistributionFamily.multinomial, Algorithm.glm, false);

        basicEnsemble("./smalldata/iris/iris_wheader.csv",
                null,
                new StackedEnsembleTest.PrepData() { int prep(Frame fr) {return fr.find("class"); }
                },
                false, DistributionFamily.multinomial, Algorithm.glm, false);

    }
    
    
    public static class Pubdev6157MRTask extends MRTask{
      
      private final int nclasses;

      Pubdev6157MRTask(int nclasses) {
        this.nclasses = nclasses;
      }

      @Override
      public void map(Chunk[] cs, NewChunk[] ncs) {
        Random r = new Random();
        NewChunk predictor = ncs[0];
        NewChunk response = ncs[1];
        for (int i = 0; i < cs[0]._len; i++) {
          long rowNum = (cs[0].start() + i);
          predictor.addNum(r.nextDouble()); // noise
          long respValue;
          if (rowNum % 2 == 0) {
            respValue = nclasses - 1;
          } else {
            respValue = rowNum % nclasses;
          }
          response.addNum(respValue); // more than 50% rows have last class as the response value
        }
      }
    }

    @Test
    public void testPubDev6157() {
        try {
            Scope.enter();

            // 1. Create synthetic training frame and train multinomial GLM
            Vec v = Vec.makeConN((long) 1e5, H2O.ARGS.nthreads * 4);
            Scope.track(v);
            final int nclasses = 4; // #of response classes in iris_wheader + 1
            
            byte[] types = new byte[]{Vec.T_NUM, Vec.T_CAT};
            String[][] domains = new String[types.length][];
            domains[domains.length - 1] = new String[nclasses];
            for (int i = 0; i < nclasses; i++)
                domains[domains.length - 1][i] = "Level" + i; 
            
            final Frame training = new Pubdev6157MRTask(nclasses)
                    .doAll(types, v).outputFrame(Key.<Frame>make(), null, domains);
            Scope.track(training);

            GLMModel.GLMParameters parms = new GLMModel.GLMParameters();
            parms._train = training._key;
            parms._response_column = training.lastVecName();
            parms._family = GLMModel.GLMParameters.Family.multinomial;
            parms._max_iterations = 1;
            parms._seed = 42;
            parms._auto_rebalance = false;

            GLM glm = new GLM(parms);
            final GLMModel model = glm.trainModelOnH2ONode().get();
            Scope.track_generic(model);
            assertNotNull(model);

            final Job j = new Job<>(Key.make(), parms.javaName(), parms.algoName());
            j.start(new H2O.H2OCountedCompleter() {
                @Override
                public void compute2() {
                    GLMHelper.runBigScore(model, training, false, false, j);
                    tryComplete();
                }
            }, 1).get();

            // 2. Train multinomial Stacked Ensembles with GLM metalearner - it should not crash 
            basicEnsemble("./smalldata/iris/iris_wheader.csv",
                    null,
                    new StackedEnsembleTest.PrepData() { int prep(Frame fr) {return fr.find("class"); }
                    },
                    false, DistributionFamily.multinomial, Algorithm.glm, false);
        } finally {
            Scope.exit();
        }
    }

    @Test public void testBlending() {
        basicEnsemble("./smalldata/junit/cars.csv",
            null,
            new StackedEnsembleTest.PrepData() { int prep(Frame fr ) {fr.remove("name").remove(); return fr.find("economy (mpg)"); }},
            false, DistributionFamily.gaussian, Algorithm.AUTO, true);

        basicEnsemble("./smalldata/airlines/allyears2k_headers.zip",
            null,
            new StackedEnsembleTest.PrepData() { int prep(Frame fr) {
                for( String s : ignored_aircols ) fr.remove(s).remove();
                return fr.find("IsArrDelayed"); }
            },
            false, DistributionFamily.bernoulli, Algorithm.AUTO, true);

        basicEnsemble("./smalldata/iris/iris_wheader.csv",
            null,
            new StackedEnsembleTest.PrepData() { int prep(Frame fr) {return fr.find("class"); }
            },
            false, DistributionFamily.multinomial, Algorithm.AUTO, true);

        basicEnsemble("./smalldata/logreg/prostate_train.csv",
            "./smalldata/logreg/prostate_test.csv",
            new StackedEnsembleTest.PrepData() { int prep(Frame fr) { return fr.find("CAPSULE"); }
            },
            false, DistributionFamily.bernoulli, Algorithm.AUTO, true);
    }

    @Test
    public void testBaseModelPredictionsCaching() {
      Grid grid = null;
      List<StackedEnsembleModel> seModels = new ArrayList<>();
      List<Frame> frames = new ArrayList<>();
      try {
        Scope.enter();
        long seed = 6 << 6 << 6;
        Frame train = parseTestFile("./smalldata/junit/cars.csv");
        String target = "economy (mpg)";
        Frame[] splits = ShuffleSplitFrame.shuffleSplitFrame(
            train,
            new Key[]{
                Key.make(train._key + "_train"),
                Key.make(train._key + "_blending"),
                Key.make(train._key + "_valid"),
            },
            new double[]{0.5, 0.3, 0.2},
            seed);
        train.remove();
        train = splits[0];
        Frame blend = splits[1];
        Frame valid = splits[2];
        frames.addAll(Arrays.asList(train, blend, valid));

        //generate a few base models
        GBMModel.GBMParameters params = new GBMModel.GBMParameters();
        params._distribution = DistributionFamily.gaussian;
        params._train = train._key;
        params._response_column = target;
        params._seed = seed;
        Job<Grid> gridSearch = GridSearch.startGridSearch(null, params, new HashMap<String, Object[]>() {{
          put("_ntrees", new Integer[]{3, 5});
          put("_learn_rate", new Double[]{0.1, 0.2});
        }});
        grid = gridSearch.get();
        Model[] models = grid.getModels();
        Assert.assertEquals(4, models.length);

        StackedEnsembleParameters seParams = new StackedEnsembleParameters();
        seParams._train = train._key;
        seParams._blending = blend._key;
        seParams._response_column = target;
        seParams._base_models = grid.getModelKeys();
        seParams._seed = seed;
        //running a first blending SE without keeping predictions
        seParams._keep_base_model_predictions = false;
        StackedEnsemble seJob = new StackedEnsemble(seParams);
        StackedEnsembleModel seModel = seJob.trainModel().get();
        seModels.add(seModel);
        Assert.assertNull(seModel._output._base_model_predictions_keys);

        //running another SE, but this time caching predictions
        seParams._keep_base_model_predictions = true;
        seJob = new StackedEnsemble(seParams);
        seModel = seJob.trainModel().get();
        seModels.add(seModel);
        Assert.assertNotNull(seModel._output._base_model_predictions_keys);
        Assert.assertEquals(models.length, seModel._output._base_model_predictions_keys.length);

        Key<Frame>[] first_se_pred_keys = seModel._output._base_model_predictions_keys;
        for (Key k: first_se_pred_keys) {
          Assert.assertNotNull("prediction key is not stored in DKV", DKV.get(k));
        }

        //running again another SE, caching predictions, and checking that no new prediction is created
        seParams._keep_base_model_predictions = true;
        seJob = new StackedEnsemble(seParams);
        seModel = seJob.trainModel().get();
        seModels.add(seModel);
        Assert.assertNotNull(seModel._output._base_model_predictions_keys);
        Assert.assertEquals(models.length, seModel._output._base_model_predictions_keys.length);
        Assert.assertArrayEquals(first_se_pred_keys, seModel._output._base_model_predictions_keys);

        //running a last SE, with validation frame, and check that new predictions are added
        seParams._keep_base_model_predictions = true;
        seParams._valid = valid._key;
        seJob = new StackedEnsemble(seParams);
        seModel = seJob.trainModel().get();
        seModels.add(seModel);
        Assert.assertNotNull(seModel._output._base_model_predictions_keys);
        Assert.assertEquals(models.length * 2, seModel._output._base_model_predictions_keys.length);
        for (Key<Frame> first_pred_key: first_se_pred_keys) {
          Assert.assertTrue(ArrayUtils.contains(seModel._output._base_model_predictions_keys, first_pred_key));
        }

        seModel.deleteBaseModelPredictions();
        Assert.assertNull(seModel._output._base_model_predictions_keys);
        for (Key k: first_se_pred_keys) {
          Assert.assertNull(DKV.get(k));
        }
      } finally {
        Scope.exit();
        if (grid != null) {
          grid.delete();
        }
        for (Model m: seModels) m.delete();
        for (Frame f: frames) f.remove();
      }
    }

    @Test
    public void test_SE_scoring_with_blending() {
      List<Lockable> deletables = new ArrayList<>();
      try {
        final int seed = 62832;
        final Frame fr = parseTestFile("./smalldata/logreg/prostate_train.csv"); deletables.add(fr);
        final Frame test = parseTestFile("./smalldata/logreg/prostate_test.csv"); deletables.add(test);

        final String target = "CAPSULE";
        int tidx = fr.find(target);
        fr.replace(tidx, fr.vec(tidx).toCategoricalVec()).remove(); DKV.put(fr);
        test.replace(tidx, test.vec(tidx).toCategoricalVec()).remove(); DKV.put(test);

        SplitFrame sf = new SplitFrame(fr, new double[] { 0.7, 0.3 }, null);
        sf.exec().get();
        Key<Frame>[] ksplits = sf._destination_frames;
        final Frame train = ksplits[0].get(); deletables.add(train);
        final Frame blending = ksplits[1].get(); deletables.add(blending);

        //generate a few base models
        GBMModel.GBMParameters params = new GBMModel.GBMParameters();
        params._train = train._key;
        params._response_column = target;
        params._seed = seed;

        Job<Grid> gridSearch = GridSearch.startGridSearch(null, params, new HashMap<String, Object[]>() {{
          put("_ntrees", new Integer[]{3, 5});
          put("_learn_rate", new Double[]{0.1, 0.2});
        }});
        Grid grid = gridSearch.get(); deletables.add(grid);
        Model[] gridModels = grid.getModels(); deletables.addAll(Arrays.asList(gridModels));
        Assert.assertEquals(4, gridModels.length);

        StackedEnsembleParameters seParams = new StackedEnsembleParameters();
        seParams._train = train._key;
        seParams._blending = blending._key;
        seParams._response_column = target;
        seParams._base_models = grid.getModelKeys();
        seParams._seed = seed;
        StackedEnsembleModel se = new StackedEnsemble(seParams).trainModel().get(); deletables.add(se);

        // mainly ensuring that no exception is thrown due to unmet categorical in test dataset.
        Frame predictions = se.score(test); deletables.add(predictions);
        Assert.assertEquals(2+1, predictions.numCols()); // binomial: 2 probabilities + 1 response prediction
        Assert.assertEquals(test.numRows(), predictions.numRows());
      } finally {
        for (Lockable l: deletables) {
          if (l instanceof Model) ((Model)l).deleteCrossValidationPreds();
          l.delete();
        }
      }
    }

    @Test
    public void test_SE_with_GLM_can_do_predictions_on_frames_with_unseen_categorical_values() {
      // test for PUBDEV-6266
      List<Lockable> deletables = new ArrayList<>();
      try {
        final int seed = 62832;
        final Frame train = parseTestFile("./smalldata/testng/cars_train.csv"); deletables.add(train);
        final Frame test = parseTestFile("./smalldata/testng/cars_test.csv"); deletables.add(test);
        final String target = "economy (mpg)";
        int cyl_idx = test.find("cylinders");
        Assert.assertTrue(test.vec(cyl_idx).isInt());
        Vec cyl_test = test.vec(cyl_idx);
        cyl_test.set(cyl_test.length() - 1, 7); // that's a new engine concept
        test.replace(cyl_idx, cyl_test.toCategoricalVec()).remove();
        DKV.put(test);
        Assert.assertTrue(test.vec(cyl_idx).isCategorical());
        train.replace(cyl_idx, train.vec(cyl_idx).toCategoricalVec()).remove();
        DKV.put(train);

        //generate a few base models
        GBMModel.GBMParameters params = new GBMModel.GBMParameters();
        params._train = train._key;
        params._response_column = target;
        params._seed = seed;
        params._keep_cross_validation_models = false;
        params._keep_cross_validation_predictions = true;
        params._fold_assignment = Model.Parameters.FoldAssignmentScheme.Modulo;
        params._nfolds = 5;

        Job<Grid> gridSearch = GridSearch.startGridSearch(null, params, new HashMap<String, Object[]>() {{
          put("_ntrees", new Integer[]{3, 5});
          put("_learn_rate", new Double[]{0.1, 0.2});
        }});
        Grid grid = gridSearch.get(); deletables.add(grid);
        Model[] gridModels = grid.getModels(); deletables.addAll(Arrays.asList(gridModels));
        Assert.assertEquals(4, gridModels.length);

        GLMModel.GLMParameters glm_params = new GLMModel.GLMParameters();
        glm_params._train = train._key;
        glm_params._response_column = target;
        glm_params._seed = seed;
        glm_params._keep_cross_validation_models = false;
        glm_params._keep_cross_validation_predictions = true;
        glm_params._fold_assignment = Model.Parameters.FoldAssignmentScheme.Modulo;
        glm_params._nfolds = 5;
        glm_params._alpha = new double[]{0.1, 0.2, 0.4};
        glm_params._lambda_search = true;
        GLMModel glm = new GLM(glm_params).trainModel().get(); deletables.add(glm);

        StackedEnsembleParameters seParams = new StackedEnsembleParameters();
        seParams._train = train._key;
        seParams._response_column = target;
        seParams._base_models = ArrayUtils.append(grid.getModelKeys(), (Key) glm._key);
        seParams._seed = seed;
        StackedEnsembleModel se = new StackedEnsemble(seParams).trainModel().get(); deletables.add(se);

        // mainly ensuring that no exception is thrown due to unmet categorical in test dataset.
        Frame predictions = se.score(test); deletables.add(predictions);
        Assert.assertTrue(predictions.vec(0).at(cyl_test.length() - 1) > 0);
      } finally {
        for (Lockable l: deletables) {
          if (l instanceof Model) ((Model)l).deleteCrossValidationPreds();
          l.delete();
        }
      }
    }

    @Test public void testKeepLevelOneFrameCVMode() {
        testSEModelCanBeSafelyRemoved(true, false);
    }

    @Test public void testDoNotKeepLevelOneFrameCVMode() {
        testSEModelCanBeSafelyRemoved(false, false);
    }

    @Test public void testKeepLevelOneFrameBlendingMode() {
        testSEModelCanBeSafelyRemoved(true, true);
    }

    @Test public void testDoNotKeepLevelOneFrameBlendingMode() {
        testSEModelCanBeSafelyRemoved(false, true);
    }

    private void testSEModelCanBeSafelyRemoved(boolean keepLevelOneFrame, boolean blending) {
        List<Lockable> deletables = new ArrayList<>();
        try {
            final int seed = 1;
            final Frame train = parseTestFile("./smalldata/logreg/prostate_train.csv"); deletables.add(train);
            final Frame test = parseTestFile("./smalldata/logreg/prostate_test.csv"); deletables.add(test);

            final String target = "CAPSULE";
            int tidx = train.find(target);
            train.replace(tidx, train.vec(tidx).toCategoricalVec()).remove(); DKV.put(train);
            test.replace(tidx, test.vec(tidx).toCategoricalVec()).remove(); DKV.put(test);

            //generate a few base models
            GBMModel.GBMParameters params = new GBMModel.GBMParameters();
            params._train = train._key;
            params._response_column = target;
            params._seed = seed;
            if (!blending) {
                params._nfolds = 3;
                params._keep_cross_validation_models = false;
                params._keep_cross_validation_predictions = true;
                params._fold_assignment = Model.Parameters.FoldAssignmentScheme.Modulo;
            }

            Job<Grid> gridSearch = GridSearch.startGridSearch(null, params, new HashMap<String, Object[]>() {{
                put("_ntrees", new Integer[]{3, 5});
                put("_learn_rate", new Double[]{0.1, 0.2});
            }});
            Grid grid = gridSearch.get(); deletables.add(grid);
            Model[] gridModels = grid.getModels(); deletables.addAll(Arrays.asList(gridModels));
            Assert.assertEquals(4, gridModels.length);

            StackedEnsembleModel.StackedEnsembleParameters seParams = new StackedEnsembleModel.StackedEnsembleParameters();
            seParams._train = train._key;
            seParams._response_column = target;
            seParams._base_models = grid.getModelKeys();
            seParams._seed = seed;
            seParams._keep_levelone_frame = keepLevelOneFrame;
            if (blending) seParams._blending = test._key;
            StackedEnsembleModel se1 = new StackedEnsemble(seParams).trainModel().get(); deletables.add(se1);
            Frame predictions = se1.score(test); deletables.add(predictions);

            if (keepLevelOneFrame) {
                Assert.assertEquals(gridModels.length + 1, se1._output._levelone_frame_id.numCols());
                if (blending) {
                    Assert.assertEquals(test.numRows(), se1._output._levelone_frame_id.numRows());
                    TestUtil.assertBitIdentical(new Frame(test.vec(target)), new Frame(se1._output._levelone_frame_id.vec(target)));
                } else {
                    Assert.assertEquals(train.numRows(), se1._output._levelone_frame_id.numRows());
                    TestUtil.assertBitIdentical(new Frame(train.vec(target)), new Frame(se1._output._levelone_frame_id.vec(target)));
                }
            } else {
                Assert.assertNull(se1._output._levelone_frame_id);
            }
            se1.delete();

            // building a new model would throw an exception if we deleted too much when deleting s1
            GBMModel gbm = new GBM(params).trainModel().get(); deletables.add(gbm);
            StackedEnsembleModel se2 = new StackedEnsemble(seParams).trainModel().get(); deletables.add(se2);
        } finally {
            for (Lockable l: deletables) {
                if (l instanceof Model) ((Model)l).deleteCrossValidationPreds();
                l.delete();
            }
        }
    }

    // ==========================================================================
    public StackedEnsembleModel.StackedEnsembleOutput basicEnsemble(String training_file,
                                                                    String validation_file,
                                                                    StackedEnsembleTest.PrepData prep,
                                                                    boolean dupeTrainingFrameToValidationFrame,
                                                                    DistributionFamily family,
                                                                    Algorithm metalearner_algo,
                                                                    boolean blending_mode) {
        Set<Frame> framesBefore = new HashSet<>();
        framesBefore.addAll(Arrays.asList( Frame.fetchAll()));

        GBMModel gbm = null;
        DRFModel drf = null;
        StackedEnsembleModel stackedEnsembleModel = null;
        Frame training_frame = null, validation_frame = null, blending_frame = null;
        Frame preds = null;
        long seed = 42*42;
        try {
            Scope.enter();
            training_frame = parseTestFile(training_file);
            if (null != validation_file)
                validation_frame = parseTestFile(validation_file);

            int idx = prep.prep(training_frame); // hack frame per-test
            if (null != validation_frame)
                prep.prep(validation_frame);

            if (blending_mode) {
                Frame[] splits = ShuffleSplitFrame.shuffleSplitFrame(
                    training_frame,
                    new Key[]{Key.make(training_frame._key + "_train"), Key.make(training_frame._key + "_blending")},
                    new double[] {0.6, 0.4},
                    seed);
                training_frame.remove();
                training_frame = splits[0];
                blending_frame = splits[1];
            }
            if (family == DistributionFamily.bernoulli || family == DistributionFamily.multinomial || family == DistributionFamily.modified_huber) {
                if (!training_frame.vecs()[idx].isCategorical()) {
                    Scope.track(training_frame.replace(idx, training_frame.vecs()[idx].toCategoricalVec()));
                    if (null != validation_frame)
                        Scope.track(validation_frame.replace(idx, validation_frame.vecs()[idx].toCategoricalVec()));
                    if (null != blending_frame)
                        Scope.track(blending_frame.replace(idx, blending_frame.vecs()[idx].toCategoricalVec()));
                }
            }

            DKV.put(training_frame); // Update frames after preparing
            if (null != validation_frame)
                DKV.put(validation_frame);
            if (null != blending_frame)
                DKV.put(blending_frame);

            // Build GBM
            GBMModel.GBMParameters gbmParameters = new GBMModel.GBMParameters();
            // Configure GBM
            gbmParameters._train = training_frame._key;
            gbmParameters._valid = (validation_frame == null ? null : validation_frame._key);
            gbmParameters._response_column = training_frame._names[idx];
            gbmParameters._ntrees = 5;
            gbmParameters._distribution = family;
            gbmParameters._max_depth = 4;
            gbmParameters._min_rows = 1;
            gbmParameters._nbins = 50;
            gbmParameters._learn_rate = .2f;
            gbmParameters._score_each_iteration = true;
            gbmParameters._fold_assignment = Model.Parameters.FoldAssignmentScheme.Modulo;
            gbmParameters._keep_cross_validation_predictions = true;
            gbmParameters._nfolds = 5;
            gbmParameters._seed = seed;
            if( dupeTrainingFrameToValidationFrame ) {        // Make a validation frame that's a clone of the training data
                validation_frame = new Frame(training_frame);
                DKV.put(validation_frame);
                gbmParameters._valid = validation_frame._key;
            }
            // Invoke GBM and block till the end
            GBM gbmJob = new GBM(gbmParameters);
            // Get the model
            gbm = gbmJob.trainModel().get();
            Assert.assertTrue(gbmJob.isStopped()); //HEX-1817

            // Build DRF
            DRFModel.DRFParameters drfParameters = new DRFModel.DRFParameters();
            // Configure DRF
            drfParameters._train = training_frame._key;
            drfParameters._valid = (validation_frame == null ? null : validation_frame._key);
            drfParameters._response_column = training_frame._names[idx];
            drfParameters._distribution = family;
            drfParameters._ntrees = 5;
            drfParameters._max_depth = 4;
            drfParameters._min_rows = 1;
            drfParameters._nbins = 50;
            drfParameters._score_each_iteration = true;
            drfParameters._seed = seed;
            if (!blending_mode) {
                drfParameters._fold_assignment = Model.Parameters.FoldAssignmentScheme.Modulo;
                drfParameters._keep_cross_validation_predictions = true;
                drfParameters._nfolds = 5;
            }
            // Invoke DRF and block till the end
            DRF drfJob = new DRF(drfParameters);
            // Get the model
            drf = drfJob.trainModel().get();
            Assert.assertTrue(drfJob.isStopped()); //HEX-1817

            // Build Stacked Ensemble of previous GBM and DRF
            StackedEnsembleParameters stackedEnsembleParameters = new StackedEnsembleParameters();
            // Configure Stacked Ensemble
            stackedEnsembleParameters._train = training_frame._key;
            stackedEnsembleParameters._valid = (validation_frame == null ? null : validation_frame._key);
            stackedEnsembleParameters._blending = blending_frame == null ? null : blending_frame._key;
            stackedEnsembleParameters._response_column = training_frame._names[idx];
            stackedEnsembleParameters._metalearner_algorithm = metalearner_algo;
            stackedEnsembleParameters._base_models = new Key[] {gbm._key, drf._key};
            stackedEnsembleParameters._seed = seed;
            stackedEnsembleParameters._score_training_samples = 0; // don't subsample dataset for training metrics so we don't randomly fail the test
            // Invoke Stacked Ensemble and block till end
            StackedEnsemble stackedEnsembleJob = new StackedEnsemble(stackedEnsembleParameters);
            // Get the stacked ensemble
            stackedEnsembleModel = stackedEnsembleJob.trainModel().get();

            Frame training_clone = new Frame(training_frame);
            DKV.put(training_clone);
            Scope.track(training_clone);
            preds = stackedEnsembleModel.score(training_clone);
            final boolean predsTheSame = stackedEnsembleModel.testJavaScoring(training_clone, preds, 1e-15, 0.01);
            Assert.assertTrue(predsTheSame);
            Assert.assertTrue(stackedEnsembleJob.isStopped());

            ModelMetrics training_metrics = stackedEnsembleModel._output._training_metrics;
            ModelMetrics training_clone_metrics = ModelMetrics.getFromDKV(stackedEnsembleModel, training_clone);
            Assert.assertEquals(training_metrics.mse(), training_clone_metrics.mse(), 1e-15);
            training_clone.remove();

            if (validation_frame != null) {
                ModelMetrics validation_metrics = stackedEnsembleModel._output._validation_metrics;
                Frame validation_clone = new Frame(validation_frame);
                DKV.put(validation_clone);
                Scope.track(validation_clone);
                stackedEnsembleModel.score(validation_clone).remove();
                ModelMetrics validation_clone_metrics = ModelMetrics.getFromDKV(stackedEnsembleModel, validation_clone);
                Assert.assertEquals(validation_metrics.mse(), validation_clone_metrics.mse(), 1e-15);
                validation_clone.remove();
            }

            return stackedEnsembleModel._output;

        } finally {
            if( training_frame  != null ) training_frame.remove();
            if( validation_frame != null ) validation_frame.remove();
            if (blending_frame != null) blending_frame.remove();
            if( gbm != null ) {
                gbm.delete();
                for (Key k : gbm._output._cross_validation_predictions) Keyed.remove(k);
                Keyed.remove(gbm._output._cross_validation_holdout_predictions_frame_id);
                gbm.deleteCrossValidationModels();
            }
            if( drf != null ) {
                drf.delete();
                if (!blending_mode) {
                    for (Key k : drf._output._cross_validation_predictions) Keyed.remove(k);
                    Keyed.remove(drf._output._cross_validation_holdout_predictions_frame_id);
                    drf.deleteCrossValidationModels();
                }
            }

            if (preds != null) preds.delete();

            Set<Frame> framesAfter = new HashSet<>(framesBefore);
            framesAfter.removeAll(Arrays.asList( Frame.fetchAll()));

            Assert.assertEquals("finish with the same number of Frames as we started: " + framesAfter, 0, framesAfter.size());

            if( stackedEnsembleModel != null ) {
                stackedEnsembleModel.delete();
                stackedEnsembleModel._output._metalearner.delete();
            }
            Scope.exit();
        }
    }


    @Test public void test_SE_scoring_with_missing_response_column() {
        for (Algorithm algo: Algorithm.values()) {
            if (algo == Algorithm.xgboost) continue; // skipping XGBoost: not in UTs classpath.
            try {
                test_SE_scoring_with_missing_response_column(algo);
            } catch (Exception e) {
                Log.err(e);
                Assert.fail("StackedEnsemble scoring failed with algo "+algo+": "+e.getMessage());
            }
        }
    }

    private void test_SE_scoring_with_missing_response_column(Algorithm algo) {
        // test for PUBDEV-6376
        List<Lockable> deletables = new ArrayList<>();
        try {
            final int seed = 1;
            final Frame train = parseTestFile("./smalldata/testng/prostate_train.csv"); deletables.add(train);
            final Frame test = parseTestFile("./smalldata/testng/prostate_test.csv"); deletables.add(test);
            final String target = "CAPSULE";
            int target_idx = train.find(target);
            train.replace(target_idx, train.vec(target_idx).toCategoricalVec()).remove();
            DKV.put(train);
            test.remove(target_idx).remove();
            DKV.put(test);

            //generate a few base models
            GBMModel.GBMParameters params = new GBMModel.GBMParameters();
            params._train = train._key;
            params._response_column = target;
            params._seed = seed;
            params._keep_cross_validation_models = false;
            params._keep_cross_validation_predictions = true;
            params._fold_assignment = Model.Parameters.FoldAssignmentScheme.Modulo;
            params._nfolds = 5;

            Job<Grid> gridSearch = GridSearch.startGridSearch(null, params, new HashMap<String, Object[]>() {{
                put("_ntrees", new Integer[]{3, 5});
                put("_learn_rate", new Double[]{0.1, 0.2});
            }});
            Grid grid = gridSearch.get(); deletables.add(grid);
            Model[] gridModels = grid.getModels(); deletables.addAll(Arrays.asList(gridModels));
            Assert.assertEquals(4, gridModels.length);

            GLMModel.GLMParameters glm_params = new GLMModel.GLMParameters();
            glm_params._train = train._key;
            glm_params._response_column = target;
            glm_params._family = GLMModel.GLMParameters.Family.binomial;
            glm_params._seed = seed;
            glm_params._keep_cross_validation_models = false;
            glm_params._keep_cross_validation_predictions = true;
            glm_params._fold_assignment = Model.Parameters.FoldAssignmentScheme.Modulo;
            glm_params._nfolds = 5;
            glm_params._alpha = new double[]{0.1, 0.2, 0.4};
            glm_params._lambda_search = true;
            GLMModel glm = new GLM(glm_params).trainModel().get(); deletables.add(glm);
            Frame glmPredictions = glm.score(test); deletables.add(glmPredictions);

            StackedEnsembleParameters seParams = new StackedEnsembleParameters();
            seParams._train = train._key;
            seParams._response_column = target;
            seParams._base_models = ArrayUtils.append(grid.getModelKeys());
            seParams._metalearner_algorithm = algo;
            seParams._seed = seed;
            StackedEnsembleModel se = new StackedEnsemble(seParams).trainModel().get(); deletables.add(se);

            // mainly ensuring that no exception is thrown due to unmet categorical in test dataset.
            Frame predictions = se.score(test); deletables.add(predictions);
            List<Double> allowedResponses = Arrays.asList(0.0, 1.0);
            double lastPrediction = predictions.vec(0).at(test.vec(0).length() - 1);
            Assert.assertTrue(allowedResponses.indexOf(lastPrediction) >= 0);
        } finally {
            for (Lockable l: deletables) {
                if (l instanceof Model) ((Model)l).deleteCrossValidationPreds();
                l.delete();
            }
        }

    }

  @Test
  public void testMissingFoldColumn_trainingFrame() {
    GBMModel gbmModel = null;
    try {
      Scope.enter();

      final Frame trainingFrame = parseTestFile("./smalldata/iris/iris_wheader.csv");
      Scope.track(trainingFrame);
      final Frame partialFrame = parseTestFile("./smalldata/iris/iris_wheader.csv", new int[]{4}); // Missing fold column
      Scope.track(partialFrame);

      GBMModel.GBMParameters parameters = new GBMModel.GBMParameters();
      parameters._train = trainingFrame._key;
      parameters._fold_column = "class";
      parameters._seed = 0xFEED;
      parameters._response_column = "petal_len";
      parameters._ntrees = 1;
      parameters._keep_cross_validation_predictions = true;

      GBM gbm = new GBM(parameters);
      gbmModel = gbm.trainModel().get();
      assertNotNull(gbmModel);
      

      final StackedEnsembleParameters seParams = new StackedEnsembleParameters();
      seParams._train = partialFrame._key;
      seParams._response_column = "petal_len";
      seParams._metalearner_algorithm = Algorithm.AUTO;
      seParams._base_models = new Key[]{gbmModel._key};
      seParams._seed = 0xFEED;
      seParams._metalearner_fold_column = "class";

      expectedException.expect(IllegalArgumentException.class);
      expectedException.expectMessage("Specified fold column 'class' not found in one of the supplied data frames. Available column names are: [sepal_len, sepal_wid, petal_wid, petal_len]");
      final StackedEnsemble stackedEnsemble = new StackedEnsemble(seParams);
      fail("Expected the Stack Ensemble Model never to be initialized successfully.");

    } finally {
      Scope.exit();
      
     
      if(gbmModel != null){
        gbmModel.deleteCrossValidationModels();
        gbmModel.deleteCrossValidationPreds();
        gbmModel.remove();
      }
    }
  }

  @Test
  public void testMissingFoldColumn_validationFrame() {
    GBMModel gbmModel = null;
    try {
      Scope.enter();

      final Frame trainingFrame = parseTestFile("./smalldata/iris/iris_wheader.csv");
      Scope.track(trainingFrame);
      final Frame partialFrame = parseTestFile("./smalldata/iris/iris_wheader.csv", new int[]{4}); // Missing fold column
      Scope.track(partialFrame);

      GBMModel.GBMParameters parameters = new GBMModel.GBMParameters();
      parameters._train = trainingFrame._key;
      parameters._valid = trainingFrame._key;
      parameters._fold_column = "class";
      parameters._seed = 0xFEED;
      parameters._response_column = "petal_len";
      parameters._ntrees = 1;
      parameters._keep_cross_validation_predictions = true;

      GBM gbm = new GBM(parameters);
      gbmModel = gbm.trainModel().get();
      assertNotNull(gbmModel);


      final StackedEnsembleParameters seParams = new StackedEnsembleParameters();
      seParams._train = trainingFrame._key;
      seParams._valid = partialFrame._key;
      seParams._response_column = "petal_len";
      seParams._metalearner_algorithm = Algorithm.AUTO;
      seParams._base_models = new Key[]{gbmModel._key};
      seParams._seed = 0xFEED;
      seParams._metalearner_fold_column = "class";

      expectedException.expect(IllegalArgumentException.class);
      expectedException.expectMessage("Specified fold column 'class' not found in one of the supplied data frames. Available column names are: [sepal_len, sepal_wid, petal_len, petal_wid]");
      final StackedEnsemble stackedEnsemble = new StackedEnsemble(seParams);
      fail("Expected the Stack Ensemble Model never to be initialized successfully.");

    } finally {
      Scope.exit();


      if(gbmModel != null){
        gbmModel.deleteCrossValidationModels();
        gbmModel.deleteCrossValidationPreds();
        gbmModel.remove();
      }
    }
  }

  @Test
  public void testMissingFoldColumn_blendingFrame() {
    GBMModel gbmModel = null;
    try {
      Scope.enter();

      final Frame trainingFrame = parseTestFile("./smalldata/iris/iris_wheader.csv");
      Scope.track(trainingFrame);
      final Frame partialFrame = parseTestFile("./smalldata/iris/iris_wheader.csv", new int[]{4}); // Missing fold column
      Scope.track(partialFrame);

      GBMModel.GBMParameters parameters = new GBMModel.GBMParameters();
      parameters._train = trainingFrame._key;
      parameters._fold_column = "class";
      parameters._seed = 0xFEED;
      parameters._response_column = "petal_len";
      parameters._ntrees = 1;
      parameters._keep_cross_validation_predictions = true;

      GBM gbm = new GBM(parameters);
      gbmModel = gbm.trainModel().get();
      assertNotNull(gbmModel);


      final StackedEnsembleParameters seParams = new StackedEnsembleParameters();
      seParams._train = trainingFrame._key;
      seParams._blending = partialFrame._key;
      seParams._response_column = "petal_len";
      seParams._metalearner_algorithm = Algorithm.AUTO;
      seParams._base_models = new Key[]{gbmModel._key};
      seParams._seed = 0xFEED;
      seParams._metalearner_fold_column = "class";

      expectedException.expect(IllegalArgumentException.class);
      expectedException.expectMessage("Specified fold column 'class' not found in one of the supplied data frames. Available column names are: [sepal_len, sepal_wid, petal_len, petal_wid]");
      final StackedEnsemble stackedEnsemble = new StackedEnsemble(seParams);
      fail("Expected the Stack Ensemble Model never to be initialized successfully.");

    } finally {
      Scope.exit();


      if(gbmModel != null){
        gbmModel.deleteCrossValidationModels();
        gbmModel.deleteCrossValidationPreds();
        gbmModel.remove();
      }
    }
  }

  @Test
  public void testBaseModelsWorkWithGrid() {
    GBMModel gbmModel = null;
    try {
      Scope.enter();

      final Frame trainingFrame = parseTestFile("./smalldata/junit/weather.csv");
      Scope.track(trainingFrame);
      trainingFrame.toCategoricalCol("RainTomorrow");

      GBMModel.GBMParameters parameters = new GBMModel.GBMParameters();
      parameters._train = trainingFrame._key;
      parameters._seed = 0xFEED;
      parameters._response_column = "RainTomorrow";
      parameters._ntrees = 1;
      parameters._keep_cross_validation_predictions = true;

      GBM gbm = new GBM(parameters);
      gbmModel = gbm.trainModel().get();
      assertNotNull(gbmModel);

      final Integer[] maxDepthArr = new Integer[]{2, 3, 4};
      HashMap<String, Object[]> hyperParms = new HashMap<String, Object[]>() {{
        put("_distribution", new DistributionFamily[]{DistributionFamily.bernoulli});
        put("_max_depth", maxDepthArr);
      }};

      GBMModel.GBMParameters params = new GBMModel.GBMParameters();
      params._train = trainingFrame._key;
      params._response_column = "RainTomorrow";
      params._seed = 42;

      Job<Grid> gs = GridSearch.startGridSearch(null, params, hyperParms);
      Scope.track_generic(gs);
      final Grid grid = gs.get();
      Scope.track_generic(grid);

      final StackedEnsembleParameters seParams = new StackedEnsembleParameters();
      seParams._train = trainingFrame._key;
      seParams._response_column = "RainTomorrow";
      seParams._metalearner_algorithm = Algorithm.AUTO;
      seParams._base_models = new Key[]{gbmModel._key, grid._key};
      seParams._seed = 0xFEED;

      final StackedEnsemble stackedEnsemble = new StackedEnsemble(seParams);
      List<Key> expectedBaseModels = new ArrayList<Key>();
      expectedBaseModels.add(gbmModel._key);
      Collections.addAll(expectedBaseModels, grid.getModelKeys());

      assertArrayEquals(expectedBaseModels.toArray(new Key[0]), stackedEnsemble._parms._base_models);
    } finally {
      Scope.exit();

      if(gbmModel != null){
        gbmModel.deleteCrossValidationModels();
        gbmModel.deleteCrossValidationPreds();
        gbmModel.remove();
      }
    }
  }

  @Test
  public void testCanInferFromBaseModelsDistribution() {
    List<Lockable> deletables = new ArrayList<>();
    try {
      final int seed = 1;
      final Frame train = parseTestFile("./smalldata/testng/prostate_train.csv");
      deletables.add(train);
      final Frame test = parseTestFile("./smalldata/testng/prostate_test.csv");
      deletables.add(test);
      final String target = "CAPSULE";
      int target_idx = train.find(target);
      train.replace(target_idx, train.vec(target_idx).toCategoricalVec()).remove();
      DKV.put(train);
      test.remove(target_idx).remove();
      DKV.put(test);

      GBMModel.GBMParameters params = new GBMModel.GBMParameters();
      params._train = train._key;
      params._response_column = target;
      params._seed = seed;
      params._keep_cross_validation_models = false;
      params._keep_cross_validation_predictions = true;
      params._fold_assignment = Model.Parameters.FoldAssignmentScheme.Modulo;
      params._nfolds = 3;
      params._distribution = DistributionFamily.bernoulli;

      Job<Grid> gridSearch = GridSearch.startGridSearch(null, params, new HashMap<String, Object[]>() {{
        put("_ntrees", new Integer[]{3, 5});
      }});
      Grid grid = gridSearch.get();
      deletables.add(grid);
      Model[] gridModels = grid.getModels();
      deletables.addAll(Arrays.asList(gridModels));
      Assert.assertEquals(2, gridModels.length);

      StackedEnsembleParameters seParams = new StackedEnsembleParameters();
      seParams._train = train._key;
      seParams._response_column = target;
      seParams._base_models = ArrayUtils.append(grid.getModelKeys());
      seParams._metalearner_algorithm = Algorithm.AUTO;
      seParams._seed = seed;
      StackedEnsembleModel se = new StackedEnsemble(seParams).trainModel().get();
      deletables.add(se);

      Assert.assertTrue(((GLMModel.GLMParameters) se._output._metalearner._parms)._family == GLMModel.GLMParameters.Family.binomial);

      StackedEnsembleParameters seParams2 = new StackedEnsembleParameters();
      seParams2._train = train._key;
      seParams2._response_column = target;
      seParams2._base_models = ArrayUtils.append(grid.getModelKeys());
      seParams2._metalearner_algorithm = Algorithm.gbm;
      seParams2._seed = seed;
      StackedEnsembleModel se2 = new StackedEnsemble(seParams2).trainModel().get();
      deletables.add(se2);

      Assert.assertTrue(se2._output._metalearner._parms._distribution == DistributionFamily.bernoulli);
    } finally {
      for (Lockable l : deletables) {
        if (l instanceof Model) ((Model) l).deleteCrossValidationPreds();
        l.delete();
      }
    }
  }

  @Test
  public void testCanInferFromBaseModelsFamily() {
    familyAndLinkInferenceTestHelper(GLMModel.GLMParameters.Family.gaussian, GLMModel.GLMParameters.Link.identity, DistributionFamily.gaussian, false);
    familyAndLinkInferenceTestHelper(GLMModel.GLMParameters.Family.gamma, GLMModel.GLMParameters.Link.log, DistributionFamily.gamma, false);
    familyAndLinkInferenceTestHelper(GLMModel.GLMParameters.Family.gamma, GLMModel.GLMParameters.Link.identity, DistributionFamily.gamma, false);
    familyAndLinkInferenceTestHelper(GLMModel.GLMParameters.Family.tweedie, GLMModel.GLMParameters.Link.tweedie, DistributionFamily.tweedie, false);
  }

  @Test
  public void testCanInferFromBaseModelsMixedFamilyAndDistributions() {
    familyAndLinkInferenceTestHelper(GLMModel.GLMParameters.Family.gaussian, GLMModel.GLMParameters.Link.identity, DistributionFamily.gaussian, true);
    familyAndLinkInferenceTestHelper(GLMModel.GLMParameters.Family.gamma, GLMModel.GLMParameters.Link.log, DistributionFamily.gamma, true);
    familyAndLinkInferenceTestHelper(GLMModel.GLMParameters.Family.gamma, GLMModel.GLMParameters.Link.identity, DistributionFamily.gamma, true);
    familyAndLinkInferenceTestHelper(GLMModel.GLMParameters.Family.tweedie, GLMModel.GLMParameters.Link.tweedie, DistributionFamily.tweedie, true);
  }

  @Test
  public void testInferenceOfDistributionFallbacksToBasicDistribution() {
    List<Lockable> deletables = new ArrayList<>();
    try {
      final int seed = 1;
      final Frame train = parseTestFile("./smalldata/iris/iris_train.csv");
      deletables.add(train);
      final Frame test = parseTestFile("./smalldata/iris/iris_test.csv");
      deletables.add(test);
      final String target = "petal_wid";
      int target_idx = train.find(target);
      DKV.put(train);
      test.remove(target_idx).remove();
      DKV.put(test);

      GBMModel.GBMParameters params = new GBMModel.GBMParameters();
      params._train = train._key;
      params._response_column = target;
      params._seed = seed;
      params._keep_cross_validation_models = false;
      params._keep_cross_validation_predictions = true;
      params._fold_assignment = Model.Parameters.FoldAssignmentScheme.Modulo;
      params._nfolds = 3;
      params._distribution = DistributionFamily.tweedie;

      Job<Grid> gridSearch = GridSearch.startGridSearch(null, params, new HashMap<String, Object[]>() {{
        put("_ntrees", new Integer[]{3, 5});
      }});
      Grid grid = gridSearch.get();
      deletables.add(grid);
      Model[] gridModels = grid.getModels();
      deletables.addAll(Arrays.asList(gridModels));
      Assert.assertEquals(2, gridModels.length);

      StackedEnsembleParameters seParams = new StackedEnsembleParameters();
      seParams._train = train._key;
      seParams._response_column = target;
      seParams._base_models = ArrayUtils.append(grid.getModelKeys());
      seParams._metalearner_algorithm = Algorithm.drf; // does NOT support tweedie
      seParams._seed = seed;
      StackedEnsembleModel se = new StackedEnsemble(seParams).trainModel().get();
      deletables.add(se);

      Assert.assertTrue(se._output._metalearner._parms._distribution == DistributionFamily.gaussian);
    } finally {
      for (Lockable l : deletables) {
        if (l instanceof Model) ((Model) l).deleteCrossValidationPreds();
        l.delete();
      }
    }
  }


  private void familyAndLinkInferenceTestHelper(
          GLMModel.GLMParameters.Family family,
          GLMModel.GLMParameters.Link link,
          DistributionFamily distribution,
          boolean mixed) {
    List<Lockable> deletables = new ArrayList<>();
    try {
      final int seed = 1;
      final Frame train = parseTestFile("./smalldata/iris/iris_train.csv");
      deletables.add(train);
      final Frame test = parseTestFile("./smalldata/iris/iris_test.csv");
      deletables.add(test);
      final String target = "petal_wid";
      int target_idx = train.find(target);
      DKV.put(train);
      test.remove(target_idx).remove();
      DKV.put(test);

      GLMModel.GLMParameters params = new GLMModel.GLMParameters();
      params._train = train._key;
      params._response_column = target;
      params._seed = seed;
      params._keep_cross_validation_models = false;
      params._keep_cross_validation_predictions = true;
      params._fold_assignment = Model.Parameters.FoldAssignmentScheme.Modulo;
      params._nfolds = 3;
      params._family = family;
      params._link = link;

      Job<Grid> gridSearch = GridSearch.startGridSearch(null, params, new HashMap<String, Object[]>() {{
        put("_non_negative", new Boolean[]{false, true});
      }});
      Grid grid = gridSearch.get();
      deletables.add(grid);
      Model[] gridModels = grid.getModels();
      deletables.addAll(Arrays.asList(gridModels));
      Assert.assertEquals(2, gridModels.length);

      Grid gridGBM = null;
      if (mixed) {
        GBMModel.GBMParameters paramsGBM = new GBMModel.GBMParameters();
        paramsGBM._train = train._key;
        paramsGBM._response_column = target;
        paramsGBM._seed = seed;
        paramsGBM._keep_cross_validation_models = false;
        paramsGBM._keep_cross_validation_predictions = true;
        paramsGBM._fold_assignment = Model.Parameters.FoldAssignmentScheme.Modulo;
        paramsGBM._nfolds = 3;
        paramsGBM._distribution = distribution;
        Job<Grid> gridSearchGBM = GridSearch.startGridSearch(null, paramsGBM, new HashMap<String, Object[]>() {{
          put("_ntrees", new Integer[]{3, 5});
        }});
        gridGBM = gridSearchGBM.get();
        deletables.add(gridGBM);
        Model[] gridModelsGBM = gridGBM.getModels();
        deletables.addAll(Arrays.asList(gridModelsGBM));
        Assert.assertEquals(2, gridModelsGBM.length);
      }

      StackedEnsembleParameters seParams = new StackedEnsembleParameters();
      seParams._train = train._key;
      seParams._response_column = target;
      if (mixed) {
        // first glm and then gbm base models
        seParams._base_models = ArrayUtils.append(grid.getModelKeys(), gridGBM.getModelKeys());
      } else {
        seParams._base_models = ArrayUtils.append(grid.getModelKeys());
      }
      seParams._metalearner_algorithm = Algorithm.AUTO;
      seParams._seed = seed;
      StackedEnsembleModel se = new StackedEnsemble(seParams).trainModel().get();
      deletables.add(se);

      Assert.assertTrue(((GLMModel.GLMParameters) se._output._metalearner._parms)._family == family);
      Assert.assertTrue(((GLMModel.GLMParameters) se._output._metalearner._parms)._link == link);


      StackedEnsembleParameters seParams2 = new StackedEnsembleParameters();
      seParams2._train = train._key;
      seParams2._response_column = target;
      if (mixed) {
        seParams2._base_models = ArrayUtils.append(grid.getModelKeys(), gridGBM.getModelKeys());
      } else {
        seParams2._base_models = ArrayUtils.append(grid.getModelKeys());
      }
      seParams2._metalearner_algorithm = Algorithm.gbm;
      seParams2._seed = seed;
      StackedEnsembleModel se2 = new StackedEnsemble(seParams2).trainModel().get();
      deletables.add(se2);

      Assert.assertTrue(se2._output._metalearner._parms._distribution == distribution);

      if (mixed) {
        // first gbm and then glm base models
        StackedEnsembleParameters seParams3 = new StackedEnsembleParameters();
        seParams3._train = train._key;
        seParams3._response_column = target;
        seParams3._base_models = ArrayUtils.append(gridGBM.getModelKeys(), grid.getModelKeys());
        seParams3._metalearner_algorithm = Algorithm.AUTO;
        seParams3._seed = seed;
        StackedEnsembleModel se3 = new StackedEnsemble(seParams3).trainModel().get();
        deletables.add(se3);

        Assert.assertTrue(((GLMModel.GLMParameters) se3._output._metalearner._parms)._family == family);
        Assert.assertTrue(((GLMModel.GLMParameters) se3._output._metalearner._parms)._link == link);
      }

    } finally {
      for (Lockable l : deletables) {
        if (l instanceof Model) ((Model) l).deleteCrossValidationPreds();
        l.delete();
      }
    }
  }


  @Test
  public void logitTransformWorks() {
        Scope.enter();
        try {
            Frame fr = new Frame();
            fr.add("first", Vec.makeCon(0.5, 10));
            fr.add("second", Vec.makeCon(0.1, 10));
            fr.add("third", Vec.makeCon(0.9, 10));

            Frame newFr = StackedEnsembleParameters.MetalearnerTransform.Logit.transform(null,fr, Key.make());
            Scope.track(newFr);

            Frame expected = new Frame();
            expected.add("first", Vec.makeCon(0, 10));
            expected.add("second", Vec.makeCon(-2.19722457, 10));
            expected.add("third", Vec.makeCon(2.19722457, 10));

            assertFrameEquals(expected, newFr, 1e-5);
        } finally {
            Scope.exit();
        }
  }


    @Test
    public void testMetalearnerTransformWorks() {
        try {
            Scope.enter();

            final Frame trainingFrame = parseTestFile("./smalldata/junit/weather.csv");
            Scope.track(trainingFrame);
            trainingFrame.toCategoricalCol("RainTomorrow");

            HashMap<String, Object[]> hyperParms = new HashMap<String, Object[]>() {{
                put("_max_depth", new Integer[]{2, 3, 4});
            }};

            GBMModel.GBMParameters params = new GBMModel.GBMParameters();
            params._train = trainingFrame._key;
            params._nfolds = 2;
            params._fold_assignment = Model.Parameters.FoldAssignmentScheme.Modulo;
            params._response_column = "RainTomorrow";
            params._keep_cross_validation_predictions = true;
            params._seed = 0;
            params._col_sample_rate = 0.1; // so we don't have all the columns the same after percentile rank transform
            params._distribution = DistributionFamily.bernoulli;

            Job<Grid> gs = GridSearch.startGridSearch(null, params, hyperParms);
            Scope.track_generic(gs);
            final Grid grid = gs.get();
            Scope.track_generic(grid);
            final StackedEnsembleParameters seParams = new StackedEnsembleParameters();
            seParams._train = trainingFrame._key;
            seParams._response_column = "RainTomorrow";
            seParams._metalearner_algorithm = Algorithm.AUTO;
            seParams._base_models = grid.getModelKeys();
            seParams._keep_levelone_frame = true;
            seParams._seed = 0xFEED;

            final StackedEnsembleParameters seParamsLogit = (StackedEnsembleParameters)seParams.clone();
            seParamsLogit._metalearner_transform = StackedEnsembleParameters.MetalearnerTransform.Logit;

            final StackedEnsembleModel se = new StackedEnsemble(seParams).trainModel().get();
            final StackedEnsembleModel seLogit = new StackedEnsemble(seParamsLogit).trainModel().get();

            Scope.track_generic(se);
            Scope.track_generic(seLogit);

            final Frame vanillaLevelOneFrame = new Frame(se._output._levelone_frame_id).remove(new String[]{"RainTomorrow"});
            Scope.track(vanillaLevelOneFrame);

            Frame expectedLogit = StackedEnsembleParameters.MetalearnerTransform.Logit.transform(seLogit,vanillaLevelOneFrame,Key.make());
            Scope.track(expectedLogit);
            assertFrameEquals(expectedLogit,
                    new Frame(seLogit._output._levelone_frame_id).remove(new String[]{"RainTomorrow"}),
                    1e-5);

            Frame training_clone = new Frame(trainingFrame);
            DKV.put(training_clone);
            Scope.track(training_clone);
            Frame preds = se.score(training_clone);
            Scope.track(preds);
            final boolean predsTheSame = se.testJavaScoring(training_clone, preds, 1e-15, 0.01);
            Assert.assertTrue(predsTheSame);

            Frame predsLogit = seLogit.score(training_clone);
            Scope.track(predsLogit);
            final boolean predsLogitTheSame = seLogit.testJavaScoring(training_clone, predsLogit, 1e-15, 0.01);
            Assert.assertTrue(predsLogitTheSame);

        } finally {
            Scope.exit();
        }
    }

<<<<<<< HEAD

    @Test
    public void testMultinomialWithAUTOMetalearnerAndAlphaSearch() {
        final String training_file = "./smalldata/iris/iris_wheader.csv";
        Set<Frame> framesBefore = new HashSet<>();
        framesBefore.addAll(Arrays.asList(Frame.fetchAll()));

        GBMModel gbm = null;
        DRFModel drf = null;
        StackedEnsembleModel stackedEnsembleModel = null;
        Frame training_frame = null;
        Frame preds = null;
        long seed = 42 * 42;
        try {
            Scope.enter();
            training_frame = parseTestFile(training_file);

            int idx = 4;
            if (!training_frame.vecs()[idx].isCategorical()) {
                Scope.track(training_frame.replace(idx, training_frame.vecs()[idx].toCategoricalVec()));
            }

            DKV.put(training_frame); // Update frames after preparing

            // Build GBM
            GBMModel.GBMParameters gbmParameters = new GBMModel.GBMParameters();
            // Configure GBM
            gbmParameters._train = training_frame._key;
            gbmParameters._response_column = training_frame._names[idx];
            gbmParameters._ntrees = 5;
            gbmParameters._distribution = DistributionFamily.multinomial;
            gbmParameters._max_depth = 4;
            gbmParameters._min_rows = 1;
            gbmParameters._nbins = 50;
            gbmParameters._learn_rate = .2f;
            gbmParameters._score_each_iteration = true;
            gbmParameters._fold_assignment = Model.Parameters.FoldAssignmentScheme.Modulo;
            gbmParameters._keep_cross_validation_predictions = true;
            gbmParameters._nfolds = 5;
            gbmParameters._seed = seed;

            // Invoke GBM and block till the end
            GBM gbmJob = new GBM(gbmParameters);
            // Get the model
            gbm = gbmJob.trainModel().get();
            Assert.assertTrue(gbmJob.isStopped()); //HEX-1817

            // Build DRF
            DRFModel.DRFParameters drfParameters = new DRFModel.DRFParameters();
            // Configure DRF
            drfParameters._train = training_frame._key;
            drfParameters._response_column = training_frame._names[idx];
            drfParameters._distribution = DistributionFamily.multinomial;
            drfParameters._ntrees = 5;
            drfParameters._max_depth = 4;
            drfParameters._min_rows = 1;
            drfParameters._nbins = 50;
            drfParameters._score_each_iteration = true;
            drfParameters._fold_assignment = Model.Parameters.FoldAssignmentScheme.Modulo;
            drfParameters._keep_cross_validation_predictions = true;
            drfParameters._nfolds = 5;
            drfParameters._seed = seed;

            // Invoke DRF and block till the end
            DRF drfJob = new DRF(drfParameters);
            // Get the model
            drf = drfJob.trainModel().get();
            Assert.assertTrue(drfJob.isStopped()); //HEX-1817

            // Build Stacked Ensemble of previous GBM and DRF
            StackedEnsembleParameters stackedEnsembleParameters = new StackedEnsembleParameters();
            // Configure Stacked Ensemble
            stackedEnsembleParameters._train = training_frame._key;
            stackedEnsembleParameters._response_column = training_frame._names[idx];
            stackedEnsembleParameters._metalearner_algorithm = Algorithm.glm;
            stackedEnsembleParameters.initMetalearnerParams(Algorithm.glm);
            GLMModel.GLMParameters glmParams =  (GLMModel.GLMParameters) stackedEnsembleParameters._metalearner_parameters;
            glmParams._generate_scoring_history = true;
            glmParams._score_iteration_interval = (glmParams._valid == null) ? 5 : -1;
            glmParams._non_negative = true;
            glmParams._alpha = new double[] {0.5, 1.0};
            glmParams._standardize = false;

            stackedEnsembleParameters._base_models = new Key[]{gbm._key, drf._key};
            stackedEnsembleParameters._seed = seed;
            stackedEnsembleParameters._score_training_samples = 0; // don't subsample dataset for training metrics so we don't randomly fail the test
            // Invoke Stacked Ensemble and block till end
            StackedEnsemble stackedEnsembleJob = new StackedEnsemble(stackedEnsembleParameters);
            // Get the stacked ensemble
            stackedEnsembleModel = stackedEnsembleJob.trainModel().get();

            Frame training_clone = new Frame(training_frame);
            DKV.put(training_clone);
            Scope.track(training_clone);
            preds = stackedEnsembleModel.score(training_clone);
            final boolean predsTheSame = stackedEnsembleModel.testJavaScoring(training_clone, preds, 1e-15, 0.01);
            Assert.assertTrue(predsTheSame);
            Assert.assertTrue(stackedEnsembleJob.isStopped());

            ModelMetrics training_metrics = stackedEnsembleModel._output._training_metrics;
            ModelMetrics training_clone_metrics = ModelMetrics.getFromDKV(stackedEnsembleModel, training_clone);
            Assert.assertEquals(training_metrics.mse(), training_clone_metrics.mse(), 1e-15);
            training_clone.remove();
        } finally {
            if (training_frame != null) training_frame.remove();
            if (gbm != null) gbm.delete();
            if (drf != null) drf.delete();
            if (preds != null) preds.delete();
            if (stackedEnsembleModel != null) stackedEnsembleModel.delete();
            Scope.exit();
        }
    }
=======
  @Test
  public void testStackedEnsembleDoesntIgnoreColumnIfAnyBaseModelUsesIt() {
    try {
        Scope.enter();
        StackedEnsembleModel.StackedEnsembleOutput output = null;
        try {
            output = basicEnsemble("./smalldata/junit/cars.csv",
                    null,
                    new StackedEnsembleTest.PrepData() {
                        int prep(Frame fr) {
                            fr.remove("name").remove();
                            Vec acVec = fr.anyVec().makeCon(Math.PI); // this is what use to break SE (SE ignored this column, DRF did not)
                            Scope.track(acVec);
                            acVec.setNA(0);
                            fr.insertVec(0, "almost_constant", acVec);
                            return fr.find("economy (mpg)");
                        }
                    },
                    false, DistributionFamily.gaussian, Algorithm.glm, false);
        } finally { }
        Assert.assertNotNull(output);
    } finally {
      Scope.exit();
    }
  }

>>>>>>> 72e87acd
}<|MERGE_RESOLUTION|>--- conflicted
+++ resolved
@@ -1457,8 +1457,6 @@
         }
     }
 
-<<<<<<< HEAD
-
     @Test
     public void testMultinomialWithAUTOMetalearnerAndAlphaSearch() {
         final String training_file = "./smalldata/iris/iris_wheader.csv";
@@ -1570,7 +1568,7 @@
             Scope.exit();
         }
     }
-=======
+
   @Test
   public void testStackedEnsembleDoesntIgnoreColumnIfAnyBaseModelUsesIt() {
     try {
@@ -1597,5 +1595,4 @@
     }
   }
 
->>>>>>> 72e87acd
 }