--- conflicted
+++ resolved
@@ -13,10 +13,7 @@
 import water.fvec.Frame;
 import water.fvec.TestFrameBuilder;
 import water.fvec.Vec;
-<<<<<<< HEAD
-=======
 import water.test.util.ConfusionMatrixUtils;
->>>>>>> afcc6dc0
 import water.util.ArrayUtils;
 
 import java.util.Random;
@@ -211,7 +208,6 @@
   }
 
   @Test
-<<<<<<< HEAD
   public void testBasicCategorical() {
     try {
       Scope.enter();
@@ -222,35 +218,47 @@
               .withDataForCol(2, ar("BB", "CA", "DD", "EF", "BA", "C", "D", "E", "AA", "B"))
               .withDataForCol(3, ard(0.0, 1.0, 2.0, 3.0, 4.0, 5.0, 6.0, 7.0, 8.0, 9.0))
               .build();
-=======
-  public void testContamination() {
-    try {
-      Scope.enter();
-      Frame train = Scope.track(parse_test_file("smalldata/anomaly/ecg_discord_train.csv"));
->>>>>>> afcc6dc0
-
-      IsolationForestModel.IsolationForestParameters p = new IsolationForestModel.IsolationForestParameters();
-      p._train = train._key;
-      p._seed = 0xDECAF;
-      p._ntrees = 7;
-      p._min_rows = 1;
-<<<<<<< HEAD
+
+      IsolationForestModel.IsolationForestParameters p = new IsolationForestModel.IsolationForestParameters();
+      p._train = train._key;
+      p._seed = 0xDECAF;
+      p._ntrees = 7;
+      p._min_rows = 1;
       p._sample_size = 2;
-=======
-      p._sample_size = 5;
-      p._contamination = 0.1;
->>>>>>> afcc6dc0
 
       IsolationForestModel model = new IsolationForest(p).trainModel().get();
       assertNotNull(model);
       Scope.track_generic(model);
 
       Frame preds = Scope.track(model.score(train));
-<<<<<<< HEAD
       assertArrayEquals(new String[]{"predict", "mean_length"}, preds.names());
       assertEquals(train.numRows(), preds.numRows());
       assertTrue(model.testJavaScoring(train, preds, 1e-8));
-=======
+      assertTrue(model._output._min_path_length < Integer.MAX_VALUE);
+    } finally {
+      Scope.exit();
+    }
+  }
+
+  @Test
+  public void testContamination() {
+    try {
+      Scope.enter();
+      Frame train = Scope.track(parse_test_file("smalldata/anomaly/ecg_discord_train.csv"));
+
+      IsolationForestModel.IsolationForestParameters p = new IsolationForestModel.IsolationForestParameters();
+      p._train = train._key;
+      p._seed = 0xDECAF;
+      p._ntrees = 7;
+      p._min_rows = 1;
+      p._sample_size = 5;
+      p._contamination = 0.1;
+
+      IsolationForestModel model = new IsolationForest(p).trainModel().get();
+      assertNotNull(model);
+      Scope.track_generic(model);
+
+      Frame preds = Scope.track(model.score(train));
       assertArrayEquals(new String[]{"predict", "score", "mean_length"}, preds.names());
       assertEquals(train.numRows(), preds.numRows());
 
@@ -260,15 +268,12 @@
       
       assertTrue(model.testJavaScoring(train, preds, 1e-8));
 
->>>>>>> afcc6dc0
       assertTrue(model._output._min_path_length < Integer.MAX_VALUE);
     } finally {
       Scope.exit();
     }
   }
 
-<<<<<<< HEAD
-=======
   @Test
   public void testTrainingWithResponse()  {
     try {
@@ -352,5 +357,4 @@
       Scope.exit();
     }
   }
->>>>>>> afcc6dc0
 }