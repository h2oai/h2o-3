--- conflicted
+++ resolved
@@ -319,91 +319,4 @@
         assertEquals(0, CompressedIsolationTree.averagePathLengthOfUnsuccessfulSearch(0), 0);
         assertEquals(0, CompressedIsolationTree.averagePathLengthOfUnsuccessfulSearch(-1), 0);
     }
-<<<<<<< HEAD
-
-    @Test
-    public void testIsolationTreeSmoke() {
-        try {
-            Scope.enter();
-            Frame train = Scope.track(parseTestFile("smalldata/anomaly/single_blob.csv"));
-
-            long start = System.currentTimeMillis();
-            IsolationTree isolationTree = new IsolationTree(9, 1);
-            CompressedIsolationTree compressedIsolationTree = isolationTree.buildTree(FrameUtils.asDoubles(train), 0xBEEF, 0);
-            long end = System.currentTimeMillis();
-            isolationTree.logNodesNumRows();
-
-            long time = end - start;
-            if (time > 200) {
-                LOG.info("Tree building took a longer than it should.");
-            }
-
-            double pathLength = compressedIsolationTree.computePathLength(new double[]{0.0, 0.0}); // Normal Point
-            assertTrue("Path length should be longer. Normal point should not be isolated close to root but is pathLength = " + pathLength, pathLength >= 4);
-
-            pathLength = compressedIsolationTree.computePathLength(new double[]{5.0, 5.0}); //Anomaly
-            assertTrue("Path length should be close to 0 (Root) but is pathLength = " + pathLength, pathLength <= 4);
-        } finally {
-            Scope.exit();
-        }
-    }
-
-    @Test
-    public void testIsolationTreeLarge() {
-        try {
-            Scope.enter();
-            Frame train = Scope.track(generateRealOnly(32, 32768, 0, 0xBEEF));
-            double[] normalPoint = toNumericRow(train, 0);
-
-            long start = System.currentTimeMillis();
-            IsolationTree isolationTree = new IsolationTree(16, 31);
-            CompressedIsolationTree compressedIsolationTree = isolationTree.buildTree(FrameUtils.asDoubles(train), 0xBEEF, 0);
-            long end = System.currentTimeMillis();
-            isolationTree.logNodesNumRows();
-
-            long time = end - start;
-            if (time > 1000) {
-                LOG.info("Tree building took a longer than it should: " + time + "ms.");
-            }
-
-            double pathLength = compressedIsolationTree.computePathLength(normalPoint);
-            assertTrue("Path length should be longer. Normal point should not be isolated close to root but is pathLength = " + pathLength, pathLength >= 8);
-
-            double[] anomaly = new double[32];
-            Arrays.fill(anomaly, 10000.0);
-            pathLength = compressedIsolationTree.computePathLength(anomaly); //Anomaly
-            assertTrue("Path length should be close to 0 (Root) but is pathLength = " + pathLength, pathLength <= 8);
-        } finally {
-            Scope.exit();
-        }
-    }
-
-    @Test
-    public void testExtendedIsolationTreeSplit() {
-        double[][] data = new double[][]{{2.0, 1.0, -1.0}, {5.0, 6.0, -6.0}, {6.0, 0.0, -8.0}};
-        double[] p = new double[]{1.0, 4.0, -1.0};
-        double[] n = new double[]{-0.25, 0.0, 0.25};
-
-        IsolationTree.FilteredData split = IsolationTree.extendedIsolationForestSplit(data, p, n);
-
-        // Result of (data - p) * n = (1.5, 0.25, -1.25)^T
-
-        assertArrayEquals("Result is not correct", new double[]{-1.0}, split.getLeft()[0], 1e-3);
-        assertArrayEquals("Result is not correct", new double[]{2.0, 1.0}, split.getRight()[0], 1e-3);
-    }
-
-    @Test
-    public void testGaussianVector() {
-        double[] a = IsolationTree.gaussianVector(5,  2, 0xCAFFE);
-        int numOfZeros = 0;
-        for (double v : a) {
-            if (v == 0) {
-                numOfZeros++;
-            }
-        }
-        assertEquals("Array should contain two zeros: " + Arrays.toString(a),2, numOfZeros);
-        assertArrayEquals("Arrays are different: " + Arrays.toString(a), new double[]{0.866, 0.0, 1.657, -0.166, 0.0}, a, 1e-3);
-    }
-=======
->>>>>>> 672a492a
 }