--- conflicted
+++ resolved
@@ -4008,7 +4008,6 @@
     }
   }
 
-<<<<<<< HEAD
   @Test
   public void testResetThreshold() throws Exception {
     GBMModel gbm = null;
@@ -4055,6 +4054,4 @@
       Scope.exit();
     }
   }
-=======
->>>>>>> e0f5160a
 }