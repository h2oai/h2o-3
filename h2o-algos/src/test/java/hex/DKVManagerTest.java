package hex;

import hex.naivebayes.NaiveBayes;
import hex.naivebayes.NaiveBayesModel;
import hex.tree.gbm.GBM;
import hex.tree.gbm.GBMModel;
import org.junit.Rule;
import org.junit.Test;
import org.junit.rules.ExpectedException;
import org.junit.runner.RunWith;
import water.*;
import water.fvec.Frame;
import water.fvec.TestFrameBuilder;
import water.fvec.Vec;
import water.runner.CloudSize;
import water.runner.H2ORunner;

import java.util.ArrayList;
import java.util.List;

import static hex.genmodel.utils.DistributionFamily.AUTO;
import static org.junit.Assert.*;
import static water.TestUtil.ar;
import static water.fvec.VecHelper.vecChunkIdx;

@RunWith(H2ORunner.class)
<<<<<<< HEAD
@CloudSize(5)
=======
@CloudSize(1)
>>>>>>> 2dca6167
public class DKVManagerTest {

    @Rule
    public ExpectedException expectedException = ExpectedException.none();

    private static void testRetainModel(Model model, Frame trainingFrame){
        assertNotNull(DKV.get(model._key));
        DKVManager.retain(new Key[]{model._key, trainingFrame._key});
        assertNotNull(DKV.get(model._key));
        
    }

    @Test
    public void testNaiveBayesModel() {
        NaiveBayesModel model = null;
        Frame trainingFrame = null, preds = null;
        try {
            trainingFrame = TestUtil.parse_test_file("./smalldata/iris/iris_wheader.csv");
            List<Key> retainedKeys = new ArrayList<>();
            retainedKeys.add(trainingFrame._key);
            // Test the training frame has not been deleted
            testRetainFrame(trainingFrame);

            // A little integration test
            NaiveBayesModel.NaiveBayesParameters parms = new NaiveBayesModel.NaiveBayesParameters();
            parms._train = trainingFrame._key;
            parms._laplace = 0;
            parms._response_column = trainingFrame._names[4];
            parms._compute_metrics = false;

            model = new NaiveBayes(parms).trainModel().get();
            assertNotNull(model);
            // Done building model; produce a score column with class assignments
            preds = model.score(trainingFrame);
            assertNotNull(preds);
            
            // Test model retainment
            testRetainModel(model, trainingFrame);
            testModelDeletion(model);

        } finally {
            if (trainingFrame != null) trainingFrame.delete();
            if (preds != null) preds.delete();
            if (model != null) model.delete();
        }
    }

    @Test
    public void testGBM() {
        GBMModel model = null;
        Frame trainingFrame = null, preds = null;
        try {
            trainingFrame = TestUtil.parse_test_file("./smalldata/gbm_test/Mfgdata_gaussian_GBM_testing.csv");

            // Test the training frame has not been deleted
            testRetainFrame(trainingFrame);
            
            // A little integration test
            GBMModel.GBMParameters parms = new GBMModel.GBMParameters();
            parms._train = trainingFrame._key;
            parms._distribution = AUTO;
            parms._response_column = trainingFrame._names[1];
            parms._ntrees = 1;
            parms._max_depth = 1;
            parms._min_rows = 1;
            parms._nbins = 20;
            parms._learn_rate = 1.0f;
            parms._score_each_iteration = true;

            GBM job = new GBM(parms);
            model = job.trainModel().get();
            assertNotNull(model);

            preds = model.score(trainingFrame);
            assertNotNull(preds);

            // Test model retainment
            testRetainModel(model, trainingFrame);
            testModelDeletion(model);
        } finally {
            if (trainingFrame != null) trainingFrame.remove();
            if (preds != null) preds.remove();
            if (model != null) model.remove();
        }
    }

    /**
     * @author Michal Kurka
     */
    @Test
    public void testRetainSharedVecs() {
        try {
            Scope.enter();
            Frame f1 = new TestFrameBuilder()
                    .withVecTypes(Vec.T_NUM, Vec.T_NUM)
                    .withDataForCol(0, ar(0, 1))
                    .withDataForCol(1, ar(2, 3))
                    .build();
            Frame f2 = new Frame(Key.<Frame>make());
            f2.add("vec_shared_with_f1", f1.vec(1));
            DKV.put(f2);
            Scope.track(f2);

            // delete everything except for Frame `f1`
          DKVManager.retain(new Key[]{f1._key});

            // Frame `f1` shouldn't lose any data 
          assertNotNull(f1._key.get());
          assertNotNull(f1.vec(1).chunkForChunkIdx(0));
          assertNull(f2._key.get());
        } finally {
            Scope.exit();
        }
    }
    
    @Test
    public void testRetain_badKey() {
      try {
        Scope.enter();
        Frame f1 = new TestFrameBuilder()
                .withVecTypes(Vec.T_NUM, Vec.T_NUM)
                .withDataForCol(0, ar(0, 1))
                .withDataForCol(1, ar(2, 3))
                .build();
        
        expectedException.expect(IllegalArgumentException.class);
        expectedException.expectMessage("Please provide only Model and Frame keys.");
        // delete everything except for Frame `f1`
        DKVManager.retain(new Key[]{f1.vec(0)._key});
      } finally {
        Scope.exit();
      }
    }

    @Test
    public void testGBM_TwoModels() {
        try {
            Scope.enter();
            final Frame trainingFrame = TestUtil.parse_test_file("./smalldata/gbm_test/Mfgdata_gaussian_GBM_testing.csv");
            Scope.track(trainingFrame);

            // Test the training frame has not been deleted
            testRetainFrame(trainingFrame);

            // A little integration test
            GBMModel.GBMParameters parms = new GBMModel.GBMParameters();
            parms._train = trainingFrame._key;
            parms._distribution = AUTO;
            parms._response_column = trainingFrame._names[1];
            parms._ntrees = 1;
            parms._max_depth = 1;
            parms._min_rows = 1;
            parms._nbins = 20;
            parms._learn_rate = 1.0f;
            parms._score_each_iteration = true;
<<<<<<< HEAD
            parms._nfolds = 5;
=======
>>>>>>> 2dca6167

            GBM job = new GBM(parms);
            Model model = job.trainModel().get();
            Scope.track_generic(model);
            assertNotNull(model);

            final Frame preds = model.score(trainingFrame);
            assertNotNull(preds);

            DKVManager.retain(new Key[]{trainingFrame._key});
<<<<<<< HEAD
            model.deleteCrossValidationFoldAssignment();
=======
>>>>>>> 2dca6167

            Value value = DKV.get(model._key);
            assertNull(value);

            // Second model is trained after the original has been deleted, with same parameters
            job = new GBM(parms);
            model = job.trainModel().get();
            assertNotNull(model);
            Scope.track_generic(model);
        } finally {
            Scope.exit();
        }
    }

    /**
     * Train a model by using a single input data frame. Retain the model. The frame should be retained (remain in DKV),
     * as the model links to it as a training frame.
     */
    @Test
    public void testRetainModels_sharedFrames() {
        try {
            Scope.enter();
            Frame trainingFrame = TestUtil.parse_test_file("./smalldata/iris/iris_wheader.csv");
            Scope.track(trainingFrame);

            // A little integration test
            NaiveBayesModel.NaiveBayesParameters parms = new NaiveBayesModel.NaiveBayesParameters();
            parms._train = trainingFrame._key;
            parms._valid = trainingFrame._key;
            parms._laplace = 0;
            parms._response_column = trainingFrame._names[4];
            parms._compute_metrics = false;
                    
            final Model model = new NaiveBayes(parms).trainModel().get();
            Scope.track_generic(model);

          DKVManager.retain(new Key[]{model._key});

            // Training frame of the model should be retained as well
            final Value value = DKV.get(trainingFrame._key);
            assertNotNull(value);
            assertTrue(value.isFrame());
            assertFalse(value.isDeleted());

            assertNotNull(value.get()); // The training frame should be there

        } finally {
            Scope.exit();
        }
        
    }

  /**
   * If a model has been trained using a Frame with shared vecs and the model is retained, the training frame should stay
   * intact.
   */
  @Test
  public void testRetainModels_sharedVecs() {
    try {
      Scope.enter();
<<<<<<< HEAD
      final Frame trainingFrame = TestUtil.parse_test_file("/home/pavel/Work/h2o-3/smalldata/iris/iris_wheader.csv");
=======
      Frame trainingFrame = TestUtil.parse_test_file("./smalldata/iris/iris_wheader.csv");
>>>>>>> 2dca6167
      Scope.track(trainingFrame);

      Frame sharedFrame = new Frame(Key.<Frame>make("sharedFrame"));
      sharedFrame.add("borrowedCol", trainingFrame.vec(0));
      DKV.put(sharedFrame);
      Scope.track(sharedFrame);

      NaiveBayesModel.NaiveBayesParameters parms = new NaiveBayesModel.NaiveBayesParameters();
      parms._train = trainingFrame._key;
      parms._valid = trainingFrame._key;
      parms._laplace = 0;
      parms._response_column = trainingFrame._names[4];
      parms._compute_metrics = false;

      final Model model = new NaiveBayes(parms).trainModel().get();
      Scope.track_generic(model);

      DKVManager.retain(new Key[]{model._key});

      // The very frame with shared vecs should not exist
      final Value sharedFrameVal = DKV.get(sharedFrame._key);
      assertNull(sharedFrameVal);

      // Training frame of the model should be retained as well
      final Value trainVal = DKV.get(trainingFrame._key);
      assertNotNull(trainVal);
      assertTrue(trainVal.isFrame());
      assertFalse(trainVal.isDeleted());
      assertNotNull(trainVal.get()); // The training frame should be there

      // No shared vecs were deleted from the training frame as the sharedFrame was deleted.
      for (Key k : trainingFrame.keys()) {
        assertNotNull(DKV.get(k));
      }
    } finally {
      Scope.exit();
    }

  }

  // Retaining models & integration test with models is in h2o-algos subproject.
  @Test
  public void testRetainFrame() {
    Frame frame = null;

    try {
      frame = TestUtil.parse_test_file("./smalldata/testng/airlines_train.csv");
      DKVManager.retain(new Key[]{frame._key});
      assertNotNull(DKV.get(frame._key));

      for (Vec vec : frame.vecs()) {
        assertNotNull(vec._key);

        for (int i = 0; i < vec.nChunks(); i++) {
          assertNotNull(DKV.get(vec.chunkKey(i)));
        }
      }

    } finally {
      if (frame != null) frame.delete();
    }
  }

  @Test
  public void testRetainNothing() throws InterruptedException {
    Frame frame = null;

    try {
      frame = TestUtil.parse_test_file("smalldata/testng/airlines_train.csv");
      DKVManager.retain(new Key[]{});
      assertNull(DKV.get(frame._key));

    } finally {
      if (frame != null) frame.delete();
    }
  }

    private static void testRetainFrame(Frame trainingFrame) {
      DKVManager.retain(new Key[]{trainingFrame._key});
      assertNotNull(DKV.get(trainingFrame._key));

        for (Vec vec : trainingFrame.vecs()) {
            assertNotNull(DKV.get(vec._key));

            for (int i = 0; i < vec.nChunks(); i++) {
              assertNotNull(vecChunkIdx(vec, i));
            }
        }
    }
    
    /**
     * Train a model from a frame. Retain the frame only and let the model be deleted. The frame should remain in DKV.
     */
    @Test
    public void testdeleteModel_retainFrame() {
        try {
            Scope.enter();
            Frame trainingFrame = TestUtil.parse_test_file("./smalldata/iris/iris_wheader.csv");
            Scope.track(trainingFrame);

          NaiveBayesModel.NaiveBayesParameters parms = new NaiveBayesModel.NaiveBayesParameters();
            parms._train = trainingFrame._key;
            parms._laplace = 0;
            parms._response_column = trainingFrame._names[4];
            parms._compute_metrics = false;

            final Model model = new NaiveBayes(parms).trainModel().get();
            Scope.track_generic(model);

          DKVManager.retain(new Key[]{trainingFrame._key});

          // Training frame of the model should be retained as well
            final Value value = DKV.get(trainingFrame._key);
            assertNotNull(value);
            assertTrue(value.isFrame());
            assertFalse(value.isDeleted());

            assertNotNull(value.get()); // The training frame should be there
            
            assertNull(DKV.get(model._key)); // The model should be deleted

        } finally {
            Scope.exit();
        }

    }
    
    private static void testModelDeletion(final Model model){
      DKVManager.retain(new Key[]{});
      assertNull(DKV.get(model._key));
    }
}<|MERGE_RESOLUTION|>--- conflicted
+++ resolved
@@ -24,11 +24,7 @@
 import static water.fvec.VecHelper.vecChunkIdx;
 
 @RunWith(H2ORunner.class)
-<<<<<<< HEAD
-@CloudSize(5)
-=======
 @CloudSize(1)
->>>>>>> 2dca6167
 public class DKVManagerTest {
 
     @Rule
@@ -184,10 +180,6 @@
             parms._nbins = 20;
             parms._learn_rate = 1.0f;
             parms._score_each_iteration = true;
-<<<<<<< HEAD
-            parms._nfolds = 5;
-=======
->>>>>>> 2dca6167
 
             GBM job = new GBM(parms);
             Model model = job.trainModel().get();
@@ -198,10 +190,6 @@
             assertNotNull(preds);
 
             DKVManager.retain(new Key[]{trainingFrame._key});
-<<<<<<< HEAD
-            model.deleteCrossValidationFoldAssignment();
-=======
->>>>>>> 2dca6167
 
             Value value = DKV.get(model._key);
             assertNull(value);
@@ -262,11 +250,7 @@
   public void testRetainModels_sharedVecs() {
     try {
       Scope.enter();
-<<<<<<< HEAD
-      final Frame trainingFrame = TestUtil.parse_test_file("/home/pavel/Work/h2o-3/smalldata/iris/iris_wheader.csv");
-=======
       Frame trainingFrame = TestUtil.parse_test_file("./smalldata/iris/iris_wheader.csv");
->>>>>>> 2dca6167
       Scope.track(trainingFrame);
 
       Frame sharedFrame = new Frame(Key.<Frame>make("sharedFrame"));
@@ -301,6 +285,8 @@
       for (Key k : trainingFrame.keys()) {
         assertNotNull(DKV.get(k));
       }
+
+
     } finally {
       Scope.exit();
     }
