{
  "name": "h2o-web",
  "version": "0.0.0",
  "homepage": "https://github.com/h2oai/h2o-dev",
  "authors": [
    "Prithvi Prabhu <prithvi@0xdata.com>"
  ],
  "description": "H2O Web Client",
  "main": "index.html",
  "moduleType": [
    "globals"
  ],
  "keywords": [
    "H2O",
    "Machine Learning"
  ],
  "license": "Apache License Version 2.0",
  "private": true,
  "ignore": [
    "**/.*",
    "node_modules",
    "lib",
    "test",
    "tests"
  ],
  "dependencies": {
<<<<<<< HEAD
    "h2o-flow": "0.4.51"
=======
    "h2o-flow": "0.5.0"
>>>>>>> 1786613e
  },
  "devDependencies": {}
}<|MERGE_RESOLUTION|>--- conflicted
+++ resolved
@@ -24,11 +24,7 @@
     "tests"
   ],
   "dependencies": {
-<<<<<<< HEAD
-    "h2o-flow": "0.4.51"
-=======
     "h2o-flow": "0.5.0"
->>>>>>> 1786613e
   },
   "devDependencies": {}
 }