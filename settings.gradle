--- conflicted
+++ resolved
@@ -106,11 +106,7 @@
             "cdh5.4", "cdh5.5", "cdh5.6", "cdh5.7", "cdh5.8", "cdh5.9", "cdh5.10", "cdh5.13", "cdh5.14", "cdh5.15", "cdh5.16",
             "cdh6.0", "cdh6.1", "cdh6.2", "cdh6.3", "cdp7.0", "cdp7.1", "cdp7.2",
             "hdp2.2", "hdp2.3", "hdp2.4", "hdp2.5", "hdp2.6","hdp3.0","hdp3.1",
-<<<<<<< HEAD
-            "mapr4.0", "mapr5.0", "mapr5.1", "mapr5.2", "mapr6.0", "mapr6.1", "mapr6.2", "iop4.2"
-=======
             "mapr4.0", "mapr5.0", "mapr5.1", "mapr5.2", "mapr6.0", "mapr6.1", "mapr6.2", "mapr7.0", "iop4.2"
->>>>>>> 79f07518
     ]
   }
   logger.debug("Building hadoops " + targets)
