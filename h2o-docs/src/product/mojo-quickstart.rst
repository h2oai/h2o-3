MOJO Quick Start
----------------

This section describes how to build and implement a MOJO (Model Object, Optimized) to use predictive scoring. Java developers should refer to the `Javadoc <http://docs.h2o.ai/h2o/latest-stable/h2o-genmodel/javadoc/index.html>`__ for more information, including packages.

What is a MOJO?
~~~~~~~~~~~~~~~

A MOJO (Model Object, Optimized) is an alternative to H2O's POJO. As with POJOs, H2O allows you to convert models that you build to MOJOs, which can then be deployed for scoring in real time.

<<<<<<< HEAD
**Notes**:

- MOJOs are supported for AutoML, Deep Learning, DRF, GBM, GLM, GLRM, K-Means, Stacked Ensembles, SVM, Word2vec, and XGBoost models.
- MOJOs are only supported for encodings that are either default or ``enum``.
=======
**Notes**: 

- MOJOs are supported for AutoML, Deep Learning, DRF, GBM, GLM, GLRM, K-Means, Stacked Ensembles, SVM, Word2vec, and XGBoost models.
- MOJOs are only supported for encodings that are either default or ``enum``. 
>>>>>>> 12c83d84

Benefits of MOJOs over POJOs
~~~~~~~~~~~~~~~~~~~~~~~~~~~~

While POJOs continue to be supported, some customers encountered issues with large POJOs not compiling. (Note that POJOs are not supported for source files larger than 1G.) MOJOs do not have a size restriction and address the size issue by taking the tree out of the POJO and using generic tree-walker code to navigate the model. The resulting executable is much smaller and faster than a POJO.

At large scale, new models are roughly 20-25 times smaller in disk space, 2-3 times faster during "hot" scoring (after JVM is able to optimize the typical execution paths), and 10-40 times faster in "cold" scoring (when JVM doesn't know yet know the execution paths) compared to POJOs. The efficiency gains are larger the bigger the size of the model.

H2O conducted in-house testing using models with 5000 trees of depth 25. At very small scale (50 trees / 5 depth), POJOs were found to perform ≈10% faster than MOJOs for binomial and regression models, but 50% slower than MOJOs for multinomial models.

Building a MOJO
~~~~~~~~~~~~~~~

MOJOs are built in much the same way as POJOs. The example code below shows how to start H2O, build a model using either R or Python, and then compile and run the MOJO. This example uses GBM, but any supported algorithm can be used to build a model and run the MOJO. 

The examples below describe how to start H2O and create a model using R and Python. The ``download_mojo()`` function saves the model as a zip file. You can unzip the file to view the options used to build the file along with each tree built in the model. Note that each tree file is saved as a binary file type.

Step 1: Build and Extract a Model
'''''''''''''''''''''''''''''''''

.. example-code::
   .. code-block:: r

    # 1. Open a terminal window and start R.

    # 2. Run the following commands to build a simple GBM model.
    library(h2o)
    h2o.init(nthreads=-1)
    path <- system.file("extdata", "prostate.csv", package="h2o")
    h2o_df <- h2o.importFile(path)
    h2o_df$CAPSULE <- as.factor(h2o_df$CAPSULE)
    model <- h2o.gbm(y="CAPSULE",
                     x=c("AGE", "RACE", "PSA", "GLEASON"),
                     training_frame=h2o_df,
                     distribution="bernoulli",
                     ntrees=100,
                     max_depth=4,
                     learn_rate=0.1)

    # Download the MOJO and the resulting h2o-genmodel.jar file 
    # to a new **experiment** folder. Note that the ``h2o-genmodel.jar`` file 
    # is a library that supports scoring and contains the required readers 
    # and interpreters. This file is required when MOJO models are deployed 
    # to production. Be sure to specify the entire path, not just the relative path.
    modelfile <- h2o.download_mojo(model, path="~/experiments/", get_genmodel_jar=TRUE)
    print("Model saved to " + modelfile)
    Model saved to /Users/user/GBM_model_R_1475248925871_74.zip"

   .. code-block:: python

    # 1. Open a terminal window and start python.
    
    # 2. Run the following commands to build a simple GBM model. 
    # The model, along with the **h2o-genmodel.jar** file will 
    # then be downloaded to an **experiment** folder.
    import h2o
    from h2o.estimators.gbm import H2OGradientBoostingEstimator
    h2o.init()
    h2o_df = h2o.load_dataset("prostate.csv")
    h2o_df["CAPSULE"] = h2o_df["CAPSULE"].asfactor()
    model=H2OGradientBoostingEstimator(distribution="bernoulli",
                                       ntrees=100,
                                       max_depth=4,
                                       learn_rate=0.1)
    model.train(y="CAPSULE",
                x=["AGE","RACE","PSA","GLEASON"],
                training_frame=h2o_df)

    # Download the MOJO and the resulting ``h2o-genmodel.jar`` file 
    # to a new **experiment** folder. Note that the ``h2o-genmodel.jar`` file 
    # is a library that supports scoring and contains the required readers 
    # and interpreters. This file is required when MOJO models are deployed 
    # to production. Be sure to specify the entire path, not just the relative path.
    modelfile = model.download_mojo(path="~/experiment/", get_genmodel_jar=True)
    print("Model saved to " + modelfile)
    Model saved to /Users/user/GBM_model_python_1475248925871_888.zip           


   .. code-block:: Java

    // Compile the source: 
    javac -classpath ~/h2o/h2o-3.20.0.1/h2o.jar src/h2oDirect/h2oDirect.java

    // Execute as a classfile. This also downloads the LoanStats4 demo,
    // which trains a GBM model.
    Erics-MBP-2:h2oDirect ericgudgion$ java -cp /Users/ericgudgion/NetBeansProjects/h2oDirect/src/:/Users/ericgudgion/h2o/h2o-3.20.0.1/h2o.jar h2oDirect.h2oDirect /Demos/Lending-Club/LoanStats4.csv 
    ...
    06-14 20:40:29.420 192.168.1.160:54321   55005  main      INFO: Found XGBoost backend with library: xgboost4j_minimal
    06-14 20:40:29.428 192.168.1.160:54321   55005  main      INFO: Your system supports only minimal version of XGBoost (no GPUs, no multithreading)!
    06-14 20:40:29.428 192.168.1.160:54321   55005  main      INFO: ----- H2O started  -----
    06-14 20:40:29.428 192.168.1.160:54321   55005  main      INFO: Build git branch: rel-wright
    ...
    ...
    Starting H2O with IP 192.168.1.160:54321
    Loading data from file 
    ...
    Loaded file /Demos/Lending-Club/LoanStats4.csv size 3986423 Cols:19 Rows:39029
    ...
    Creating GBM Model
    Training Model
    ...
    Training Results
    Model Metrics Type: Binomial
     Description: N/A
     model id: GBM_model_1529023227180_1
     frame id: dataset-key
     MSE: 0.11255783
     RMSE: 0.3354964
     AUC: 0.82892376
     logloss: 0.36827797
     mean_per_class_error: 0.26371866
     default threshold: 0.261136531829834
    ...
    Model AUC 0.8289237508508612
    Model written out as a mojo to file /Demos/Lending-Club/LoanStats4.csv.zip

    // Save as h2oDirect.java
    package h2oDirect;

    import hex.tree.gbm.GBM;
    import hex.tree.gbm.GBMModel;
    import hex.tree.gbm.GBMModel.GBMParameters;
    import java.io.FileOutputStream;
    import java.io.IOException;
    import java.net.InetAddress;
    import water.Key;
    import water.fvec.Frame;
    import water.fvec.NFSFileVec;
    import water.parser.ParseDataset;
    import water.*;


    public class h2oDirect {

        
        /**
         * @param args the command line arguments
         */
        public static void main(String[] args) throws IOException {

          String h2oargs = "-nthreads -1 ";
          H2OApp.main(h2oargs.split(" "));
          System.out.println("Starting H2O with IP "+H2O.getIpPortString());
        
          H2O.waitForCloudSize(1, 3000);  
             
          System.out.println("Loading data from file ");
          String inputfile = args[0];
          NFSFileVec datafile = NFSFileVec.make(inputfile);
          Frame dataframe = ParseDataset.parse(Key.make("dataset-key") , datafile._key);
          System.out.println("Loaded file "+inputfile+" size "+datafile.byteSize()+" Cols:"+dataframe.numCols()+" Rows:"+dataframe.numRows());
          
          
          for (int v=0; v<dataframe.numCols(); v++) {
          System.out.println(dataframe.name(v)+" "+dataframe.vec(v).get_type_str());
          }
          
          int c = dataframe.find("bad_loan");
          
          dataframe.replace(c, dataframe.vec(c).toCategoricalVec());
          
          
          // drop the id and member_id columns from model
          dataframe.remove(dataframe.find("id"));
          dataframe.remove(dataframe.find("member_id"));
          
          System.out.println("Creating GBM Model");
          
          GBMParameters modelparms = new GBMParameters();
          modelparms._train = dataframe._key;
          modelparms._response_column = "bad_loan";
          
          System.out.println("Training Model");
          GBM model = new GBM(modelparms);
          GBMModel gbm = model.trainModel().get();
          
          System.out.println("Training Results");
          System.out.println(gbm._output);
          System.out.println("Model AUC "+gbm.auc());
          
          
          String outputfile = inputfile+".zip";
          FileOutputStream modeloutput = new FileOutputStream(outputfile);
          gbm.getMojo().writeTo(modeloutput);
          modeloutput.close();
          System.out.println("Model written out as a mojo to file "+outputfile);
          
          System.out.println("H2O shutdown....");
          H2O.shutdown(0);
         
        }
        
    }


   .. code-block:: scala

    import water.rapids.ast.prims.advmath.AstCorrelation

    object RandomForestFileInput {
      
      import water.H2O
      import water.H2OApp
      import water.fvec.Vec
      import water.fvec.NFSFileVec
      import water.fvec._
      
      import hex.tree.drf.DRF
      import hex.tree.drf.DRFModel
      import hex.tree.drf.DRFModel.DRFParameters
      import water.parser.ParseDataset
      import water.Key
      import water.Futures
      import water._

      import scala.io.Source
      import scala.reflect._
      
      import java.io.FileOutputStream
      import java.io.FileWriter
      
         def main(args: Array[String]): Unit = {
          println("H2O Random Forest FileInput example\n")
         
          if (args.length==0) {
            println("Input file missing, please pass datafile as the first parameter")
            return
          }
          
          // Start H2O instance and wait for 3 seconds for instance to complete startup
          println("Starting H2O")
          val h2oargs = "-nthreads -1 -quiet" 
          
          H2OApp.main(h2oargs.split(" "))
          H2O.waitForCloudSize(1, 3000) 
          
          println("H2O available")
          
          // Load datafile passed as first parameter and print the size of the file as confirmation
          println("Loading data from file ")
          val inputfile = args(0)
          val parmsfile = args(1)
          def ignore: Boolean = System.getProperty("ignore","false").toBoolean
          
          val datafile = NFSFileVec.make(inputfile)
          val dataframe = ParseDataset.parse(Key.make("dataset-key") , datafile._key)
          println("Loaded file "+inputfile+" size "+datafile.byteSize()+" Cols:"+dataframe.numCols()+" Rows:"+dataframe.numRows())
          
          println(dataframe.anyVec().get_type_str)
          
          for (v <- 0 to dataframe.numCols()-1) {
            println(dataframe.name(v))
          }
          
          val c = dataframe.find("bad_loan")
          dataframe.replace(c, dataframe.vecs()(c).toCategoricalVec())
          
          // drop the id and member_id columns from model
          dataframe.remove(dataframe.find("id"))
          dataframe.remove(dataframe.find("member_id"))
          
          
          // set Random Forest parameters
          println("creating model parameters")
          var modelparams = new DRFParameters()
          var fields = modelparams.getClass.getFields
          
          for (line <- Source.fromFile(parmsfile).getLines) {
              println("Reading parameter from file: "+line)
              var linedata = line.split(" ")
             

             for(v <- fields){
               if ( v.getName.matches(linedata(0))) {
                 val method1 = v.getDeclaringClass.getDeclaredField(linedata(0) )
                 method1.setAccessible(true)
                 println("Found "+linedata(0)+" Var "+v+" Accessable "+method1.isAccessible()+" Type "+method1.getType )
                 v.setAccessible(true)
                 v.setInt(modelparams, linedata(1).toInt)
               } 
             }       
          }
              
          
          // hard coded values
          modelparams._train = dataframe._key
          modelparams._response_column = "bad_loan"

           if (ignore) {
             println("Adding fields to ignore from file "+parmsfile+"FieldtoIgnore")
             var ignoreNames = new Array[String](dataframe.numCols())
             var in=0
             for (line <- Source.fromFile(parmsfile+"FieldtoIgnore").getLines) {
               ignoreNames(in) = line
               in+=1
             }
             modelparams._ignored_columns=ignoreNames
           }


          println("Parameters set ")
          
          // train model
          println("Starting training")
          var job: DRF = new DRF(modelparams)
          var model: DRFModel = job.trainModel().get()
         
          println("Training completed")
          
          // training metrics
          println(model._output.toString())
          println("Model AUC: "+model.auc())
          println(model._output._variable_importances)
         
          // If you want to look at variables that are important and then model on them
          // the following will write them out, then use only those in other model training
          // handy when you have a thousand columns but want to train on only the important ones.
          // Then before calling the model... call modelparams._ignored_columns= Array("inq_last_6mths")
          // FileWriter

           if (ignore) {
             val file = new FileOutputStream(parmsfile + "FieldtoIgnore")

             var n = 0
             var in = 0
             var ignoreNames = new Array[String](dataframe.numCols())
             val fieldnames = model._output._varimp._names
             println("Fields to add to _ignored_columns field")
             for (i <- model._output._varimp.scaled_values()) {
               if (i < 0.3) {
                 println(n + " = " + fieldnames(n) + " = " + i)
                 Console.withOut(file) {
                   println(fieldnames(n))
                 }
                 ignoreNames(in) = fieldnames(n)
                 in += 1
               }
               n += 1
             }
             println("Drop these:")
             for (i <- 0 to in) {
               println(fieldnames(i))
             }
             file.close()
             println()
           }
          
          // save model 
          var outputfile = inputfile+"_model_pojo.txt"
          var modeloutput: FileOutputStream = new FileOutputStream(outputfile)
          println("Saving model to "+outputfile)
          model.toJava(modeloutput, false, true)
          modeloutput.close()
          
          outputfile = inputfile+"_model_jason.txt"
          modeloutput = new FileOutputStream(outputfile)
          println("Saving Jason to "+outputfile)
          Console.withOut(modeloutput) {  println(model.toJsonString()) }
          modeloutput.close()
            
          outputfile = inputfile+"_model_mojo.zip"
          modeloutput = new FileOutputStream(outputfile)
          println("Saving mojo to "+outputfile)
          model.getMojo.writeTo(modeloutput)
          modeloutput.close()

           println(models: hex.ensemble.StackedEnsemble )
         
          println("Completed")
          H2O.shutdown(0)
       
      }
    }

Step 2: Compile and Run the MOJO
''''''''''''''''''''''''''''''''

1. Open a *new* terminal window and change directories to the **experiment** folder:
 
   ::

       $ cd experiment

2. Create your main program in the **experiment** folder by creating a new file called main.java (for example, using "vim main.java"). Include the following contents. Note that this file references the GBM model created above using R.

   .. code:: java

       import java.io.*;
       import hex.genmodel.easy.RowData;
       import hex.genmodel.easy.EasyPredictModelWrapper;
       import hex.genmodel.easy.prediction.*;
       import hex.genmodel.MojoModel;

       public class main {
         public static void main(String[] args) throws Exception {
           EasyPredictModelWrapper model = new EasyPredictModelWrapper(MojoModel.load("GBM_model_R_1475248925871_74.zip"));

           RowData row = new RowData();
           row.put("AGE", "68");
           row.put("RACE", "2");
           row.put("DCAPS", "2");
           row.put("VOL", "0");
           row.put("GLEASON", "6");

           BinomialModelPrediction p = model.predictBinomial(row);
           System.out.println("Has penetrated the prostatic capsule (1=yes; 0=no): " + p.label);
           System.out.print("Class probabilities: ");
           for (int i = 0; i < p.classProbabilities.length; i++) {
             if (i > 0) {
           System.out.print(",");
             }
             System.out.print(p.classProbabilities[i]);
           }
           System.out.println("");
         }
       }

 GBM and DRF return classProbabilities, but not all MOJOs will return a classProbabilities field. Refer to the ModelPrediction definition for each algorithm to find the correct field(s) to access. This is available in the H2O-3 GitHub repo at: https://github.com/h2oai/h2o-3/tree/master/h2o-genmodel/src/main/java/hex/genmodel/easy/prediction. You can also view the hex.genmodel.easy.prediction classes in the `Javadoc <http://docs.h2o.ai/h2o/latest-stable/h2o-genmodel/javadoc/index.html>`__.

 In addition to classProbabilities, in GBM and DRF you can choose to generate the ``leafNodeAssignments`` field, which will show the decision path through each tree. Note that this may slow down the MOJO as it adds computation. Below is the Java code showing how return the leaf node assignment:

 .. code:: java

     import java.io.*;
     import hex.genmodel.easy.RowData;
     import hex.genmodel.easy.EasyPredictModelWrapper;
     import hex.genmodel.easy.prediction.*;
     import hex.genmodel.MojoModel;

     public class main {
       public static void main(String[] args) throws Exception {
         EasyPredictModelWrapper.Config config = new EasyPredictModelWrapper.Config().setModel(MojoModel.load("GBM_model_R_1475248925871_74.zip")).setEnableLeafAssignment(true);
         EasyPredictModelWrapper model = new EasyPredictModelWrapper(config);

         RowData row = new RowData();
         row.put("AGE", "68");
         row.put("RACE", "2");
         row.put("DCAPS", "2");
         row.put("VOL", "0");
         row.put("GLEASON", "6");

         BinomialModelPrediction p = model.predictBinomial(row);
         System.out.println("Has penetrated the prostatic capsule (1=yes; 0=no): " + p.label);
         System.out.print("Class probabilities: ");
         for (int i = 0; i < p.classProbabilities.length; i++) {
           if (i > 0) {
             System.out.print(",");
           }
           System.out.print(p.classProbabilities[i]);
         }

         System.out.println("Leaf node assignments: ");
         for (int i=0; i < p.leafNodeAssignments; i++) {
           if (i > 0) {
             System.out.print.(p.leafNodeAssignments[i]);
           }
         }
         System.out.println("");
       }
     }

 For GLRM, the returned field is the X coefficients for the archetypes by default. In addition to that, you can choose to generate the reconstructed data row as well. Again, this may slow down the MOJO due to added computation. Below is the Java code showing how to obtain both the X factors and the reconstructed data after you have generated the GLRM MOJO:

 .. code:: java

     import java.io.*;
     import hex.genmodel.easy.RowData;
     import hex.genmodel.easy.EasyPredictModelWrapper;
     import hex.genmodel.easy.prediction.*;
     import hex.genmodel.MojoModel;

     public class main {
       public static void main(String[] args) throws Exception {
       EasyPredictModelWrapper.Config config = new EasyPredictModelWrapper.Config().setModel(MojoModel.load("GLRM_model_python_1530295749484_1.zip")).setEnableGLRMReconstrut(true);
       EasyPredictModelWrapper model = new EasyPredictModelWrapper(config);

       RowData row = new RowData();
       row.put("CAPSULE", "0");
       row.put("AGE", "68");
       row.put("RACE", "2");
       row.put("DPROS", "4");
       row.put("DCAPS", "2");
       row.put("PSA", "31.9");
       row.put("VOL", "0");
       row.put("GLEASON", "6");

       DimReductionModelPrediction p = model.predictDimReduction(row);
       String[] colnames = model.m.getNames();
       System.out.println("X coefficients for input row: ");
       for (int i = 0; i < p.dimensions.length; i++) {
         if (i > 0) {
           System.out.println(",");
         }
         System.out.print("Arch "+i+" coefficient: "+p.dimensions[i]);
       }
       System.out.println("");
       System.out.println("Reconstructed input row: ");
       for (int i = 0; i < p.reconstructed.length; i++) {
         if (i > 0) {
           System.out.println(",");
         }
         System.out.print(colnames[i]+": "+p.reconstructed[i]);
       }
       System.out.println("");
     }


3. Compile in terminal window 2.

   .. code:: bash

       $ javac -cp h2o-genmodel.jar -J-Xms2g -J-XX:MaxPermSize=128m main.java

4. Run in terminal window 2.

   .. code:: bash

       # Linux and OS X users
       $ java -cp .:h2o-genmodel.jar main 

       # Windows users
       $ java -cp .;h2o-genmodel.jar main  

 The following output displays:

 .. code:: bash

  Has penetrated the prostatic capsule (1 yes; 0 no): 0
  Class probabilities: 0.8059929056296662,0.19400709437033375

 If you have chosen to enable leaf node assignments, you will also see 100 leaf node assignments for your data row:

 .. code:: bash

  Has penetrated the prostatic capsule (1 yes; 0 no): 0
  Class probabilities: 0.8059929056296662,0.19400709437033375
  Leaf node assignments:   RRRR,RRR,RRRR,RRR,RRL,RRRR,RLRR,RRR,RRR,RRR,RLRR,...

 For the GLRM MOJO, after running the Java code, you will see the following:

 .. code:: bash

  X coefficients for input row:
  Arch 0 coefficient: -0.5930494611027051,
  Arch 1 coefficient: 1.0459847877909487,
  Arch 2 coefficient: 0.5849220609025815
  Reconstructed input row:
  CAPSULE: 0.5204822003860688,
  AGE: 10.520294102886806,
  RACE: 4.1422863477607645,
  DPROS: 2.970424071063664,
  DCAPS: 6.361196172145799,
  PSA: 1.905415090602722,
  VOL: 0.7123169431687857,
  GLEASON: 6.625024806196047

Viewing a MOJO Model
~~~~~~~~~~~~~~~~~~~~

A java tool for converting binary mojo files into human viewable graphs is packaged with H2O. This tool produces output that "dot" (which is part of Graphviz) can turn into an image. (See the `Graphviz home page <http://www.graphviz.org/>`__ for more information.)

Here is an example output for a GBM model:

.. figure:: images/gbm_mojo_graph.png
   :alt: GBM MOJO model

The following code snippet shows how to download a MOJO from R and run the PrintMojo tool on the command line to make a .png file. To better control the look and feel of your tree, we provide two options for PrintMojo:

- ``--decimalplaces`` (or ``-d``) allows you to control the  number of decimal points shown for numbers. 
- ``--fontsize`` (or ``-f``) controls the font size.  The default font size is 14. When using this option, be careful not to choose a font size that  is so large that you cannot see your whole tree. We recommend using a font size no larger than  20.

::

  library(h2o)
  h2o.init()
  df <- h2o.importFile("http://s3.amazonaws.com/h2o-public-test-data/smalldata/airlines/allyears2k_headers.zip")
  model <- h2o.gbm(model_id = "model",
                  training_frame = df,
                  x = c("Year", "Month", "DayofMonth", "DayOfWeek", "UniqueCarrier"),
                  y = "IsDepDelayed",
                  max_depth = 3,
                  ntrees = 5)
  h2o.download_mojo(model, getwd(), FALSE)

  # Now download the latest stable h2o release from http://www.h2o.ai/download/
  # and run the PrintMojo tool from the command line.
  #
  # (For MacOS: brew install graphviz)
  java -cp h2o.jar hex.genmodel.tools.PrintMojo --tree 0 -i model.zip -o model.gv -f 20 -d 3
  dot -Tpng model.gv -o model.png
  open model.png

FAQ
~~~

-  **How can I use an XGBoost MOJO with Maven?**

  If you declare a dependency on h2o-genmodel, then you also have to include the h2o-genmodel-ext-xgboost dependency if you are planning to use XGBoost models. For example:

  ::

    <groupId>ai.h2o</groupId>
    <artifactId>xgboost-mojo-example</artifactId>
    <version>1.0-SNAPSHOT</version>

    dependency>
        <groupId>ai.h2o</groupId>
        <artifactId>h2o-genmodel-ext-xgboost</artifactId>
        <version>3.18.0.8</version>
    </dependency>
    <dependency>
        <groupId>ai.h2o</groupId>
        <artifactId>h2o-genmodel</artifactId>
        <version>3.18.0.8</version>
    </dependency><|MERGE_RESOLUTION|>--- conflicted
+++ resolved
@@ -8,17 +8,10 @@
 
 A MOJO (Model Object, Optimized) is an alternative to H2O's POJO. As with POJOs, H2O allows you to convert models that you build to MOJOs, which can then be deployed for scoring in real time.
 
-<<<<<<< HEAD
-**Notes**:
-
-- MOJOs are supported for AutoML, Deep Learning, DRF, GBM, GLM, GLRM, K-Means, Stacked Ensembles, SVM, Word2vec, and XGBoost models.
-- MOJOs are only supported for encodings that are either default or ``enum``.
-=======
 **Notes**: 
 
 - MOJOs are supported for AutoML, Deep Learning, DRF, GBM, GLM, GLRM, K-Means, Stacked Ensembles, SVM, Word2vec, and XGBoost models.
 - MOJOs are only supported for encodings that are either default or ``enum``. 
->>>>>>> 12c83d84
 
 Benefits of MOJOs over POJOs
 ~~~~~~~~~~~~~~~~~~~~~~~~~~~~
