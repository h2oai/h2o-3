--- conflicted
+++ resolved
@@ -3,11 +3,7 @@
 ``custom_metric_func``
 ----------------------
 
-<<<<<<< HEAD
-- Available in: GBM, DRF, Stacked Ensembles
-=======
-- Available in: GBM, DRF, Deeplearning 
->>>>>>> 04ece529
+- Available in: GBM, DRF, Deeplearning, Stacked Ensembles
 - Hyperparameter: no
 
 Description
