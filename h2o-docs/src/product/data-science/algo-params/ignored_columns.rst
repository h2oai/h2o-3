``ignored_columns``
-------------------

<<<<<<< HEAD
- Available in: GBM, DRF, Deep Learning, GLM, PCA, GLRM, Naïve-Bayes, K-Means, XGBoost, Aggregator
=======
- Available in: GBM, DRF, Deep Learning, GLM, PCA, GLRM, Naïve-Bayes, K-Means, AutoML, XGBoost
>>>>>>> 485d8bd7
- Hyperparameter: no

Description
~~~~~~~~~~~

**Note**: This command is only available in the Python client and in Flow. It is not available in R. 

There may be instances when your dataset includes information that you want to be ignored when building a model. Use the ``ignored_columns`` parameter to specify an array of column names that should be ignored. This is a strict parameter that takes into account the exact string of the column name. So, for example, if your dataset includes one column named **Type** and another column named **Types**, and you specify ``ignored_columns=["type"]``, then the algorithm will only ignore the **Type** column and will not ignore the **Types** column.

Related Parameters
~~~~~~~~~~~~~~~~~~

- `ignore_const_cols <ignore_const_cols.html>`__
- `x <x.html>`__


Example
~~~~~~~

.. example-code::
   .. code-block:: python

	import h2o
	from h2o.estimators.gbm import H2OGradientBoostingEstimator
	h2o.init()

	# import the airlines dataset:
	# This dataset is used to classify whether a flight will be delayed 'YES' or not "NO"
	# original data can be found at http://www.transtats.bts.gov/
	airlines= h2o.import_file("https://s3.amazonaws.com/h2o-public-test-data/smalldata/airlines/allyears2k_headers.zip")

	# convert columns to factors
	airlines["Year"]= airlines["Year"].asfactor()
	airlines["Month"]= airlines["Month"].asfactor()
	airlines["DayOfWeek"] = airlines["DayOfWeek"].asfactor()
	airlines["Cancelled"] = airlines["Cancelled"].asfactor()
	airlines['FlightNum'] = airlines['FlightNum'].asfactor()

	# set the predictor names and the response column name
	predictors = airlines.columns[:9]
	response = "IsDepDelayed"

	# split into train and validation sets
	train, valid= airlines.split_frame(ratios = [.8], seed = 1234)

	# try using the `ignored_columns` parameter:
	# create a list of column names to ignore
	col_list = ['DepTime','CRSDepTime','ArrTime','CRSArrTime']

	# initialize the estimator and train the model
	airlines_gbm = H2OGradientBoostingEstimator(ignored_columns = col_list, seed =1234)
	airlines_gbm.train(x = predictors, y = response, training_frame = train, validation_frame = valid)

	# print the auc for the validation data
	airlines_gbm.auc(valid=True)<|MERGE_RESOLUTION|>--- conflicted
+++ resolved
@@ -1,11 +1,7 @@
 ``ignored_columns``
 -------------------
 
-<<<<<<< HEAD
 - Available in: GBM, DRF, Deep Learning, GLM, PCA, GLRM, Naïve-Bayes, K-Means, XGBoost, Aggregator
-=======
-- Available in: GBM, DRF, Deep Learning, GLM, PCA, GLRM, Naïve-Bayes, K-Means, AutoML, XGBoost
->>>>>>> 485d8bd7
 - Hyperparameter: no
 
 Description
