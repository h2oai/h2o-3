--- conflicted
+++ resolved
@@ -3,11 +3,7 @@
 ``upload_custom_metric``
 ------------------------
 
-<<<<<<< HEAD
-- Available in: GBM, DRF, Deeplearning
-=======
-- Available in: GBM, DRF, GLM
->>>>>>> d6e1c310
+- Available in: GBM, DRF, Deeplearning, GLM
 - Hyperparameter: no
 
 Description
