--- conflicted
+++ resolved
@@ -3,11 +3,7 @@
 ``upload_custom_metric``
 ------------------------
 
-<<<<<<< HEAD
-- Available in: GBM, DRF, Deeplearning, UpliftDRF
-=======
-- Available in: GBM, DRF, Deeplearning, GLM
->>>>>>> c6204a67
+- Available in: GBM, DRF, Deeplearning, GLM, UpliftDRF
 - Hyperparameter: no
 
 Description
