--- conflicted
+++ resolved
@@ -297,7 +297,6 @@
 
   By default, XGBoost converts every enum into the integer of its index (i.e., ``categorical_encoding="label_encoder"``). 
 
-<<<<<<< HEAD
 -  **Why does my H2O cloud on Hadoop became unresponsive when running XGBoost even when I supplied 4 times the datasize memory?**
 
   XGBoost uses memory outside the Java heap, and when that memory is not available, Hadoop kills the h2o job and the h2o cluster becomes unresponsive. Please set ``-extramempercent`` argument to a much higher value when starting H2O. This argument configures the extra memory for internal JVM use outside of the Java heap and is a percentage of mapperXmx. For example:
@@ -305,12 +304,6 @@
   ::
 
     hadoop jar h2odriver.jar -nodes 1 -mapperXmx 20g -extramempercent 100
-
-=======
--  **Why is XGBoost performance poor on Hadoop?**
-
-  When starting XGBoost on Hadoop, set ``-extramempercent`` to a high value.
->>>>>>> 11a64b38
 
 References
 ~~~~~~~~~~
