# Data Science Algorithms

This document describes how to define the models and how to interpret the model, as well the algorithm itself, and provides an FAQ.

##Commonalities

###Quantiles


**Note**: The quantile results in Flow are computed lazily on-demand and cached. It is a fast approximation (max - min / 1024) that is very accurate for most use cases.
If the distribution is skewed, the quantile results may not be as accurate as the results obtained using `h2o.quantile` in R or `H2OFrame.quantile` in Python.

<a name="Kmeans"></a>
##K-Means

###Introduction

K-Means falls in the general category of clustering algorithms.

###Defining a K-Means Model

- **model_id**: (Optional) Enter a custom name for the model to use as a reference. By default, H2O automatically generates a destination key.

- **training_frame**: (Required) Select the dataset used to build the model.
**NOTE**: If you click the **Build a model** button from the `Parse` cell, the training frame is entered automatically.

- **validation_frame**: (Optional) Select the dataset used to evaluate the accuracy of the model.

- **ignored_columns**: (Optional) Click the checkbox next to a column name to add it to the list of columns excluded from the model. To add all columns, click the **All** button. To remove a column from the list of ignored columns, click the X next to the column name. To remove all columns from the list of ignored columns, click the **None** button. To search for a specific column, type the column name in the **Search** field above the column list. To only show columns with a specific percentage of missing values, specify the percentage in the **Only show columns with more than 0% missing values** field. To change the selections for the hidden columns, use the **Select Visible** or **Deselect Visible** buttons.

- **ignore\_const\_cols**: (Optional) Check this checkbox to ignore constant training columns, since no information can be gained from them. This option is selected by default.

- **k***: Specify the number of clusters.

- **user_points**: Specify a vector of initial cluster centers. The user-specified points must have the same number of columns as the training observations. The number of rows must equal the number of clusters.

- **max_iterations**: Specify the maximum number of training iterations. The range is 0 to 1e6.

- **init**: Select the initialization mode. The options are Random, Furthest, PlusPlus, or User. **Note**: If PlusPlus is selected, the initial Y matrix is chosen by the final cluster centers from the K-Means PlusPlus algorithm.

- **fold_assignment**: (Applicable only if a value for **nfolds** is specified and **fold_column** is not selected) Select the cross-validation fold assignment scheme. The available options are AUTO (which is Random), Random, or [Modulo](https://en.wikipedia.org/wiki/Modulo_operation).

- **fold_column**: Select the column that contains the cross-validation fold index assignment per observation.

- **score\_each\_iteration**: (Optional) Check this checkbox to score during each iteration of the model training.

- **standardize**: To standardize the numeric columns to have mean of zero and unit variance, check this checkbox. Standardization is highly recommended; if you do not use standardization, the results can include components that are dominated by variables that appear to have larger variances relative to other attributes as a matter of scale, rather than true contribution. This option is selected by default.

 >**Note**: If standardization is enabled, each column of numeric data is centered and scaled so that its mean is zero and its standard deviation is one before the algorithm is used. At the end of the process, the cluster centers on both the standardized scale (`centers_std`) and the de-standardized scale (`centers`) are displayed.
 >To de-standardize the centers, the algorithm multiplies by the original standard deviation of the corresponding column and adds the original mean. Enabling standardization is mathematically equivalent to using `h2o.scale` in R with `center` = TRUE and `scale` = TRUE on the numeric columns. Therefore, there will be no discernible difference if standardization is enabled or not for K-Means, since H2O calculates unstandardized centroids.

- **keep\_cross\_validation\_predictions**: To keep the cross-validation predictions, check this checkbox.

- **seed**: Specify the random number generator (RNG) seed for algorithm components dependent on randomization. The seed is consistent for each H2O instance so that you can create models with the same starting conditions in alternative configurations.

###Interpreting a K-Means Model

By default, the following output displays:

- A graph of the scoring history (number of iterations vs. average within the cluster's sum of squares)
- Output (model category, validation metrics if applicable, and centers std)
- Model Summary (number of clusters, number of categorical columns, number of iterations, avg. within sum of squares, avg. sum of squares, avg. between the sum of squares)
- Scoring history (number of iterations, avg. change of standardized centroids, avg. within cluster sum of squares)
- Training metrics (model name, checksum name, frame name, frame checksum name, description if applicable, model category, duration in ms, scoring time, predictions, MSE, avg. within sum of squares, avg. between sum of squares)
- Centroid statistics (centroid number, size, within sum of squares)
- Cluster means (centroid number, column)

K-Means randomly chooses starting points and converges to a local minimum of centroids. The number of clusters is arbitrary, and should be thought of as a tuning parameter.
The output is a matrix of the cluster assignments and the coordinates of the cluster centers in terms of the originally chosen attributes. Your cluster centers may differ slightly from run to run as this problem is Non-deterministic Polynomial-time (NP)-hard.

###FAQ

- **How does the algorithm handle missing values during training?**

  Missing values are automatically imputed by the column mean.  K-means also handles missing values by assuming that missing feature distance contributions are equal to the average of all other distance term contributions.

- **How does the algorithm handle missing values during testing?**

  Missing values are automatically imputed by the column mean of the training data.


- **What happens when you try to predict on a categorical level not seen during training?**

  An unseen categorical level in a row does not contribute to that row's prediction. This is because the unseen categorical level does not contribute to the distance comparison between clusters, and therefore does not factor in predicting the cluster to which that row belongs.


- **Does it matter if the data is sorted?**

  No.

- **Should data be shuffled before training?**

  No.

- **What if there are a large number of columns?**

  K-Means suffers from the curse of dimensionality: all points are roughly at the same distance from each other in high dimensions, making the algorithm less and less useful.

- **What if there are a large number of categorical factor levels?**

  This can be problematic, as categoricals are one-hot encoded on the fly, which can lead to the same problem as datasets with a large number of columns.



###K-Means Algorithm

The number of clusters \(K\) is user-defined and is determined a priori.

1. Choose \(K\) initial cluster centers \(m_{k}\) according to one of
   the following:

    - **Randomization**: Choose \(K\) clusters from the set of \(N\) observations at random so that each observation has an equal chance of being chosen.

    - **Plus Plus**

      a. Choose one center \(m_{1}\) at random.

      2.  Calculate the difference between \(m_{1}\) and each of the remaining \(N-1\) observations \(x_{i}\).
  \(d(x_{i}, m_{1}) = ||(x_{i}-m_{1})||^2\)

      3. Let \(P(i)\) be the probability of choosing \(x_{i}\) as \(m_{2}\). Weight \(P(i)\) by \(d(x_{i}, m_{1})\) so that those \(x_{i}\) furthest from \(m_{2}\) have  a higher probability of being selected than those \(x_{i}\) close to \(m_{1}\).

      4. Choose the next center \(m_{2}\) by drawing at random according to the weighted probability distribution.

      5.  Repeat until \(K\) centers have been chosen.

   - **Furthest**

       a. Choose one center \(m_{1}\) at random.

       2. Calculate the difference between \(m_{1}\) and each of the remaining \(N-1\) observations \(x_{i}\).
       \(d(x_{i}, m_{1}) = ||(x_{i}-m_{1})||^2\)

       3. Choose \(m_{2}\) to be the \(x_{i}\) that maximizes \(d(x_{i}, m_{1})\).

       4. Repeat until \(K\) centers have been chosen.

2. Once \(K\) initial centers have been chosen calculate the difference between each observation \(x_{i}\) and each of the centers \(m_{1},...,m_{K}\), where difference is the squared Euclidean distance taken over \(p\) parameters.

   \(d(x_{i}, m_{k})=\)
   \(\sum_{j=1}^{p}(x_{ij}-m_{k})^2=\)
 \(\lVert(x_{i}-m_{k})\rVert^2\)


3. Assign \(x_{i}\) to the cluster \(k\) defined by \(m_{k}\) that minimizes \(d(x_{i}, m_{k})\)

4. When all observations \(x_{i}\) are assigned to a cluster calculate the mean of the points in the cluster.

    \(\bar{x}(k)=\lbrace\bar{x_{i1}},…\bar{x_{ip}}\rbrace\)

5. Set the \(\bar{x}(k)\) as the new cluster centers \(m_{k}\). Repeat steps 2 through 5 until the specified number of max iterations is reached or cluster assignments of the \(x_{i}\) are stable.



###References

[Hastie, Trevor, Robert Tibshirani, and J Jerome H Friedman. The Elements of Statistical Learning. Vol.1. N.p., Springer New York, 2001.](http://www.stanford.edu/~hastie/local.ftp/Springer/OLD//ESLII_print4.pdf)

Xiong, Hui, Junjie Wu, and Jian Chen. “K-means Clustering Versus Validation Measures: A Data- distribution Perspective.” Systems, Man, and Cybernetics, Part B: Cybernetics, IEEE Transactions on 39.2 (2009): 318-331.

---

<a name="GLM"></a>
##GLM

###Introduction

Generalized Linear Models (GLM) estimate regression models for outcomes following exponential distributions. In addition to the Gaussian (i.e. normal) distribution, these include Poisson, binomial, and gamma distributions. Each serves a different purpose, and depending on distribution and link function choice, can be used either for prediction or classification.

The GLM suite includes:

- Gaussian regression
- Poisson regression
- Binomial regression (classification)
- Multinomial classification
- Gamma regression


###Defining a GLM Model

- **model_id**: (Optional) Enter a custom name for the model to use as a reference. By default, H2O automatically generates a destination key.

- **training_frame**: (Required) Select the dataset used to build the model.
**NOTE**: If you click the **Build a model** button from the `Parse` cell, the training frame is entered automatically.

- **validation_frame**: (Optional) Select the dataset used to evaluate the accuracy of the model.

- **nfolds**: Specify the number of folds for cross-validation.
    >**Note**: Lambda search is not supported when cross-validation is enabled.

- **response_column**: (Required) Select the column to use as the independent variable.

    - For a regression model, this column must be numeric (**Real** or **Int**).
    - For a classification model, this column must be categorical (**Enum** or **String**).  If the family is **Binomial**, the dataset cannot contain more than two levels.

- **ignored_columns**: (Optional) Click the checkbox next to a column name to add it to the list of columns excluded from the model. To add all columns, click the **All** button. To remove a column from the list of ignored columns, click the X next to the column name. To remove all columns from the list of ignored columns, click the **None** button. To search for a specific column, type the column name in the **Search** field above the column list. To only show columns with a specific percentage of missing values, specify the percentage in the **Only show columns with more than 0% missing values** field. To change the selections for the hidden columns, use the **Select Visible** or **Deselect Visible** buttons.

- **ignore\_const\_cols**: Check this checkbox to ignore constant training columns, since no information can be gained from them. This option is selected by default.

- **family**: Select the model type.
<<<<<<< HEAD
    > - If the family is **gaussian**, the data must be numeric (**Real** or **Int**).
    > - If the family is **binomial**, the data must be categorical or numeric with exactly 2 levels/classes (**Enum** or **Int**).
    > - If the family is **multinomial**, the data can be categorical or numeric  (**Enum** or **Int**) with more than two levels/classes.
    > - If the family is **poisson**, the data must be numeric.
    > - If the family is **gamma**, the data must be numeric and continuous (**Int**).
    > - If the family is **tweedie**, the data must be numeric and continuous (**Int**).
=======
	> - If the family is **gaussian**, the data must be numeric (**Real** or **Int**).
	> - If the family is **binomial**, the data must be categorical 2 levels/classes or binary (**Enum** or **Int**).
	> - If the family is **multinomial**, the data can be categorical with more than two levels/classes (**Enum**).
	> - If the family is **poisson**, the data must be numeric and non-negative (**Int**).
	> - If the family is **gamma**, the data must be numeric and continuous and positive (**Real** or **Int**).
	> - If the family is **tweedie**, the data must be numeric and continuous (**Real**) and non-negative.
>>>>>>> 502ca43c

- **tweedie_variance_power**: (Only applicable if *Tweedie* is selected for **Family**) Specify the Tweedie variance power.

- **tweedie_link_power**: (Only applicable if *Tweedie* is selected for **Family**) Specify the Tweedie link power.

- **solver**: Select the solver to use (AUTO, IRLSM, L\_BFGS, COORDINATE\_DESCENT\_NAIVE, or COORDINATE\_DESCENT). IRLSM is fast on on problems with a small number of predictors and for lambda-search with L1 penalty, while [L_BFGS](http://cran.r-project.org/web/packages/lbfgs/vignettes/Vignette.pdf) scales better for datasets with many columns.  COORDINATE\_DESCENT is IRLSM with the covariance updates version of cyclical coordinate descent in the innermost loop. COORDINATE\_DESCENT\_NAIVE is IRLSM with the naive updates version of cyclical coordinate descent in the innermost loop. COORDINATE\_DESCENT\_NAIVE and COORDINATE\_DESCENT are currently experimental.

- **alpha**: Specify the regularization distribution between L2 and L2.

- **lambda**:  Specify the regularization strength.

- **lambda_search**: Check this checkbox to enable lambda search, starting with lambda max. The given lambda is then interpreted as lambda min.
    >**Note**: Lambda search is not supported when cross-validation is enabled.

- **nlambdas**: (Applicable only if **lambda\_search** is enabled) Specify the number of lambdas to use in the search. The default is 100.

- **standardize**: To standardize the numeric columns to have a mean of zero and unit variance, check this checkbox. Standardization is highly recommended; if you do not use standardization, the results can include components that are dominated by variables that appear to have larger variances relative to other attributes as a matter of scale, rather than true contribution. This option is selected by default.
<<<<<<< HEAD
=======

- **remove_collinear_columns**: Automatically remove collinear columns during model-building. Collinear columns will be dropped from the model and will have 0 coefficient in the returned model. Can only be set if there is no regularization (lambda=0)

- **compute_p_values**: Request computation of p-values. Only applicable with no penalty (lambda = 0 and no beta constraints). Setting remove_collinear_columns is recommended. H2O will return an error if p-values are requested and there are collinear columns and remove_collinear_columns flag is not set.
>>>>>>> 502ca43c

- **non-negative**: To force coefficients to have non-negative values, check this checkbox.

- **beta_constraints**: To use beta constraints, select a dataset from the drop-down menu. The selected frame is used to constraint the coefficient vector to provide upper and lower bounds. The dataset must contain a names column with valid coefficient names.

- **fold_assignment**: (Applicable only if a value for **nfolds** is specified and **fold_column** is not selected) Select the cross-validation fold assignment scheme. The available options are AUTO (which is Random), Random, or [Modulo](https://en.wikipedia.org/wiki/Modulo_operation).

- **fold_column**: Select the column that contains the cross-validation fold index assignment per observation.

- **score\_each\_iteration**: (Optional) Check this checkbox to score during each iteration of the model training.

- **offset_column**: Select a column to use as the offset; the value cannot be the same as the value for the `weights_column`.
    >*Note*: Offsets are per-row "bias values" that are used during model training. For Gaussian distributions, they can be seen as simple corrections to the response (y) column. Instead of learning to predict the response (y-row), the model learns to predict the (row) offset of the response column. For other distributions, the offset corrections are applied in the linearized space before applying the inverse link function to get the actual response values. For more information, refer to the following [link](http://www.idg.pl/mirrors/CRAN/web/packages/gbm/vignettes/gbm.pdf).

- **weights_column**: Select a column to use for the observation weights, which are used for bias correction. The specified `weights_column` must be included in the specified `training_frame`. *Python only*: To use a weights column when passing an H2OFrame to `x` instead of a list of column names, the specified `training_frame` must contain the specified `weights_column`.
    >*Note*: Weights are per-row observation weights and do not increase the size of the data frame. This is typically the number of times a row is repeated, but non-integer values are supported as well. During training, rows with higher weights matter more, due to the larger loss function pre-factor.

- **max_iterations**: Specify the number of training iterations.

- **link**: Select a link function (Identity, Family_Default, Logit, Log, Inverse, or Tweedie).

    > - If the family is **Gaussian**, **Identity**, **Log**, and **Inverse** are supported.
    >  - If the family is **Binomial**, **Logit** is supported.
    >  - If the family is **Poisson**, **Log** and **Identity** are supported.
    >  - If the family is **Gamma**, **Inverse**, **Log**, and **Identity** are supported.
    >  - If the family is **Tweedie**, only **Tweedie** is supported.

- **max\_confusion\_matrix\_size**: Specify the maximum size (number of classes) for the confusion matrices printed in the logs.

- **max\_hit\_ratio\_k**: (Applicable for classification only) Specify the maximum number (top K) of predictions to use for hit ratio computation. Applicable to multi-class only. To disable, enter `0`.

- **keep\_cross\_validation\_predictions**: To keep the cross-validation predictions, check this checkbox.

- **intercept**: To include a constant term in the model, check this checkbox. This option is selected by default.

- **objective_epsilon**: Specify a threshold for convergence. If the objective value is less than this threshold, the model is converged.

- **beta_epsilon**: Specify the beta epsilon value. If the L1 normalization of the current beta change is below this threshold, consider using convergence.

- **gradient_epsilon**: (For L-BFGS only) Specify a threshold for convergence. If the objective value (using the L-infinity norm) is less than this threshold, the model is converged.

<<<<<<< HEAD
- **prior**: Specify prior probability for y ==1. Use this parameter for logistic regression if the data has been sampled and the mean of response does not reflect reality.
=======
- **prior**: Specify prior probability for p(y==1). Use this parameter for logistic regression if the data has been sampled and the mean of response does not reflect reality. Note: this is simple method affecting only the intercept, you may want to use weights and offset for better fit.
>>>>>>> 502ca43c

- **lambda\_min\_ratio**: Specify the minimum lambda to use for lambda search (specified as a ratio of **lambda\_max**).

- **max\_active\_predictors**: Specify the maximum number of active predictors during computation. This value is used as a stopping criterium to prevent expensive model building with many predictors.


###Interpreting a GLM Model

By default, the following output displays:

- A graph of the normalized coefficient magnitudes
- Output (model category, model summary, scoring history, training metrics, validation metrics, best lambda, threshold, residual deviance, null deviance, residual degrees of freedom, null degrees of freedom, AIC, AUC, binomial, rank)
- Coefficients
- Coefficient magnitudes

###FAQ

- **How does the algorithm handle missing values during training?**

  GLM skips rows with missing values.

- **How does the algorithm handle missing values during testing?**

  GLM will predict Double.NaN for rows containg missing values.

- **What happens if the response has missing values?**

  It is handled properly, but verify the results are correct.

- **What happens when you try to predict on a categorical level not seen during training?**

  GLM will predict 'Double.NAN' for each row with a new categorical level, indicating a prediction wasn't made.

- **Does it matter if the data is sorted?**

  No.

- **Should data be shuffled before training?**

  No.

- **How does the algorithm handle highly imbalanced data in a response column?**

  GLM does not require special handling for imbalanced data.

- **What if there are a large number of columns?**

  IRLS will get quadratically slower with the number of columns. Try L-BFGS for datasets with more than 5-10 thousand columns.

- **What if there are a large number of categorical factor levels?**

  GLM internally one-hot encodes the categorical factor levels; the same limitations as with a high column count will apply.

- **When building the model, does GLM use all features or a selection of the best features?**

  Typically, GLM picks the best predictors, especially if lasso is used (`alpha = 1`). By default, the GLM model includes an L1 penalty and will pick only the most predictive predictors.

- **When running GLM, is it better to create a cluster that uses many smaller nodes or fewer larger nodes?**

  A rough heuristic would be:

  nodes ~=M*N^2/(p*1e8)

  where M is the number of observations, N is the number of columns (categorical columns count as a single column in this case), and p is the number of CPU cores per node.

  For example, a dataset with 250 columns and 1M rows would optimally use about 20 nodes with 32 cores each (following the formula 250^2*1000000/(32*1e8)  = 19.5 ~= 20).

- **How is variable importance calculated for GLM?**

  For GLM, the variable importance represents the coefficient magnitudes.



###GLM Algorithm

Following the definitive text by P. McCullagh and J.A. Nelder (1989) on the generalization of linear models to non-linear distributions of the response variable Y, H2O fits GLM models based on the maximum likelihood estimation via iteratively reweighed least squares.

Let \(y_{1},…,y_{n}\) be n observations of the independent, random response variable \(Y_{i}\).

Assume that the observations are distributed according to a function from the exponential family and have a probability density function of the form:

\(f(y_{i})=exp[\frac{y_{i}\theta_{i} - b(\theta_{i})}{a_{i}(\phi)} + c(y_{i}; \phi)]\)
where \(\theta\) and \(\phi\) are location and scale parameters,
and \(\: a_{i}(\phi), \:b_{i}(\theta_{i}),\: c_{i}(y_{i}; \phi)\) are known functions.

\(a_{i}\) is of the form \(\:a_{i}=\frac{\phi}{p_{i}}; p_{i}\) is a known prior weight.

When \(Y\) has a pdf from the exponential family:

\(E(Y_{i})=\mu_{i}=b^{\prime}\)
\(var(Y_{i})=\sigma_{i}^2=b^{\prime\prime}(\theta_{i})a_{i}(\phi)\)

Let \(g(\mu_{i})=\eta_{i}\) be a monotonic, differentiable transformation of the expected value of \(y_{i}\). The function \(\eta_{i}\) is the link function and follows a linear model.

\(g(\mu_{i})=\eta_{i}=\mathbf{x_{i}^{\prime}}\beta\)

When inverted:
\(\mu=g^{-1}(\mathbf{x_{i}^{\prime}}\beta)\)

**Maximum Likelihood Estimation**

For an initial rough estimate of the parameters \(\hat{\beta}\), use the estimate to generate fitted values:
\(\mu_{i}=g^{-1}(\hat{\eta_{i}})\)

Let \(z\) be a working dependent variable such that
\(z_{i}=\hat{\eta_{i}}+(y_{i}-\hat{\mu_{i}})\frac{d\eta_{i}}{d\mu_{i}}\),

where \(\frac{d\eta_{i}}{d\mu_{i}}\) is the derivative of the link function evaluated at the trial estimate.

Calculate the iterative weights:
\(w_{i}=\frac{p_{i}}{[b^{\prime\prime}(\theta_{i})\frac{d\eta_{i}}{d\mu_{i}}^{2}]}\)

Where \(b^{\prime\prime}\) is the second derivative of \(b(\theta_{i})\) evaluated at the trial estimate.


Assume \(a_{i}(\phi)\) is of the form \(\frac{\phi}{p_{i}}\). The weight \(w_{i}\) is inversely proportional to the variance of the working dependent variable \(z_{i}\) for current parameter estimates and proportionality factor \(\phi\).

Regress \(z_{i}\) on the predictors \(x_{i}\) using the weights \(w_{i}\) to obtain new estimates of \(\beta\).
\(\hat{\beta}=(\mathbf{X}^{\prime}\mathbf{W}\mathbf{X})^{-1}\mathbf{X}^{\prime}\mathbf{W}\mathbf{z}\)

Where \(\mathbf{X}\) is the model matrix, \(\mathbf{W}\) is a diagonal matrix of \(w_{i}\), and \(\mathbf{z}\) is a vector of the working response variable \(z_{i}\).

This process is repeated until the estimates \(\hat{\beta}\) change by less than the specified amount.

**Cost of computation**


H2O can process large data sets because it relies on parallel processes. Large data sets are divided into smaller data sets and processed simultaneously and the results are communicated between computers as needed throughout the process.

In GLM, data are split by rows but not by columns, because the predicted Y values depend on information in each of the predictor variable vectors. If O is a complexity function, N is the number of observations (or rows), and P is the number of predictors (or columns) then


   &nbsp;&nbsp;&nbsp;&nbsp;\(Runtime\propto p^3+\frac{(N*p^2)}{CPUs}\)

Distribution reduces the time it takes an algorithm to process because it decreases N.


Relative to P, the larger that (N/CPUs) becomes, the more trivial p becomes to the overall computational cost. However, when p is greater than (N/CPUs), O is dominated by p.



   &nbsp;&nbsp;&nbsp;&nbsp;\(Complexity = O(p^3 + N*p^2)\)

For more information about how GLM works, refer to the [Generalized Linear Modeling booklet](http://h2o.ai/resources).


###References

Breslow, N E. “Generalized Linear Models: Checking Assumptions and Strengthening Conclusions.” Statistica Applicata 8 (1996): 23-41.

[Frome, E L. “The Analysis of Rates Using Poisson Regression Models.” Biometrics (1983): 665-674.](http://www.csm.ornl.gov/~frome/BE/FP/FromeBiometrics83.pdf)

[Goldberger, Arthur S. “Best Linear Unbiased Prediction in the Generalized Linear Regression Model.” Journal of the American Statistical Association 57.298 (1962): 369-375.](http://people.umass.edu/~bioep740/yr2009/topics/goldberger-jasa1962-369.pdf)

[Guisan, Antoine, Thomas C Edwards Jr, and Trevor Hastie. “Generalized Linear and Generalized Additive Models in Studies of Species Distributions: Setting the Scene.” Ecological modeling 157.2 (2002): 89-100.](http://www.stanford.edu/~hastie/Papers/GuisanEtAl_EcolModel-2003.pdf)

[Nelder, John A, and Robert WM Wedderburn. “Generalized Linear Models.” Journal of the Royal Statistical Society. Series A (General) (1972): 370-384.](http://biecek.pl/MIMUW/uploads/Nelder_GLM.pdf)

[Niu, Feng, et al. “Hogwild!: A lock-free approach to parallelizing stochastic gradient descent.” Advances in Neural Information Processing Systems 24 (2011): 693-701.*implemented algorithm on p.5](http://www.eecs.berkeley.edu/~brecht/papers/hogwildTR.pdf)

[Pearce, Jennie, and Simon Ferrier. “Evaluating the Predictive Performance of Habitat Models Developed Using Logistic Regression.” Ecological modeling 133.3 (2000): 225-245.](http://www.whoi.edu/cms/files/Ecological_Modelling_2000_Pearce_53557.pdf)

[Press, S James, and Sandra Wilson. “Choosing Between Logistic Regression and Discriminant Analysis.” Journal of the American Statistical Association 73.364 (April, 2012): 699–705.](http://www.statpt.com/logistic/press_1978.pdf)

Snee, Ronald D. “Validation of Regression Models: Methods and Examples.” Technometrics 19.4 (1977): 415-428.

---


<a name="DRF"></a>
##DRF

###Introduction

Distributed Random Forest (DRF) is a powerful classification tool. When given a set of data, DRF generates a forest of classification trees, rather than a single classification tree. Each of these trees is a weak learner built on a subset of rows and columns. More trees will reduce the variance. The classification from each H2O tree can be thought of as a vote; the most votes determines the classification.

The current version of DRF is fundamentally the same as in previous versions of H2O (same algorithmic steps, same histogramming techniques), with the exception of the following changes:

- Improved ability to train on categorical variables (using the `nbins_cats` parameter)
- Minor changes in histogramming logic for some corner cases
- By default, DRF now builds half as many trees for binomial problems, similar to GBM: one tree to estimate class 0, probability p0, class 1 probability is 1-p0.

There was some code cleanup and refactoring to support the following features:

- Per-row observation weights
- Per-row offsets
- N-fold cross-validation

DRF no longer has a special-cased histogram for classification (class DBinomHistogram has been superseded by DRealHistogram), since it was not applicable to cases with observation weights or for cross-validation.


###Defining a DRF Model

- **model_id**: (Optional) Enter a custom name for the model to use as a reference. By default, H2O automatically generates a destination key.

- **training_frame**: (Required) Select the dataset used to build the model.
**NOTE**: If you click the **Build a model** button from the `Parse` cell, the training frame is entered automatically.

- **validation_frame**: (Optional) Select the dataset used to evaluate the accuracy of the model.

- **nfolds**: Specify the number of folds for cross-validation.

- **response_column**: (Required) Select the column to use as the independent variable. The data can be numeric or categorical.

- **Ignored_columns**: (Optional) Click the checkbox next to a column name to add it to the list of columns excluded from the model. To add all columns, click the **All** button. To remove a column from the list of ignored columns, click the X next to the column name. To remove all columns from the list of ignored columns, click the **None** button. To search for a specific column, type the column name in the **Search** field above the column list. To only show columns with a specific percentage of missing values, specify the percentage in the **Only show columns with more than 0% missing values** field. To change the selections for the hidden columns, use the **Select Visible** or **Deselect Visible** buttons.

- **ignore\_const\_cols**: Check this checkbox to ignore constant training columns, since no information can be gained from them. This option is selected by default.

- **ntrees**: Specify the number of trees.

- **max\_depth**: Specify the maximum tree depth.

- **min\_rows**: Specify the minimum number of observations for a leaf (`nodesize` in R).

- **nbins**: (Numerical/real/int only) Specify the number of bins for the histogram to build, then split at the best point.

- **nbins_cats**: (Categorical/enums only) Specify the maximum number of bins for the histogram to build, then split at the best point. Higher values can lead to more overfitting.  The levels are ordered alphabetically; if there are more levels than bins, adjacent levels share bins. This value has a more significant impact on model fitness than **nbins**. Larger values may increase runtime, especially for deep trees and large clusters, so tuning may be required to find the optimal value for your configuration.

- **seed**: Specify the random number generator (RNG) seed for algorithm components dependent on randomization. The seed is consistent for each H2O instance so that you can create models with the same starting conditions in alternative configurations.

- **mtries**: Specify the columns to randomly select at each level. If the default value of `-1` is used, the number of variables is the square root of the number of columns for classification and p/3 for regression (where p is the number of predictors). The range is -1 to >=1.

- **sample_rate**: Specify the row sampling rate (x-axis). The range is 0.0 to 1.0. Higher values may improve training accuracy. Test accuracy improves when either columns or rows are sampled. For details, refer to "Stochastic Gradient Boosting" ([Friedman, 1999](https://statweb.stanford.edu/~jhf/ftp/stobst.pdf)).

- **col\_sample_rate**: Specify the column sampling rate (y-axis). The range is 0.0 to 1.0. Higher values may improve training accuracy. Test accuracy improves when either columns or rows are sampled. For details, refer to "Stochastic Gradient Boosting" ([Friedman, 1999](https://statweb.stanford.edu/~jhf/ftp/stobst.pdf)).

- **score\_each\_iteration**: (Optional) Check this checkbox to score during each iteration of the model training.

<<<<<<< HEAD
- **fold_assignment**: (Applicable only if a value for **nfolds** is specified and **fold_column** is not selected) Select the cross-validation fold assignment scheme. The available options are AUTO (which is Random), Random, or [Modulo](https://en.wikipedia.org/wiki/Modulo_operation).
=======
- **score\_tree\_interval**: Score the model after every so many trees. Disabled if set to 0.

- **fold_assignment**: (Applicable only if a value for **nfolds** is specified and **fold_column** is not selected) Select the cross-validation fold assignment scheme. The available options are AUTO (which is Random), Random, or [Modulo](https://en.wikipedia.org/wiki/Modulo_operation). 
>>>>>>> 502ca43c

- **fold_column**: Select the column that contains the cross-validation fold index assignment per observation.

- **offset_column**:  Select a column to use as the offset.
    >*Note*: Offsets are per-row "bias values" that are used during model training. For Gaussian distributions, they can be seen as simple corrections to the response (y) column. Instead of learning to predict the response (y-row), the model learns to predict the (row) offset of the response column. For other distributions, the offset corrections are applied in the linearized space before applying the inverse link function to get the actual response values. For more information, refer to the following [link](http://www.idg.pl/mirrors/CRAN/web/packages/gbm/vignettes/gbm.pdf).

- **weights_column**: Select a column to use for the observation weights, which are used for bias correction. The specified `weights_column` must be included in the specified `training_frame`. *Python only*: To use a weights column when passing an H2OFrame to `x` instead of a list of column names, the specified `training_frame` must contain the specified `weights_column`.
    >*Note*: Weights are per-row observation weights and do not increase the size of the data frame. This is typically the number of times a row is repeated, but non-integer values are supported as well. During training, rows with higher weights matter more, due to the larger loss function pre-factor.

- **balance_classes**: Oversample the minority classes to balance the class distribution. This option is not selected by default and can increase the data frame size. This option is only applicable for classification.

- **max\_confusion\_matrix\_size**: Specify the maximum size (in number of classes) for confusion matrices to be printed in the Logs.

- **max\_hit\_ratio\_k**: Specify the maximum number (top K) of predictions to use for hit ratio computation. Applicable to multi-class only. To disable, enter 0.

- **r2_stopping**: Specify a threshold for the coefficient of determination (\(r^2\)) metric value. When this threshold is met or exceeded, H2O stops making trees.

- **stopping\_rounds**: Stops training when the option selected for **stopping\_metric** doesn't improve for the specified number of training rounds, based on a simple moving  average. To disable this feature, specify `0`. The metric is computed on the validation data (if provided); otherwise, training data is used. When used with **overwrite\_with\_best\_model**, the final model is the best model generated for the given **stopping\_metric** option.
    >**Note**: If cross-validation is enabled:
    1. All cross-validation models stop training when the validation metric doesn't improve.
    2. The main model runs for the mean number of epochs.
    3. N+1 models do *not* use **overwrite\_with\_best\_model**
    4. N+1 models may be off by the number specified for **stopping\_rounds** from the best model, but the cross-validation metric estimates the performance of the main model for the resulting number of epochs (which may be fewer than the specified number of epochs).

- **stopping\_metric**: Select the metric to use for early stopping. The available options are:

<<<<<<< HEAD
    -  **AUTO**: Logloss for classification, deviance for regression
    -  **deviance**
=======
- **stopping\_metric**: Select the metric to use for early stopping. The available options are: 
	
    - **AUTO**: Logloss for classification, deviance for regression
    - **deviance**
>>>>>>> 502ca43c
    - **logloss**
    - **MSE**
    - **AUC**
    - **r2**
    - **misclassification**

- **stopping\_tolerance**: Specify the relative tolerance for the metric-based stopping to stop training if the improvement is less than this value.

<<<<<<< HEAD
- **build\_tree\_one\_node**: To run on a single node, check this checkbox. This is suitable for small datasets as there is no network overhead but fewer CPUs are used.
=======
- **max\_runtime\_secs**: Maximum allowed runtime in seconds for model training. Use 0 to disable.

- **build\_tree\_one\_node**: To run on a single node, check this checkbox. This is suitable for small datasets as there is no network overhead but fewer CPUs are used. 
>>>>>>> 502ca43c

- **binomial\_double\_trees**: (Binary classification only) Build twice as many trees (one per class). Enabling this option can lead to higher accuracy, while disabling can result in faster model building. This option is disabled by default.

- **checkpoint**: Enter a model key associated with a previously-trained model. Use this option to build a new model as a continuation of a previously-generated model.

- **keep\_cross\_validation\_predictions**: To keep the cross-validation predictions, check this checkbox.

<<<<<<< HEAD

- **class\_sampling\_factors**: Specify the per-class (in lexicographical order) over/under-sampling ratios. By default, these ratios are automatically computed during training to obtain the class balance.
=======
- **class\_sampling\_factors**: Specify the per-class (in lexicographical order) over/under-sampling ratios. By default, these ratios are automatically computed during training to obtain the class balance.  
>>>>>>> 502ca43c

- **max\_after\_balance\_size**: Specify the maximum relative size of the training data after balancing class counts (**balance\_classes** must be enabled). The value can be less than 1.0.

- **nbins\_top\_level**: (For numerical/real/int columns only) Specify the minimum number of bins at the root level to use to build the histogram. This number will then be decreased by a factor of two per level.


###Interpreting a DRF Model

By default, the following output displays:

- Model parameters (hidden)
- A graph of the scoring history (number of trees vs. training MSE)
- A graph of the ROC curve (TPR vs. FPR)
- A graph of the variable importances
- Output (model category, validation metrics, initf)
- Model summary (number of trees, min. depth, max. depth, mean depth, min. leaves, max. leaves, mean leaves)
- Scoring history in tabular format
- Training metrics (model name, checksum name, frame name, frame checksum name, description, model category, duration in ms, scoring time, predictions, MSE, R2, logloss, AUC, GINI)
- Training metrics for thresholds (thresholds, F1, F2, F0Points, Accuracy, Precision, Recall, Specificity, Absolute MCC, min. per-class accuracy, TNS, FNS, FPS, TPS, IDX)
- Maximum metrics (metric, threshold, value, IDX)
- Variable importances in tabular format

###FAQ

- **How does the algorithm handle missing values during training?**

  Missing values affect tree split points.  NAs always “go left”, and hence affect the split-finding math (since the corresponding response for the row still matters). If the response is missing, then the row won't affect the split-finding math.

- **How does the algorithm handle missing values during testing?**

  During scoring, missing values "always go left" at any decision point in a tree. Due to dynamic binning in DRF, a row with a missing value typically ends up in the "leftmost bin" - with other outliers.

- **What happens if the response has missing values?**

  No errors will occur, but nothing will be learned from rows containing missing the response.

- **What happens when you try to predict on a categorical level not seen during training?**

  DRF converts a new categorical level to a NA value in the test set, and then splits left on the NA value during scoring.
  The algorithm splits left on NA values because, during training, Na values are grouped with the outliers in the left-most bin.

- **Does it matter if the data is sorted?**

  No.

- **Should data be shuffled before training?**

  No.

- **How does the algorithm handle highly imbalanced data in a response column?**

 Specify `balance_classes`, `class_sampling_factors` and `max_after_balance_size` to control over/under-sampling.

- **What if there are a large number of columns?**

  DRFs are best for datasets with fewer than a few thousand columns.

- **What if there are a large number of categorical factor levels?**

  Large numbers of categoricals are handled very efficiently - there is never any one-hot encoding.

- **How is variable importance calculated for DRF?**

  Variable importance is determined by calculating the relative influence of each variable: whether that variable was selected during splitting in the tree building process and how much the squared error (over all trees) improved as a result.

- **How is column sampling implemented for DRF?**

  For an example model using:

- 100 columns
- `col_sample_rate_per_tree` is 0.602
- `mtries` is -1 or 7 (refers to the number of active predictor columns for the dataset)

  For each tree, the floor is used to determine the number - for this example, (0.602*100)=60 out of the 100 - of columns that are randomly picked. For classification cases where `mtries=-1`, the square root - for this example, (100)=10 columns - are then randomly chosen for each split decision (out of the total 60).

  For regression, the floor - in this example, (100/3)=33 columns - is used for each split by default. If `mtries=7`, then 7 columns are picked for each split decision (out of the 60).

  `mtries` is configured independently of `col_sample_rate_per_tree`, but it can be limited by it. For example, if `col_sample_rate_per_tree=0.01`, then there's only one column left for each split, regardless of how large the value for `mtries` is.


###DRF Algorithm


<iframe src="//www.slideshare.net/slideshow/embed_code/key/tASzUyJ19dtJsQ" width="425" height="355" frameborder="0" marginwidth="0" marginheight="0" scrolling="no" style="border:1px solid #CCC; border-width:1px; margin-bottom:5px; max-width: 100%;" allowfullscreen> </iframe> <div style="margin-bottom:5px"> <strong> <a href="//www.slideshare.net/0xdata/rf-brighttalk" title="Building Random Forest at Scale" target="_blank">Building Random Forest at Scale</a> </strong> from <strong><a href="//www.slideshare.net/0xdata" target="_blank">Sri Ambati</a></strong> </div>

###References

---

<a name="NB"></a>
##Naïve Bayes

###Introduction

Naïve Bayes (NB) is a classification algorithm that relies on strong assumptions of the independence of covariates in applying Bayes Theorem. NB models are commonly used as an alternative to decision trees for classification problems.

###Defining a Naïve Bayes Model

- **model_id**: (Optional) Enter a custom name for the model to use as a reference. By default, H2O automatically generates a destination key.

- **training_frame**: (Required) Select the dataset used to build the model.
**NOTE**: If you click the **Build a model** button from the `Parse` cell, the training frame is entered automatically.

- **validation_frame**: (Optional) Select the dataset used to evaluate the accuracy of the model.

- **response_column**: (Required) Select the column to use as the independent variable. The data must be categorical and must contain at least two unique categorical levels.

- **ignored_columns**: (Optional) Click the checkbox next to a column name to add it to the list of columns excluded from the model. To add all columns, click the **All** button. To remove a column from the list of ignored columns, click the X next to the column name. To remove all columns from the list of ignored columns, click the **None** button. To search for a specific column, type the column name in the **Search** field above the column list. To only show columns with a specific percentage of missing values, specify the percentage in the **Only show columns with more than 0% missing values** field. To change the selections for the hidden columns, use the **Select Visible** or **Deselect Visible** buttons.

- **ignore\_const\_cols**: Check this checkbox to ignore constant training columns, since no information can be gained from them. This option is selected by default.

- **laplace**: Specify the Laplace smoothing parameter. The value must be an integer >= 0.

- **min\_sdev**: Specify the minimum standard deviation to use for observations without enough data. The value must be at least 1e-10.

- **eps\_sdev**: Specify the threshold for standard deviation. The value must be positive. If this threshold is not met, the **min\_sdev** value is used.

- **min\_prob**: Specify the minimum probability to use for observations without enough data.

- **eps\_prob**: Specify the threshold for standard deviation. If this threshold is not met, the **min\_sdev** value is used.

- **compute_metrics**: To compute metrics on training data, check this checkbox. The Naïve Bayes classifier assumes independence between predictor variables conditional on the response, and a Gaussian distribution of numeric predictors with mean and standard deviation computed from the training dataset. When building a Naïve Bayes classifier, every row in the training dataset that contains at least one NA will be skipped completely. If the test dataset has missing values, then those predictors are omitted in the probability calculation during prediction.

- **score\_each\_iteration**: (Optional) Check this checkbox to score during each iteration of the model training.

- **max\_confusion\_matrix\_size**: Specify the maximum size (in number of classes) for confusion matrices to be printed in the Logs.

- **max\_hit\_ratio\_k**: Specify the maximum number (top K) of predictions to use for hit ratio computation. Applicable to multi-class only. To disable, enter 0.

- **max\_runtime\_secs**: Maximum allowed runtime in seconds for model training. Use 0 to disable.



###Interpreting a Naïve Bayes Model

The output from Naïve Bayes is a list of tables containing the a-priori and conditional probabilities of each class of the response. The a-priori probability is the estimated probability of a particular class before observing any of the predictors. Each conditional probability table corresponds to a predictor column. The row headers are the classes of the response and the column headers are the classes of the predictor. Thus, in the table below, the probability of survival (y) given a person is male (x) is 0.91543624.

```
                Sex
Survived       Male     Female
     No  0.91543624 0.08456376
     Yes 0.51617440 0.48382560
```


When the predictor is numeric, Naïve Bayes assumes it is sampled from a Gaussian distribution given the class of the response. The first column contains the mean and the second column contains the standard deviation of the distribution.

By default, the following output displays:

- Output (model category, model summary, scoring history, training metrics, validation metrics)
- Y-Levels (levels of the response column)
- P-conditionals

###FAQ

- **How does the algorithm handle missing values during training?**

  All rows with one or more missing values (either in the predictors or the response) will be skipped during model building.

- **How does the algorithm handle missing values during testing?**

  If a predictor is missing, it will be skipped when taking the product of conditional probabilities in calculating the joint probability conditional on the response.

- **What happens if the response domain is different in the training and test datasets?**

  The response column in the test dataset is not used during scoring, so any response categories absent in the training data will not be predicted.

- **What happens when you try to predict on a categorical level not seen during training?**

  If the Laplace smoothing parameter is disabled ('laplace = 0'), then Naive Bayes will predict a probability of 0 for any row in the test set that contains a previously unseen categorical level. However, if the Laplace smoothing parameter is used (e.g. 'laplace = 1'), then the model can make predictions for rows that include previously unseen categorical level.

  Laplace smoothing adjusts the maximum likelihood estimates by adding 1 to the numerator and k to the denominator to allow for new categorical levels in the training set:

  $\phi_{j|y=1}= \frac{\Sigma_{i=1}^m 1(x_{j}^{(i)} \ = \ 1 \ \bigcap y^{(i)} \ = \ 1) \ + \ 1}{\Sigma_{i=1}^{m}1(y^{(i)} \ = \ 1) \ + \ k}$

  $\phi_{j|y=0}= \frac{\Sigma_{i=1}^m 1(x_{j}^{(i)} \ = \ 1 \ \bigcap y^{(i)} \ = \ 0) \ + \ 1}{\Sigma_{i \ = \ 1}^{m}1(y^{(i)} \ = \ 0) \ + \ k}$

  $x^{(i)}$ represents features, $y^{(i)}$ represents the response column, and $k$ represents the addition of each new categorical level (k functions to balance the added 1 in the numerator)

  Laplace smoothing should be used with care; it is generally intended to allow for predictions in rare events. As prediction data becomes increasingly distinct from training data, new models should be trained when possible to account for a broader set of possible feature values.

- **Does it matter if the data is sorted?**

  No.

- **Should data be shuffled before training?**

  This does not affect model building.

- **How does the algorithm handle highly imbalanced data in a response column?**

  Unbalanced data will not affect the model. However, if one response category has very few observations compared to the total, the conditional probability may be very low. A cutoff (`eps_prob`) and minimum value (`min_prob`) are available for the user to set a floor on the calculated probability.


- **What if there are a large number of columns?**

   More memory will be allocated on each node to store the joint frequency counts and sums.

- **What if there are a large number of categorical factor levels?**

  More memory will be allocated on each node to store the joint frequency count of each categorical predictor level with the response’s level.

- **When running PCA, is it better to create a cluster that uses many smaller nodes or fewer larger nodes?**

  For Naïve Bayes, we recommend using many smaller nodes because the distributed task doesn't require intensive computation.


###Naïve Bayes Algorithm

The algorithm is presented for the simplified binomial case without loss of generality.

Under the Naive Bayes assumption of independence, given a training set
for a set of discrete valued features X
\({(X^{(i)},\ y^{(i)};\ i=1,...m)}\)

The joint likelihood of the data can be expressed as:

\(\mathcal{L} \: (\phi(y),\: \phi_{i|y=1},\:\phi_{i|y=0})=\Pi_{i=1}^{m} p(X^{(i)},\: y^{(i)})\)

The model can be parameterized by:

\(\phi_{i|y=0}=\ p(x_{i}=1|\ y=0);\: \phi_{i|y=1}=\ p(x_{i}=1|y=1);\: \phi(y)\)

Where \(\phi_{i|y=0}=\ p(x_{i}=1|\ y=0)\) can be thought of as the fraction of the observed instances where feature \(x_{i}\) is observed, and the outcome is \(y=0, \phi_{i|y=1}=p(x_{i}=1|\ y=1)\) is the fraction of the observed instances where feature \(x_{i}\) is observed, and the outcome is \(y=1\), and so on.

The objective of the algorithm is to maximize with respect to
\(\phi_{i|y=0}, \ \phi_{i|y=1},\ and \ \phi(y)\)

Where the maximum likelihood estimates are:

\(\phi_{j|y=1}= \frac{\Sigma_{i}^m 1(x_{j}^{(i)}=1 \ \bigcap y^{i} = 1)}{\Sigma_{i=1}^{m}(y^{(i)}=1}\)

\(\phi_{j|y=0}= \frac{\Sigma_{i}^m 1(x_{j}^{(i)}=1 \ \bigcap y^{i} = 0)}{\Sigma_{i=1}^{m}(y^{(i)}=0}\)

\(\phi(y)= \frac{(y^{i} = 1)}{m}\)


Once all parameters \(\phi_{j|y}\) are fitted, the model can be used to predict new examples with features \(X_{(i^*)}\).

This is carried out by calculating:

\(p(y=1|x)=\frac{\Pi p(x_i|y=1) p(y=1)}{\Pi p(x_i|y=1)p(y=1) \: +\: \Pi p(x_i|y=0)p(y=0)}\)

\(p(y=0|x)=\frac{\Pi p(x_i|y=0) p(y=0)}{\Pi p(x_i|y=1)p(y=1) \: +\: \Pi p(x_i|y=0)p(y=0)}\)

and predicting the class with the highest probability.


It is possible that prediction sets contain features not originally seen in the training set. If this occurs, the maximum likelihood estimates for these features predict a probability of 0 for all cases of y.

Laplace smoothing allows a model to predict on out of training data features by adjusting the maximum likelihood estimates to be:


\(\phi_{j|y=1}= \frac{\Sigma_{i}^m 1(x_{j}^{(i)}=1 \ \bigcap y^{i} = 1) \: + \: 1}{\Sigma_{i=1}^{m}(y^{(i)}=1 \: + \: 2}\)

\(\phi_{j|y=0}= \frac{\Sigma_{i}^m 1(x_{j}^{(i)}=1 \ \bigcap y^{i} = 0) \: + \: 1}{\Sigma_{i=1}^{m}(y^{(i)}=0 \: + \: 2}\)

Note that in the general case where y takes on k values, there are k+1 modified parameter estimates, and they are added in when the denominator is k (rather than two, as shown in the two-level classifier shown here.)

Laplace smoothing should be used with care; it is generally intended to allow for predictions in rare events. As prediction data becomes increasingly distinct from training data, train new models when possible to account for a broader set of possible X values.


###References


[Hastie, Trevor, Robert Tibshirani, and J Jerome H Friedman. The Elements of Statistical Learning. Vol.1. N.p., Springer New York, 2001.](http://www.stanford.edu/~hastie/local.ftp/Springer/OLD//ESLII_print4.pdf)

[Ng, Andrew. "Generative Learning algorithms." (2008).](http://cs229.stanford.edu/notes/cs229-notes2.pdf)

---

<a name="PCA"></a>
##PCA

###Introduction

Principal Components Analysis (PCA) is closely related to Principal Components Regression. The algorithm is carried out on a set of possibly collinear features and performs a transformation to produce a new set of uncorrelated features.

PCA is commonly used to model without regularization or perform dimensionality reduction. It can also be useful to carry out as a preprocessing step before distance-based algorithms such as K-Means since PCA guarantees that all dimensions of a manifold are orthogonal.

###Defining a PCA Model

- **model_id**: (Optional) Enter a custom name for the model to use as a reference. By default, H2O automatically generates a destination key.

- **training_frame**: (Required) Select the dataset used to build the model.
**NOTE**: If you click the **Build a model** button from the `Parse` cell, the training frame is entered automatically.

- **validation_frame**: (Optional) Select the dataset used to evaluate the accuracy of the model.

- **ignored_columns**: (Optional) Click the checkbox next to a column name to add it to the list of columns excluded from the model. To add all columns, click the **All** button. To remove a column from the list of ignored columns, click the X next to the column name. To remove all columns from the list of ignored columns, click the **None** button. To search for a specific column, type the column name in the **Search** field above the column list. To only show columns with a specific percentage of missing values, specify the percentage in the **Only show columns with more than 0% missing values** field. To change the selections for the hidden columns, use the **Select Visible** or **Deselect Visible** buttons.

- **ignore\_const\_cols**: Check this checkbox to ignore constant training columns, since no information can be gained from them. This option is selected by default.

- **transform**: Select the transformation method for the training data: None, Standardize, Normalize, Demean, or Descale. The default is None.

- **pca_method**: Select the algorithm to use for computing the principal components:
    - *GramSVD*: Uses a distributed computation of the Gram matrix, followed by a local SVD using the JAMA package
    - *Power*: Computes the SVD using the power iteration method (experimental)
    - *Randomized*: Uses randomized subspace iteration method
    - *GLRM*: Fits a generalized low-rank model with L2 loss function and no regularization and solves for the SVD using local matrix algebra (experimental)

- **k***: Specify the rank of matrix approximation. The default is 1.

- **max_iterations**: Specify the number of training iterations. The value must be between 1 and 1e6 and the default is 1000.

- **seed**: Specify the random number generator (RNG) seed for algorithm components dependent on randomization. The seed is consistent for each H2O instance so that you can create models with the same starting conditions in alternative configurations.

- **use\_all\_factor\_levels**: Check this checkbox to use all factor levels in the possible set of predictors; if you enable this option, sufficient regularization is required. By default, the first factor level is skipped. For PCA models, this option ignores the first factor level of each categorical column when expanding into indicator columns.

- **compute\_metrics**: Enable metrics computations on the training data.

- **score\_each\_iteration**: (Optional) Check this checkbox to score during each iteration of the model training.

- **max\_runtime\_secs**: Maximum allowed runtime in seconds for model training. Use 0 to disable.




###Interpreting a PCA Model

PCA output returns a table displaying the number of components specified by the value for `k`.

Scree and cumulative variance plots for the components are returned as well. Users can access them by clicking on the black button labeled "Scree and Variance Plots" at the top left of the results page. A scree plot shows the variance of each component, while the cumulative variance plot shows the total variance accounted for by the set of components.

The output for PCA includes the following:

- Model parameters (hidden)
- Output (model category, model summary, scoring history, training metrics, validation metrics, iterations)
- Archetypes
- Standard deviation
- Rotation
- Importance of components (standard deviation, proportion of variance, cumulative proportion)



###FAQ

- **How does the algorithm handle missing values during scoring?**

  For the GramSVD and Power methods, all rows containing missing values are ignored during training. For the GLRM method, missing values are excluded from the sum over the loss function in the objective. For more information, refer to section 4 Generalized Loss Functions, equation (13), in ["Generalized Low Rank Models"](https://web.stanford.edu/~boyd/papers/pdf/glrm.pdf) by Boyd et al.


- **How does the algorithm handle missing values during testing?**

  During scoring, the test data is right-multiplied by the eigenvector matrix produced by PCA. Missing categorical values are skipped in the row product-sum. Missing numeric values propagate an entire row of NAs in the resulting projection matrix.


- **What happens when you try to predict on a categorical level not seen during training?**

  New categorical levels in the test data that were not present in the training data, are skipped in the row product-  sum.

- **Does it matter if the data is sorted?**

  No, sorting data does not affect the model.

- **Should data be shuffled before training?**

  No, shuffling data does not affect the model.


- **What if there are a large number of columns?**

  Calculating the SVD will be slower, since computations on the Gram matrix are handled locally.

- **What if there are a large number of categorical factor levels?**

  Each factor level (with the exception of the first, depending on whether **use\_all\_factor\_levels** is enabled) is assigned an indicator column. The indicator column is 1 if the observation corresponds to a particular factor; otherwise, it is 0. As a result, many factor levels result in a large Gram matrix and slower computation of the SVD.

- **How are categorical columns handled during model building?**

  If the GramSVD or Power methods are used, the categorical columns are expanded into 0/1 indicator columns for each factor level. The algorithm is then performed on this expanded training frame. For GLRM, the multidimensional loss function for categorical columns is discussed in Section 6.1 of ["Generalized Low Rank Models"](https://web.stanford.edu/~boyd/papers/pdf/glrm.pdf) by Boyd et al.

- **When running PCA, is it better to create a cluster that uses many smaller nodes or fewer larger nodes?**

  For PCA, this is dependent on the selected `pca_method` parameter:

- For **GramSVD**, use fewer larger nodes for better performance. Forming the Gram matrix requires few intensive calculations and the main bottleneck is the JAMA library's SVD function, which is not parallelized and runs on a single machine. We do not recommend selecting GramSVD for datasets with many columns and/or categorical levels in one or more columns.
- For **Randomized**, use many smaller nodes for better performance, since H2O calls a few different distributed tasks in a loop, where each task does fairly simple matrix algebra computations.
- For **GLRM**, the number of nodes depends on whether the dataset contains many categorical columns with many levels. If this is the case, we recommend using fewer larger nodes, since computing the loss function for categoricals is an intensive task. If the majority of the data is numeric and the categorical columns have only a small number of levels (~10-20), we recommend using many small nodes in the cluster.
- For **Power**, we recommend using fewer larger nodes because the intensive calculations are single-threaded. However, this method is only recommended for obtaining principal component values (such as `k << ncol(train))` because the other methods are far more efficient.

- **I ran PCA on my dataset - how do I input the new parameters into a model?**

  After the PCA model has been built using `h2o.prcomp`, use `h2o.predict` on the original data frame and the PCA model to produce the dimensionality-reduced representation. Use `cbind` to add the predictor column from the original data frame to the data frame produced by the output of `h2o.predict`. At this point, you can build supervised learning models on the new data frame.


###PCA Algorithm

Let \(X\) be an \(M\times N\) matrix where

- Each row corresponds to the set of all measurements on a particular
   attribute, and

- Each column corresponds to a set of measurements from a given
   observation or trial

The covariance matrix \(C_{x}\) is

\(C_{x}=\frac{1}{n}XX^{T}\)

where \(n\) is the number of observations.

\(C_{x}\) is a square, symmetric \(m\times m\) matrix, the diagonal entries of which are the variances of attributes, and the off-diagonal entries are covariances between attributes.

PCA convergence is based on the method described by Gockenbach: "The rate of convergence of the power method depends on the ratio \(lambda_2|/|\lambda_1\). If this is small...then the power method converges rapidly. If the ratio is close to 1, then convergence is quite slow. The power method will fail if \(lambda_2| = |\lambda_1\)." (567).


The objective of PCA is to maximize variance while minimizing covariance.

To accomplish this, for a new matrix \(C_{y}\) with off diagonal entries of 0, and each successive dimension of Y ranked according to variance, PCA finds an orthonormal matrix \(P\) such that \(Y=PX\) constrained by the requirement that \(C_{y}=\frac{1}{n}YY^{T}\) be a diagonal matrix.

The rows of \(P\) are the principal components of X.

\(C_{y}=\frac{1}{n}YY^{T}\)
\(=\frac{1}{n}(PX)(PX)^{T}\)
\(C_{y}=PC_{x}P^{T}.\)

Because any symmetric matrix is diagonalized by an orthogonal matrix of its eigenvectors, solve matrix \(P\) to be a matrix where each row is an eigenvector of
\(\frac{1}{n}XX^{T}=C_{x}\)

Then the principal components of \(X\) are the eigenvectors of \(C_{x}\), and the \(i^{th}\) diagonal value of \(C_{y}\) is the variance of \(X\) along \(p_{i}\).

Eigenvectors of \(C_{x}\) are found by first finding the eigenvalues \(\lambda\) of \(C_{x}\).

For each eigenvalue \(\lambda\) \((C-{x}-\lambda I)x =0\) where \(x\) is the eigenvector associated with \(\lambda\).

Solve for \(x\) by Gaussian elimination.

####Recovering SVD from GLRM

GLRM gives \(x\)  and \(y\), where \(x \in \rm \Bbb I \!\Bbb R ^{n * k}\) and \( y \in \rm \Bbb I \!\Bbb R ^{k*m} \)

&nbsp;&nbsp;&nbsp;- \(n\)= number of rows (A)

&nbsp;&nbsp;&nbsp;- \(m\)= number of columns (A)

&nbsp;&nbsp;&nbsp;- \(k\)= user-specified rank
&nbsp;&nbsp;&nbsp;- \(A\)= training matrix

It is assumed that the \(x\) and \(y\) columns are independent.

First, perform QR decomposition of \(x\) and \(y^T\):

&nbsp;&nbsp;&nbsp;\(x = QR\)

&nbsp;&nbsp;&nbsp; \(y^T = ZS\), where \(Q^TQ = I = Z^TZ\)

&nbsp;&nbsp;&nbsp;&nbsp;&nbsp;&nbsp;Call JAMA QR Decomposition directly on \(y^T\) to get \( Z \in \rm \Bbb I \! \Bbb R\), \( S \in \Bbb I \! \Bbb R \)

&nbsp;&nbsp;&nbsp;&nbsp;&nbsp;&nbsp;\( R \) from QR decomposition of \( x \) is the upper triangular factor of Cholesky of \(X^TX\) Gram

&nbsp;&nbsp;&nbsp;&nbsp;&nbsp;&nbsp;\( X^TX = LL^T, X = QR \)

&nbsp;&nbsp;&nbsp;&nbsp;&nbsp;&nbsp;\( X^TX= (R^TQ^T) QR = R^TR \), since \(Q^TQ=I \) => \(R=L^T\) (transpose lower triangular)

**Note**: In code, \(X^TX \over n\) = \( LL^T \)

&nbsp;&nbsp;&nbsp;\( X^TX = (L \sqrt{n})(L \sqrt{n})^T =R^TR \)

&nbsp;&nbsp;&nbsp;\( R = L^T \sqrt{n} \in \rm \Bbb I \! \Bbb R^{k * k} \) reduced QR decomposition.

For more information, refer to the [Rectangular matrix](https://en.wikipedia.org/wiki/QR_decomposition#Rectangular_matrix) section of "QR Decomposition" on Wikipedia.

\( XY = QR(ZS)^T = Q(RS^T)Z^T \)

**Note**: \( (RS^T) \in \rm \Bbb I \!\Bbb R \)

Find SVD (locally) of \( RS^T \)

\( RS^T = U \sum V^T, U^TU = I = V^TV \) orthogonal

\( XY = Q(RS^T)Z^T = (QU \sum (V^T Z^T) SVD \)

&nbsp;&nbsp;&nbsp;\( (QU)^T(QU) = U^T Q^TQU U^TU = I\)

&nbsp;&nbsp;&nbsp;\( (ZV)^T(ZV) = V^TZ^TZV = V^TV =I \)

Right singular vectors: \( ZV \in \rm \Bbb I \!\Bbb R^{m * k} \)

Singular values: \( \sum \in \rm \Bbb I \!\Bbb R^{k * k} \) diagonal

Left singular vectors: \( (QU) \in \rm \Bbb I \!\Bbb R^{n * k}\)



###References

Gockenbach, Mark S. "Finite-Dimensional Linear Algebra (Discrete Mathematics and Its Applications)." (2010): 566-567.


---

<a name="GBM"></a>
##GBM

###Introduction

Gradient Boosted Regression and Gradient Boosted Classification are forward learning ensemble methods. The guiding heuristic is that good predictive results can be obtained through increasingly refined approximations. H2O's GBM sequentially builds regression trees on all the features of the dataset in a fully distributed way - each tree is built in parallel.

The current version of GBM is fundamentally the same as in previous versions of H2O (same algorithmic steps, same histogramming techniques), with the exception of the following changes:

- Improved ability to train on categorical variables (using the `nbins_cats` parameter)
- Minor changes in histogramming logic for some corner cases

There was some code cleanup and refactoring to support the following features:

- Per-row observation weights
- Per-row offsets
- N-fold cross-validation
- Support for more distribution functions (such as Gamma, Poisson, and Tweedie)

###Defining a GBM Model

- **model_id**: (Optional) Enter a custom name for the model to use as a reference. By default, H2O automatically generates a destination key.

- **training_frame**: (Required) Select the dataset used to build the model.
**NOTE**: If you click the **Build a model** button from the `Parse` cell, the training frame is entered automatically.

- **validation_frame**: (Optional) Select the dataset used to evaluate the accuracy of the model.

- **nfolds**: Specify the number of folds for cross-validation.

- **response_column**: (Required) Select the column to use as the independent variable. The data can be numeric or categorical.

- **ignored_columns**: (Optional) Click the checkbox next to a column name to add it to the list of columns excluded from the model. To add all columns, click the **All** button. To remove a column from the list of ignored columns, click the X next to the column name. To remove all columns from the list of ignored columns, click the **None** button. To search for a specific column, type the column name in the **Search** field above the column list. To only show columns with a specific percentage of missing values, specify the percentage in the **Only show columns with more than 0% missing values** field. To change the selections for the hidden columns, use the **Select Visible** or **Deselect Visible** buttons.

- **ignore\_const\_cols**: Check this checkbox to ignore constant training columns, since no information can be gained from them. This option is selected by default.

- **ntrees**: Specify the number of trees.

- **max\_depth**: Specify the maximum tree depth.

- **min\_rows**: Specify the minimum number of observations for a leaf (`nodesize` in R).

- **nbins**: (Numerical/real/int only) Specify the number of bins for the histogram to build, then split at the best point.

- **nbins_cats**: (Categorical/enums only) Specify the maximum number of bins for the histogram to build, then split at the best point. Higher values can lead to more overfitting.  The levels are ordered alphabetically; if there are more levels than bins, adjacent levels share bins. This value has a more significant impact on model fitness than **nbins**. Larger values may increase runtime, especially for deep trees and large clusters, so tuning may be required to find the optimal value for your configuration.

- **seed**: Specify the random number generator (RNG) seed for algorithm components dependent on randomization. The seed is consistent for each H2O instance so that you can create models with the same starting conditions in alternative configurations.

- **learn_rate**: Specify the learning rate. The range is 0.0 to 1.0.

- **distribution**: Select the loss function. The options are auto, bernoulli, multinomial, gaussian, poisson, gamma, or tweedie.

<<<<<<< HEAD
    > - If the distribution is **multinomial**, the response column must be categorical.
    > - If the distribution is **poisson**, the response column must be numeric.
    > - If the distribution is **gamma**, the response column must be  numeric.
    > - If the distribution is **tweedie**, the response column must be numeric.
    > - If the distribution is **gaussian**, the response column must be numeric.
=======
	> - If the distribution is **multinomial**, the response column must be categorical.
	> - If the distribution is **poisson**, the response column must be numeric.
	> - If the distribution is **gamma**, the response column must be  numeric. 
	> - If the distribution is **tweedie**, the response column must be numeric. 
	> - If the distribution is **gaussian**, the response column must be numeric. 
	> - If the distribution is **laplace**, the data must be numeric and continuous (**Int**). 
	> - If the distribution is **quantile**, the data must be numeric and continuous (**Int**). 
>>>>>>> 502ca43c


- **sample_rate**: Specify the row sampling rate (x-axis). The range is 0.0 to 1.0. Higher values may improve training accuracy. Test accuracy improves when either columns or rows are sampled. For details, refer to "Stochastic Gradient Boosting" ([Friedman, 1999](https://statweb.stanford.edu/~jhf/ftp/stobst.pdf)).

- **col\_sample_rate**: Specify the column sampling rate (y-axis). The range is 0.0 to 1.0. Higher values may improve training accuracy. Test accuracy improves when either columns or rows are sampled. For details, refer to "Stochastic Gradient Boosting" ([Friedman, 1999](https://statweb.stanford.edu/~jhf/ftp/stobst.pdf)).

- **score\_each\_iteration**: (Optional) Check this checkbox to score during each iteration of the model training.

<<<<<<< HEAD
- **fold_assignment**: (Applicable only if a value for **nfolds** is specified and **fold_column** is not selected) Select the cross-validation fold assignment scheme. The available options are AUTO (which is Random), Random, or [Modulo](https://en.wikipedia.org/wiki/Modulo_operation).
=======
- **score\_tree\_interval**: Score the model after every so many trees. Disabled if set to 0.

- **fold_assignment**: (Applicable only if a value for **nfolds** is specified and **fold_column** is not selected) Select the cross-validation fold assignment scheme. The available options are AUTO (which is Random), Random, or [Modulo](https://en.wikipedia.org/wiki/Modulo_operation).  
 
- **fold_column**: Select the column that contains the cross-validation fold index assignment per observation. 
>>>>>>> 502ca43c

- **fold_column**: Select the column that contains the cross-validation fold index assignment per observation.

- **offset_column**: (Not applicable if the **distribution** is **multinomial**) Select a column to use as the offset.
    >*Note*: Offsets are per-row "bias values" that are used during model training. For Gaussian distributions, they can be seen as simple corrections to the response (y) column. Instead of learning to predict the response (y-row), the model learns to predict the (row) offset of the response column. For other distributions, the offset corrections are applied in the linearized space before applying the inverse link function to get the actual response values. For more information, refer to the following [link](http://www.idg.pl/mirrors/CRAN/web/packages/gbm/vignettes/gbm.pdf). If the **distribution** is **Bernoulli**, the value must be less than one.

- **weights_column**: Select a column to use for the observation weights, which are used for bias correction. The specified `weights_column` must be included in the specified `training_frame`. *Python only*: To use a weights column when passing an H2OFrame to `x` instead of a list of column names, the specified `training_frame` must contain the specified `weights_column`.
    >*Note*: Weights are per-row observation weights and do not increase the size of the data frame. This is typically the number of times a row is repeated, but non-integer values are supported as well. During training, rows with higher weights matter more, due to the larger loss function pre-factor.

- **balance_classes**: Oversample the minority classes to balance the class distribution. This option is not selected by default and can increase the data frame size. This option is only applicable for classification. Majority classes can be undersampled to satisfy the **Max\_after\_balance\_size** parameter.

- **max\_confusion\_matrix\_size**: Specify the maximum size (in number of classes) for confusion matrices to be printed in the Logs.

- **max\_hit\_ratio\_k**: Specify the maximum number (top K) of predictions to use for hit ratio computation. Applicable to multi-class only. To disable, enter 0.


- **r2_stopping**: Specify a threshold for the coefficient of determination (\(r^2\)) metric value. When this threshold is met or exceeded, H2O stops making trees.

- **stopping\_rounds**: Stops training when the option selected for **stopping\_metric** doesn't improve for the specified number of training rounds, based on a simple moving  average. To disable this feature, specify `0`. The metric is computed on the validation data (if provided); otherwise, training data is used. When used with **overwrite\_with\_best\_model**, the final model is the best model generated for the given **stopping\_metric** option.
    >**Note**: If cross-validation is enabled:
    1. All cross-validation models stop training when the validation metric doesn't improve.
    2. The main model runs for the mean number of epochs.
    3. N+1 models do *not* use **overwrite\_with\_best\_model**
    4. N+1 models may be off by the number specified for **stopping\_rounds** from the best model, but the cross-validation metric estimates the performance of the main model for the resulting number of epochs (which may be fewer than the specified number of epochs).

- **stopping\_metric**: Select the metric to use for early stopping. The available options are:

    -  **AUTO**: Logloss for classification, deviance for regression
    -  **deviance**
    - **logloss**
    - **MSE**
    - **AUC**
    - **r2**
    - **misclassification**

- **stopping\_tolerance**: Specify the relative tolerance for the metric-based stopping to stop training if the improvement is less than this value.

- **max\_runtime\_secs**: Maximum allowed runtime in seconds for model training. Use 0 to disable.

- **build\_tree\_one\_node**: To run on a single node, check this checkbox. This is suitable for small datasets as there is no network overhead but fewer CPUs are used.

<<<<<<< HEAD
- **tweedie_power**: (Only applicable if *Tweedie* is selected for **family**) Specify the Tweedie power. The range is from 1 to 2. For a normal distribution, enter `0`. For Poisson distribution, enter `1`. For a gamma distribution, enter `2`. For a compound Poisson-gamma distribution, enter a value greater than 1 but less than 2. For more information, refer to [Tweedie distribution](https://en.wikipedia.org/wiki/Tweedie_distribution).
=======
- **quantile_alpha**: (Only applicable if *Quantile* is selected for **distribution**) Specify the quantile to be used for Quantile Regression.

- **tweedie_power**: (Only applicable if *Tweedie* is selected for **distribution**) Specify the Tweedie power. The range is from 1 to 2. For a normal distribution, enter `0`. For Poisson distribution, enter `1`. For a gamma distribution, enter `2`. For a compound Poisson-gamma distribution, enter a value greater than 1 but less than 2. For more information, refer to [Tweedie distribution](https://en.wikipedia.org/wiki/Tweedie_distribution). 
>>>>>>> 502ca43c

- **checkpoint**: Enter a model key associated with a previously-trained model. Use this option to build a new model as a continuation of a previously-generated model.

- **keep\_cross\_validation\_predictions**: To keep the cross-validation predictions, check this checkbox.

- **class\_sampling\_factors**: Specify the per-class (in lexicographical order) over/under-sampling ratios. By default, these ratios are automatically computed during training to obtain the class balance. There is no default value.

- **max\_after\_balance\_size**: Specify the maximum relative size of the training data after balancing class counts (**balance\_classes** must be enabled). The value can be less than 1.0.

- **nbins\_top\_level**: (For numerical/real/int columns only) Specify the minimum number of bins at the root level to use to build the histogram. This number will then be decreased by a factor of two per level.


###Interpreting a GBM Model

The output for GBM includes the following:

- Model parameters (hidden)
- A graph of the scoring history (training MSE vs number of trees)
- A graph of the variable importances
- Output (model category, validation metrics, initf)
- Model summary (number of trees, min. depth, max. depth, mean depth, min. leaves, max. leaves, mean leaves)
- Scoring history in tabular format
- Training metrics (model name, model checksum name, frame name, description, model category, duration in ms, scoring time, predictions, MSE, R2)
- Variable importances in tabular format

###FAQ

- **How does the algorithm handle missing values during training?**

  Missing values affect tree split points.  NAs always “go left”, and hence affect the split-finding math (since the corresponding response for the row still matters). If the response is missing, then the row won't affect the split-finding math.

- **How does the algorithm handle missing values during testing?**

  During scoring, missing values "always go left" at any decision point in a tree. Due to dynamic binning in GBM, a row with a missing value typically ends up in the "leftmost bin" - with other outliers.

- **What happens if the response has missing values?**

  No errors will occur, but nothing will be learned from rows containing missing the response.

- **What happens when you try to predict on a categorical level not seen during training?**

  GMB converts a new categorical level to a NA value in the test set, and then splits left on the NA value during scoring.
  The algorithm splits left on NA values because, during training, Na values are grouped with the outliers in the left-most bin.

- **Does it matter if the data is sorted?**

  No.

- **Should data be shuffled before training?**

  No.

- **How does the algorithm handle highly imbalanced data in a response column?**

  You can specify `balance_classes`, `class_sampling_factors` and `max_after_balance_size` to control over/under-sampling.

- **What if there are a large number of columns?**

  DRF models are best for datasets with fewer than a few thousand columns.

- **What if there are a large number of categorical factor levels?**

  Large numbers of categoricals are handled very efficiently - there is never any one-hot encoding.

- **Given the same training set and the same GBM parameters, will GBM produce a different model with two different validation data sets, or the same model?**

  The same model will be generated.

- **How deterministic is GBM?**

  The `nfolds` and `balance_classes` parameters use the seed directly. Otherwise, GBM is deterministic up to floating point rounding errors (out-of-order atomic addition of multiple threads during histogram building). Any observed variations in the AUC curve should be the same up to at least three to four significant digits.

- **When fitting a random number between 0 and 1 as a single feature, the training ROC curve is consistent with `random` for low tree numbers and overfits as the number of trees is increased, as expected. However, when a random number is included as part of a set of hundreds of features, as the number of trees increases, the random number increases in feature importance. Why is this?**

  This is a known behavior of GBM that is similar to its behavior in R. If, for example, it takes 50 trees to learn all there is to learn from a frame without the random features, when you add a random predictor and train 1000 trees, the first 50 trees will be approximately the same. The final 950 trees are used to make sense of the random number, which will take a long time since there's no structure. The variable importance will reflect the fact that all the splits from the first 950 trees are devoted to the random feature.

- **How is column sampling implemented for GBM?**

  For an example model using:

- 100 columns
- `col_sample_rate_per_tree=0.754`
- `col_sample_rate=0.8` (refers to available columns after per-tree sampling)

  For each tree, the floor is used to determine the number - in this example, (0.754*100)=75 out of the 100 - of columns that are randomly picked, and then the floor is used to determine the number - in this case,(0.754*0.8*100)=60 - of columns that are then randomly chosen for each split decision (out of the 75).



###GBM Algorithm

H2O's Gradient Boosting Algorithms follow the algorithm specified by Hastie et al (2001):


Initialize \(f_{k0} = 0,\: k=1,2,…,K\)

For \(m=1\) to \(M:\)

   &nbsp;&nbsp;(a) Set \(p_{k}(x)=\frac{e^{f_{k}(x)}}{\sum_{l=1}^{K}e^{f_{l}(x)}},\:k=1,2,…,K\)

   &nbsp;&nbsp;(b) For \(k=1\) to \(K\):

   &nbsp;&nbsp;&nbsp;&nbsp;i. Compute \(r_{ikm}=y_{ik}-p_{k}(x_{i}),\:i=1,2,…,N.\)
    &nbsp;&nbsp;&nbsp;&nbsp;ii. Fit a regression tree to the targets \(r_{ikm},\:i=1,2,…,N\), giving terminal regions \(R_{jim},\:j=1,2,…,J_{m}.\)
   \(iii. Compute\) \(\gamma_{jkm}=\frac{K-1}{K}\:\frac{\sum_{x_{i}\in R_{jkm}}(r_{ikm})}{\sum_{x_{i}\in R_{jkm}}|r_{ikm}|(1-|r_{ikm})},\:j=1,2,…,J_{m}.\)
    \(\:iv.\:Update\:f_{km}(x)=f_{k,m-1}(x)+\sum_{j=1}^{J_{m}}\gamma_{jkm}I(x\in\:R_{jkm}).\)

Output \(\:\hat{f_{k}}(x)=f_{kM}(x),\:k=1,2,…,K.\)

Be aware that the column type affects how the histogram is created and the column type depends on whether rows are excluded or assigned a weight of 0. For example:

val weight
1      1
0.5    0
5      1
3.5    0

The above vec has a real-valued type if passed as a whole, but if the zero-weighted rows are sliced away first, the integer weight is used. The resulting histogram is either kept at full `nbins` resolution or potentially shrunk to the discrete integer range, which affects the split points.

For more information about the GBM algorithm, refer to the [Gradient Boosted Machines booklet](http://h2o.ai/resources).


###Binning In GBM

**Is the binning range-based or percentile-based?**

It's range based, and re-binned at each tree split.
NAs always "go to the left" (smallest) bin.
There's a minimum observations required value (default 10).
There has to be at least 1 FP ULP improvement in error to split (all-constant predictors won't split).
nbins is at least 1024 at the top-level, and divides by 2 down each level until you hit the nbins parameter (default: 20).
Categoricals use a separate, more aggressive, binning range.

Re-binning means, eg, suppose your column C1 data is: {1,1,2,4,8,16,100,1000}.
Then a 20-way binning will use the range from 1 to 1000, bin by units of 50.
The first binning will be a lumpy: {1,1,2,4,8,16},{100},{47_empty_bins},{1000}.  Suppose the split peels out the {1000} bin from the rest.

Next layer in the tree for the left-split has value from 1 to 100 (not 1000!) and so re-bins in units of 5:  {1,1,2,4},{8},{},{16},{lots of empty bins}{100}
(the RH split has the single value 1000).

And so on: important dense ranges with split essentially logrithmeticaly at each layer.

**What should I do if my variables are long skewed in the tail and might have large outliers?**

You can try adding a new predictor column which is either pre-binned (e.g. as a categorical - "small", "median", and "giant" values), or a log-transform - plus keep the old column.

###References

Dietterich, Thomas G, and Eun Bae Kong. "Machine Learning Bias,
Statistical Bias, and Statistical Variance of Decision Tree
Algorithms." ML-95 255 (1995).

Elith, Jane, John R Leathwick, and Trevor Hastie. "A Working Guide to
Boosted Regression Trees." Journal of Animal Ecology 77.4 (2008): 802-813

Friedman, Jerome H. "Greedy Function Approximation: A Gradient
Boosting Machine." Annals of Statistics (2001): 1189-1232.

Friedman, Jerome, Trevor Hastie, Saharon Rosset, Robert Tibshirani,
and Ji Zhu. "Discussion of Boosting Papers." Ann. Statist 32 (2004):
102-107

[Friedman, Jerome, Trevor Hastie, and Robert Tibshirani. "Additive
Logistic Regression: A Statistical View of Boosting (With Discussion
and a Rejoinder by the Authors)." The Annals of Statistics 28.2
(2000): 337-407](http://projecteuclid.org/DPubS?service=UI&version=1.0&verb=Display&handle=euclid.aos/1016218223)

[Hastie, Trevor, Robert Tibshirani, and J Jerome H Friedman. The
Elements of Statistical Learning.
Vol.1. N.p., page 339: Springer New York, 2001.](http://www.stanford.edu/~hastie/local.ftp/Springer/OLD//ESLII_print4.pdf)

---

<a name="DL"></a>
##Deep Learning

###Introduction

H2O’s Deep Learning is based on a multi-layer feed-forward artificial neural network that is trained with stochastic gradient descent using back-propagation. The network can contain a large number of hidden layers consisting of neurons with tanh, rectifier and maxout activation functions. Advanced features such as adaptive learning rate, rate annealing, momentum training, dropout, L1 or L2 regularization, checkpointing and grid search enable high predictive accuracy. Each compute node trains a copy of the global model parameters on its local data with multi-threading (asynchronously), and contributes periodically to the global model via model averaging across the network.

###Defining a Deep Learning Model

H2O Deep Learning models have many input parameters, many of which are only accessible via the expert mode. For most cases, use the default values. Please read the following instructions before building extensive Deep Learning models. The application of grid search and successive continuation of winning models via checkpoint restart is highly recommended, as model performance can vary greatly.

- **model_id**: (Optional) Enter a custom name for the model to use as a reference. By default, H2O automatically generates a destination key.

- **training_frame**: (Required) Select the dataset used to build the model.
**NOTE**: If you click the **Build a model** button from the `Parse` cell, the training frame is entered automatically.

- **validation_frame**: (Optional) Select the dataset used to evaluate the accuracy of the model.

- **nfolds**: Specify the number of folds for cross-validation.
    >**Note**: Cross-validation is not supported when autoencoder is enabled.

- **response_column**: Select the column to use as the independent variable. The data can be numeric or categorical.

- **ignored_columns**: (Optional) Click the checkbox next to a column name to add it to the list of columns excluded from the model. To add all columns, click the **All** button. To remove a column from the list of ignored columns, click the X next to the column name. To remove all columns from the list of ignored columns, click the **None** button. To search for a specific column, type the column name in the **Search** field above the column list. To only show columns with a specific percentage of missing values, specify the percentage in the **Only show columns with more than 0% missing values** field. To change the selections for the hidden columns, use the **Select Visible** or **Deselect Visible** buttons.

- **ignore\_const\_cols**: Check this checkbox to ignore constant training columns, since no information can be gained from them. This option is selected by default.

- **activation**: Select the activation function (Tahn, Tahn with dropout, Rectifier, Rectifier with dropout, Maxout, Maxout with dropout).
    > - **Maxout** is not supported when **autoencoder** is enabled.

- **hidden**: Specify the hidden layer sizes (e.g., 100,100). The value must be positive.

- **epochs**: Specify the number of times to iterate (stream) the dataset. The value can be a fraction.

- **variable_importances**: Check this checkbox to compute variable importance. This option is not selected by default.

- **fold_assignment**: (Applicable only if a value for **nfolds** is specified and **fold_column** is not selected) Select the cross-validation fold assignment scheme. The available options are AUTO (which is Random), Random, or [Modulo](https://en.wikipedia.org/wiki/Modulo_operation).

- **fold_column**: Select the column that contains the cross-validation fold index assignment per observation.

- **weights_column**: Select a column to use for the observation weights, which are used for bias correction. The specified `weights_column` must be included in the specified `training_frame`. *Python only*: To use a weights column when passing an H2OFrame to `x` instead of a list of column names, the specified `training_frame` must contain the specified `weights_column`.
    >*Note*: Weights are per-row observation weights. This is typically the number of times a row is repeated, but non-integer values are supported as well. During training, rows with higher weights matter more, due to the larger loss function pre-factor.

- **offset_column**: (Applicable for regression only) Select a column to use as the offset.
    >*Note*: Offsets are per-row "bias values" that are used during model training. For Gaussian distributions, they can be seen as simple corrections to the response (y) column. Instead of learning to predict the response (y-row), the model learns to predict the (row) offset of the response column. For other distributions, the offset corrections are applied in the linearized space before applying the inverse link function to get the actual response values. For more information, refer to the following [link](http://www.idg.pl/mirrors/CRAN/web/packages/gbm/vignettes/gbm.pdf).

- **balance_classes**: (Applicable for classification only) Oversample the minority classes to balance the class distribution. This option is not selected by default and can increase the data frame size. This option is only applicable for classification. Majority classes can be undersampled to satisfy the **Max\_after\_balance\_size** parameter.

<<<<<<< HEAD
- **max\_confusion\_matrix\_size**: Specify the maximum size (in number of classes) for confusion matrices to be printed in the Logs.
=======
- **standardize**: If enabled, automatically standardize the data (mean 0, variance 0). If disabled, the user must provide properly scaled input data.

- **max\_confusion\_matrix\_size**: Specify the maximum size (in number of classes) for confusion matrices to be printed in the Logs. 
>>>>>>> 502ca43c

- **max\_hit\_ratio\_k**: Specify the maximum number (top K) of predictions to use for hit ratio computation. Applicable to multi-class only. To disable, enter 0.

- **checkpoint**: Enter a model key associated with a previously-trained Deep Learning model. Use this option to build a new model as a continuation of a previously-generated model.
    >**Note**: Cross-validation is not supported during checkpoint restarts.

- **use\_all\_factor\_levels**: Check this checkbox to use all factor levels in the possible set of predictors; if you enable this option, sufficient regularization is required. By default, the first factor level is skipped. For Deep Learning models, this option is useful for determining variable importances and is automatically enabled if the autoencoder is selected.

- **train\_samples\_per\_iteration**: Specify the number of global training samples per MapReduce iteration. To specify one epoch, enter 0. To specify all available data (e.g., replicated training data), enter -1. To use the automatic values, enter -2.

- **adaptive_rate**: Check this checkbox to enable the adaptive learning rate (ADADELTA). This option is selected by default.

- **input\_dropout\_ratio**: Specify the input layer dropout ratio to improve generalization. Suggested values are 0.1 or 0.2.

- **hidden\_dropout\_ratios**: (Applicable only if the activation type is **TanhWithDropout**, **RectifierWithDropout**, or **MaxoutWithDropout**) Specify the hidden layer dropout ratio to improve generalization. Specify one value per hidden layer. The range is >= 0 to <1 and the default is 0.5.

- **l1**: Specify the L1 regularization to add stability and improve generalization; sets the value of many weights to 0.

- **l2**: Specify the L2 regularization to add stability and improve generalization; sets the value of many weights to smaller values.

- **loss**:  Select the loss function. The options are Automatic,  CrossEntropy, Quadratic, Huber, or Absolute and the default value is Automatic.
    > - Use **Absolute**, **Quadratic**, or **Huber** for regression
    > - Use  **Absolute**, **Quadratic**, **Huber**, or **CrossEntropy** for classification

- **distribution**:  Select the distribution type from the drop-down list. The options are auto, bernoulli, multinomial, gaussian, poisson, gamma, laplace, quantile or tweedie.

- **quantile_alpha**: (Only applicable if *Quantile* is selected for **distribution**) Specify the quantile to be used for Quantile Regression.

<<<<<<< HEAD
- **tweedie_power**: (Only applicable if *Tweedie* is selected for **family**) Specify the Tweedie power. The range is from 1 to 2. For a normal distribution, enter `0`. For Poisson distribution, enter `1`. For a gamma distribution, enter `2`. For a compound Poisson-gamma distribution, enter a value greater than 1 but less than 2. For more information, refer to [Tweedie distribution](https://en.wikipedia.org/wiki/Tweedie_distribution).
=======
- **tweedie_power**: (Only applicable if *Tweedie* is selected for **distribution**) Specify the Tweedie power. The range is from 1 to 2. For a normal distribution, enter `0`. For Poisson distribution, enter `1`. For a gamma distribution, enter `2`. For a compound Poisson-gamma distribution, enter a value greater than 1 but less than 2. For more information, refer to [Tweedie distribution](https://en.wikipedia.org/wiki/Tweedie_distribution). 
>>>>>>> 502ca43c

- **score_interval**: Specify the shortest time interval (in seconds) to wait between model scoring.

- **score\_training\_samples**: Specify the number of training set samples for scoring. The value must be >= 0. To use all training samples, enter 0.

- **score\_validation\_samples**: (Applicable only if **validation\_frame** is specified) Specify the number of validation set samples for scoring. The value must be >= 0. To use all validation samples, enter 0.

- **score\_duty\_cycle**: Specify the maximum duty cycle fraction for scoring. A lower value results in more training and a higher value results in more scoring.

- **stopping\_rounds**: Stops training when the option selected for **stopping\_metric** doesn't improve for the specified number of training rounds, based on a simple moving  average. To disable this feature, specify `0`. The metric is computed on the validation data (if provided); otherwise, training data is used. When used with **overwrite\_with\_best\_model**, the final model is the best model generated for the given **stopping\_metric** option.
    >**Note**: If cross-validation is enabled:
    1. All cross-validation models stop training when the validation metric doesn't improve.
    2. The main model runs for the mean number of epochs.
    3. N+1 models do *not* use **overwrite\_with\_best\_model**
    4. N+1 models may be off by the number specified for **stopping\_rounds** from the best model, but the cross-validation metric estimates the performance of the main model for the resulting number of epochs (which may be fewer than the specified number of epochs).

- **stopping\_metric**: Select the metric to use for early stopping. The available options are:

    -  **AUTO**: Logloss for classification, deviance for regression
    -  **deviance**
    - **logloss**
    - **MSE**
    - **AUC**
    - **r2**
    - **misclassification**

- **stopping\_tolerance**: Specify the relative tolerance for the metric-based stopping to stop training if the improvement is less than this value.

<<<<<<< HEAD
- **autoencoder**: Check this checkbox to enable the Deep Learning autoencoder. This option is not selected by default.
    >**Note**: Cross-validation is not supported when autoencoder is enabled.
=======
- **max\_runtime\_secs**: Maximum allowed runtime in seconds for model training. Use 0 to disable.

- **autoencoder**: Check this checkbox to enable the Deep Learning autoencoder. This option is not selected by default. 
	>**Note**: Cross-validation is not supported when autoencoder is enabled.   
>>>>>>> 502ca43c

- **keep\_cross\_validation\_predictions**: To keep the cross-validation predictions, check this checkbox.

- **class\_sampling\_factors**: (Applicable only for classification and when **balance\_classes** is enabled) Specify the per-class (in lexicographical order) over/under-sampling ratios. By default, these ratios are automatically computed during training to obtain the class balance.

- **max\_after\_balance\_size**: Specify the maximum relative size of the training data after balancing class counts (**balance\_classes** must be enabled). The value can be less than 1.0.

- **overwrite\_with\_best\_model**: Check this checkbox to overwrite the final model with the best model found during training, based on the option selected for **stopping\_metric**. This option is selected by default.

- **target\_ratio\_comm\_to\_comp**: Specify the target ratio of communication overhead to computation. This option is only enabled for multi-node operation and if **train\_samples\_per\_iteration** equals -2 (auto-tuning).

- **seed**: Specify the random number generator (RNG) seed for algorithm components dependent on randomization. The seed is consistent for each H2O instance so that you can create models with the same starting conditions in alternative configurations.

- **rho**: (Applicable only if **adaptive\_rate** is enabled) Specify the adaptive learning rate time decay factor.

- **epsilon**:(Applicable only if **adaptive\_rate** is enabled) Specify the adaptive learning rate time smoothing factor to avoid dividing by zero.

- **max_w2**: Specify the constraint for the squared sum of the incoming weights per unit (e.g., for Rectifier).

- **initial\_weight\_distribution**: Select the initial weight distribution (Uniform Adaptive, Uniform, or Normal).

- **regression_stop**: (Regression models only) Specify the stopping criterion for regression error (MSE) on the training data. To disable this option, enter -1.

- **diagnostics**: Check this checkbox to compute the variable importances for input features (using the Gedeon method). For large networks, selecting this option can reduce speed. This option is selected by default.

- **fast_mode**: Check this checkbox to enable fast mode, a minor approximation in back-propagation. This option is selected by default.

- **force\_load\_balance**: Check this checkbox to force extra load balancing to increase training speed for small datasets and use all cores. This option is selected by default.

- **single\_node\_mode**: Check this checkbox to force H2O to run on a single node for fine-tuning of model parameters. This option is not selected by default.

- **shuffle\_training\_data**: Check this checkbox to shuffle the training data. This option is recommended if the training data is replicated and the value of **train\_samples\_per\_iteration** is close to the number of nodes times the number of rows. This option is not selected by default.

- **missing\_values\_handling**: Select how to handle missing values (skip or mean imputation).

- **quiet_mode**: Check this checkbox to display less output in the standard output. This option is not selected by default.

- **sparse**: Check this  checkbox to enable sparse data handling, which is more efficient for data with many zero values.

- **col_major**: Check this checkbox to use a column major weight matrix for the input layer. This option can speed up forward propagation but may reduce the speed of backpropagation. This option is not selected by default.

- **average_activation**: Specify the average activation for the sparse autoencoder.
    > - If **Rectifier** is used, the **average\_activation** value must be positive.

- **sparsity_beta**: (Applicable only if **autoencoder** is enabled) Specify the sparsity-based regularization optimization. For more information, refer to the following [link](http://www.mit.edu/~9.520/spring09/Classes/class11_sparsity.pdf).

- **max\_categorical\_features**: Specify the maximum number of categorical features enforced via hashing. The value must be at least one.

- **reproducible**: To force reproducibility on small data, check this checkbox. If this option is enabled, the model takes more time to generate, since it uses only one thread.

- **export\_weights\_and\_biases**: To export the neural network weights and biases as H2O frames, check this checkbox.

- **elastic\_averaging**: To enable elastic averaging between computing nodes, which can improve distributed model convergence, check this checkbox (experimental).


- **rate**: (Applicable only if **adaptive\_rate** is disabled) Specify the learning rate. Higher values result in a less stable model, while lower values lead to slower convergence.

- **rate\_annealing**: (Applicable only if **adaptive\_rate** is disabled) Specify the rate annealing value. The rate annealing is calculated as **rate**\(1 + **rate\_annealing** * samples).

- **rate\_decay**: (Applicable only if **adaptive\_rate** is disabled) Specify the rate decay factor between layers. The rate decay is calculated as (N-th layer: **rate** * alpha^(N-1)).

- **momentum\_start**: (Applicable only if **adaptive\_rate** is disabled) Specify the initial momentum at the beginning of training; we suggest 0.5.

- **momentum\_ramp**: (Applicable only if **adaptive\_rate** is disabled) Specify the number of training samples for which the momentum increases.

- **momentum\_stable**: (Applicable only if **adaptive\_rate** is disabled) Specify the final momentum after the ramp is over; we suggest 0.99.

- **nesterov\_accelerated\_gradient**: (Applicable only if **adaptive\_rate** is disabled) Enables the [Nesterov Accelerated Gradient](http://premolab.ru/pub_files/pub88/qhkDNEyp8.pdf).


- **initial\_weight\_scale**: (Applicable only if **initial\_weight\_distribution** is **Uniform** or **Normal**) Specify the scale of the distribution function. For **Uniform**, the values are drawn uniformly. For **Normal**, the values are drawn from a Normal distribution with a standard deviation.






###Interpreting a Deep Learning Model

To view the results, click the View button. The output for the Deep Learning model includes the following information for both the training and testing sets:

- Model parameters (hidden)
- A chart of the variable importances
- A graph of the scoring history (training MSE and validation MSE vs epochs)
- Output (model category, weights, biases)
- Status of neuron layers (layer number, units, type, dropout, L1, L2, mean rate, rate RMS, momentum, mean weight, weight RMS, mean bias, bias RMS)
- Scoring history in tabular format
- Training metrics (model name, model checksum name, frame name, frame checksum name, description, model category, duration in ms, scoring time, predictions, MSE, R2, logloss)
- Top-K Hit Ratios (for multi-class classification)
- Confusion matrix (for classification)



###FAQ

- **How does the algorithm handle missing values during training?**

  Deep Learning performs mean-imputation for missing numericals and creates a separate factor level for missing categoricals by default.

- **How does the algorithm handle missing values during testing?**

  Missing values in the test set will be mean-imputed during scoring.

- **What happens if the response has missing values?**

  No errors will occur, but nothing will be learned from rows containing missing the response.

- **What happens when you try to predict on a categorical level not seen during training?**

  For an unseen categorical level in the test set, Deep Learning makes an extra input neuron that remains untrained and contributes some random amount to the subsequent layer.

- **Does it matter if the data is sorted?**

  Yes, since the training set is processed in order. Depending whether `train_samples_per_iteration` is enabled, some rows will be skipped. If `shuffle_training_data` is enabled, then each thread that is processing a small subset of rows will process rows randomly, but it is not a global shuffle.

- **Should data be shuffled before training?**

  Yes, the data should be shuffled before training, especially if the dataset is sorted.

- **How does the algorithm handle highly imbalanced data in a response column?**

  Specify `balance_classes`, `class_sampling_factors` and `max_after_balance_size` to control over/under-sampling.

- **What if there are a large number of columns?**

  The input neuron layer's size is scaled to the number of input features, so as the number of columns increases, the model complexity increases as well.

- **What if there are a large number of categorical factor levels?**

  This is something to look out for. Say you have three columns: zip code (70k levels), height, and income. The resulting number of internally one-hot encoded features will be 70,002 and only 3 of them will be activated (non-zero). If the first hidden layer has 200 neurons, then the resulting weight matrix will be of size 70,002 x 200, which can take a long time to train and converge. In this case, we recommend either reducing the number of categorical factor levels upfront (e.g., using `h2o.interaction()` from R), or specifying `max_categorical_features` to use feature hashing to reduce the dimensionality.

- **How does your Deep Learning Autoencoder work? Is it deep or shallow?**

  H2O’s DL autoencoder is based on the standard deep (multi-layer) neural net architecture, where the entire network is learned together, instead of being stacked layer-by-layer.  The only difference is that no response is required in the input and that the output layer has as many neurons as the input layer. If you don’t achieve convergence, then try using the *Tanh* activation and fewer layers.  We have some example test scripts [here](https://github.com/h2oai/h2o-3/blob/master/h2o-r/tests/testdir_algos/deeplearning/), and even some that show [how stacked auto-encoders can be implemented in R](https://github.com/h2oai/h2o-3/blob/master/h2o-r/tests/testdir_algos/deeplearning/runit_deeplearning_stacked_autoencoder_large.R).

- **When building the model, does Deep Learning use all features or a selection of the best features?**

  For Deep Learning, all features are used, unless you manually specify that columns should be ignored. Adding an L1 penalty can make the model sparse, but it is still the full size.

- **What is the relationship between iterations, epochs, and the `train_samples_per_iteration` parameter?**

  Epochs measures the amount of training. An iteration is one MapReduce (MR) step - essentially, one pass over the data. The `train_samples_per_iteration` parameter is the amount of data to use for training for each MR step, which can be more or less than the number of rows.


- **When do `reduce()` calls occur, after each iteration or each epoch?**

  Neither; `reduce()` calls occur after every two `map()` calls, between threads and ultimately between nodes. There are many `reduce()` calls, much more than one per MapReduce step (also known as an "iteration"). Epochs are not related to MR iterations, unless you specify `train_samples_per_iteration` as `0` or `-1` (or to number of rows/nodes). Otherwise, one MR iteration can train with an arbitrary number of training samples (as specified by `train_samples_per_iteration`).

- **Does each Mapper task work on a separate neural-net model that is combined during reduction, or is each Mapper manipulating a shared object that's persistent across nodes?**

   Neither; there's one model per compute node, so multiple Mappers/threads share one model, which is why H2O is not reproducible unless a small dataset is used and `force_load_balance=F` or `reproducible=T`, which effectively rebalances to a single chunk and leads to only one thread to launch a `map()`. The current behavior is simple model averaging; between-node model averaging via "Elastic Averaging" is currently [in progress](https://0xdata.atlassian.net/browse/HEXDEV-206).

- **Is the loss function and backpropagation performed after each individual training sample, each iteration, or at the epoch level?**

  Loss function and backpropagation are performed after each training sample (mini-batch size 1 == online stochastic gradient descent).

- **When using Hinton's dropout and specifying an input dropout ratio of ~20% and `train_samples_per_iteration` is set to 50, will each of the 50 samples have a different set of the 20% input neurons suppressed?**

  Yes - suppression is not done at the iteration level across as samples in that iteration. The dropout mask is different for each training sample.

- **When using dropout parameters such as `input_dropout_ratio`, what happens if you use only `Rectifier` instead of `RectifierWithDropout` in the activation parameter?**

  The amount of dropout on the input layer can be specified for all activation functions, but hidden layer dropout is only supported is set to `WithDropout`. The default hidden dropout is 50%, so you don't need to specify anything but the activation type to get good results, but you can set the hidden dropout values for each layer separately.

- **When using the `score_validation_sampling` and `score_training_samples` parameters, is scoring done at the end of the Deep Learning run?**

  The majority of scoring takes place after each MR iteration. After the iteration is complete, it may or may not be scored, depending on two criteria: the time since the last scoring and the time needed for scoring.

  The maximum time between scoring (`score_interval`, default = 5 seconds) and the maximum fraction of time spent scoring (`score_duty_cycle`) independently of loss function, backpropagation, etc.

  Of course, using more training or validation samples will increase the time for scoring, as well as scoring more frequently. For more information about how this affects runtime, refer to the [Deep Learning Performance Guide](http://h2o.ai/blog/2015/02/deep-learning-performance/).

- **How does the validation frame affect the built neuron network?**

  The validation frame is only used for scoring and does not directly affect the model. However, the validation frame can be used stopping the model early if `overwrite_with_best_model = T`, which is the default. If this parameter is enabled, the model with the lowest validation error is displayed at the end of the training.

  By default, the validation frame is used to tune the model parameters (such as number of epochs) and will return the best model as measured by the validation metrics, depending on how often the validation metrics are computed (`score_duty_cycle`) and whether the validation frame itself was sampled.

  Model-internal sampling of the validation frame (`score_validation_samples` and `score_validation_sampling` for optional stratification) will affect early stopping quality. If you specify a validation frame but set `score_validation_samples` to more than the number of rows in the validation frame (instead of 0, which represents the entire frame), the validation metrics received at the end of training will not be reproducible, since the model does internal sampling.

- **Are there any best practices for building a model using checkpointing?**

  In general, to get the best possible model, we recommend building a model with `train\_samples\_per\_iteration = -2` (which is the default value for auto-tuning) and saving it.


  To improve the initial model, start from the previous model and add iterations by building another model, setting the checkpoint to the previous model, and changing `train\_samples\_per\_iteration`, `target\_ratio\_comm\_to\_comp`, or other parameters.

  If you don't know your model ID because it was generated by R, look it up using `h2o.ls()`. By default, Deep Learning model names start with `deeplearning_` To view the model, use `m <- h2o.getModel("my\_model\_id")` or `summary(m)`.

  There are a few ways to manage checkpoint restarts:

  *Option 1*: (Multi-node only) Leave `train\_samples\_per\_iteration = -2`, increase `target\_comm\_to\_comp` from 0.05 to 0.25 or 0.5, which provides more communication. This should result in a better model when using multiple nodes. **Note:** This does not affect single-node performance.

  *Option 2*: (Single or multi-node) Set `train\_samples\_per\_iteration` to \(N\), where \(N\) is the number of training samples used for training by the entire cluster for one iteration. Each of the nodes then trains on \(N\) randomly-chosen rows for every iteration. The number defined as \(N\) depends on the dataset size and the model complexity.

  *Option 3*: (Single or multi-node) Change regularization parameters such as `l1, l2, max\_w2, input\_droput\_ratio` or `hidden\_dropout\_ratios`. We recommend build the first mode using `RectifierWithDropout`, `input\_dropout\_ratio = 0` (if there is suspected noise in the input), and `hidden\_dropout\_ratios=c(0,0,0)` (for the ability to enable dropout regularization later).

- **How does class balancing work?**

  The `max\_after\_balance\_size` parameter defines the maximum size of the over-sampled dataset. For example, if `max\_after\_balance\_size = 3`, the over-sampled dataset will not be greater than three times the size of the original dataset.

  For example, if you have five classes with priors of 90%, 2.5%, 2.5%, and 2.5% (out of a total of one million rows) and you oversample to obtain a class balance using `balance\_classes = T`, the result is all four minor classes are oversampled by forty times and the total dataset will be 4.5 times as large as the original dataset (900,000 rows of each class). If `max\_after\_balance\_size = 3`, all five balance classes are reduced by 3/5 resulting in 600,000 rows each (three million total).

  To specify the per-class over- or under-sampling factors, use `class\_sampling\_factors`. In the previous example, the default behavior with `balance\_classes` is equivalent to `c(1,40,40,40,40)`, while when `max\_after\_balance\_size = 3`, the results would be `c(3/5,40*3/5,40*3/5,40*3/5)`.

  In all cases, the probabilities are adjusted to the pre-sampled space, so the minority classes will have lower average final probabilities than the majority class, even if they were sampled to reach class balance.

- **How is variable importance calculated for Deep Learning?**

  For Deep Learning, variable importance is calculated using the Gedeon method.


---

###Deep Learning Algorithm

To compute deviance for a Deep Learning regression model, the following formula is used:

Loss = Quadratic -> MSE==Deviance
For Absolute/Laplace or Huber -> MSE != Deviance

For more information about how the Deep Learning algorithm works, refer to the [Deep Learning booklet](http://h2o.ai/resources).

###References

 ["Deep Learning." *Wikipedia: The free encyclopedia*. Wikimedia Foundation, Inc. 1 May 2015. Web. 4 May 2015.](http://en.wikipedia.org/wiki/Deep_learning)

 ["Artificial Neural Network." *Wikipedia: The free encyclopedia*. Wikimedia Foundation, Inc. 22 April 2015. Web. 4 May 2015.](http://en.wikipedia.org/wiki/Artificial_neural_network)

 [Zeiler, Matthew D. 'ADADELTA: An Adaptive Learning Rate Method'. Arxiv.org. N.p., 2012. Web. 4 May 2015.](http://arxiv.org/abs/1212.5701)

 [Sutskever, Ilya et al. "On the importance of initialization and momementum in deep learning." JMLR:W&CP vol. 28. (2013).](http://www.cs.toronto.edu/~fritz/absps/momentum.pdf)

 [Hinton, G.E. et. al. "Improving neural networks by preventing co-adaptation of feature detectors." University of Toronto. (2012).](http://arxiv.org/pdf/1207.0580.pdf)

 [Wager, Stefan et. al. "Dropout Training as Adaptive Regularization." Advances in Neural Information Processing Systems. (2013).](http://arxiv.org/abs/1307.1493)

 [Gedeon, TD. "Data mining of inputs: analysing magnitude and functional measures." University of New South Wales. (1997).](http://www.ncbi.nlm.nih.gov/pubmed/9327276)

 [Candel, Arno and Parmar, Viraj. "Deep Learning with H2O." H2O.ai, Inc. (2015).](https://leanpub.com/deeplearning)

  [Deep Learning Training](http://learn.h2o.ai/content/hands-on_training/deep_learning.html)

  [Slideshare slide decks](http://www.slideshare.net/0xdata/presentations?order=latest)

  [Youtube channel](https://www.youtube.com/user/0xdata)

  [Candel, Arno. "The Definitive Performance Tuning Guide for H2O Deep Learning." H2O.ai, Inc. (2015).](http://h2o.ai/blog/2015/02/deep-learning-performance/)

  [Niu, Feng, et al. "Hogwild!: A lock-free approach to parallelizing stochastic gradient descent." Advances in Neural Information Processing Systems 24 (2011): 693-701. (algorithm implemented is on p.5)](https://papers.nips.cc/paper/4390-hogwild-a-lock-free-approach-to-parallelizing-stochastic-gradient-descent.pdf)

  [Hawkins, Simon et al. "Outlier Detection Using Replicator Neural Networks." CSIRO Mathematical and Information Sciences](http://neuro.bstu.by/ai/To-dom/My_research/Paper-0-again/For-research/D-mining/Anomaly-D/KDD-cup-99/NN/dawak02.pdf)

## Cross-Validation

N-fold cross-validation is used to validate a model internally, i.e., estimate the model performance without having to sacrifice a validation split. Also, you avoid statistical issues with your validation split (it might be a “lucky” split, especially for imbalanced data). Good values for N are around 5 to 10. Comparing the N validation metrics is always a good idea, to check the stability of the estimation, before “trusting” the main model.

You have to make sure, however, that the holdout sets for each of the N models are good. For i.i.d. data, the random splitting of the data into N pieces (default behavior) or modulo-based splitting is fine. For temporal or otherwise structured data with distinct “events”, you have to make sure to split the folds based on the events. For example, if you have observations (e.g., user transactions) from N cities and you want to build models on users from only N-1 cities and validate them on the remaining city (if you want to study the generalization to new cities, for example), you will need to specify the parameter “fold_column" to be the city column. Otherwise, you will have rows (users) from all N cities randomly blended into the N folds, and all N cv models will see all N cities, making the validation less useful (or totally wrong, depending on the distribution of the data).  This is known as “data leakage”: https://youtu.be/NHw_aKO5KUM?t=889

### How Cross-Validation is Calculated

In general, for all algos that support the nfolds parameter, H2O’s cross-validation works as follows:

For example, for nfolds=5, 6 models are built. The first 5 models (cross-validation models) are built on 80% of the training data, and a different 20% is held out for each of the 5 models. Then the main model is built on 100% of the training data. This main model is the model you get back from H2O in R, Python and Flow.

This main model contains training metrics and cross-validation metrics (and optionally, validation metrics if a validation frame was provided). The main model also contains pointers to the 5 cross-validation models for further inspection.

All 5 cross-validation models contain training metrics (from the 80% training data) and validation metrics (from their 20% holdout/validation data). To compute their individual validation metrics, each of the 5 cross-validation models had to make predictions on their 20% of of rows of the original training frame, and score against the true labels of the 20% holdout.

For the main model, this is how the cross-validation metrics are computed: The 5 holdout predictions are combined into one prediction for the full training dataset (i.e., predictions for every row of the training data, but the model making the prediction for a particular row has not seen that row during training). This “holdout prediction" is then scored against the true labels, and the overall cross-validation metrics are computed.

This approach has some implications. Scoring the holdout predictions freshly can result in different metrics than taking the average of the 5 validation metrics of the cross-validation models. For example, if the sizes of the holdout folds differ a lot (e.g., when a user-given fold_column is used), then the average should probably be replaced with a weighted average. Also, if the cross-validation models map to slightly different probability spaces, which can happen for small DL models that converge to different local minima, then the confused rank ordering of the combined predictions would lead to a significantly different AUC than the average.

### Example in R

To gain more insights into the variance of the holdout metrics (e.g., AUCs), you can look up the cross-validation models, and inspect their validation metrics. Here’s an R code example showing the two approaches:

```
library(h2o)
h2o.init()
df <- h2o.importFile("http://s3.amazonaws.com/h2o-public-test-data/smalldata/prostate/prostate.csv.zip")
df$CAPSULE <- as.factor(df$CAPSULE)
model_fit <- h2o.gbm(3:8,2,df,nfolds=5,seed=1234)

# Default: AUC of holdout predictions
h2o.auc(model_fit,xval=TRUE)

# Optional: Average the holdout AUCs
cvAUCs <- sapply(sapply(model_fit@model$cross_validation_models, `[[`, "name"), function(x) { h2o.auc(h2o.getModel(x), valid=TRUE) })
print(cvAUCs)
mean(cvAUCs)
```

#Using Cross-Validated Predictions

With cross-validated model building, H2O builds N+1 models: N cross-validated model and 1 overarching model over all of the training data.

Each cv-model produces a prediction frame pertaining to its fold. It can be saved and probed from the various clients if `keep_cross_validation_predictions` parameter is set in the model constructor.

These holdout predictions have some interesting properties. First they have names like:

```
  prediction_GBM_model_1452035702801_1_cv_1
```
and they contain, unsurprisingly, predictions for the data held out in the fold. They also have the same number of rows as the entire input training frame with `0`s filled in for all rows that are not in the hold out.

Let's look at an example.

Here is a snippet of a three-class classification dataset (last column is the response column), with a 3-fold identification column appended to the end:


| sepal_len | sepal_wid | petal_len | petal_wid | class   | foldId |
|-----------|-----------|-----------|-----------|---------|--------|
| 5.1       | 3.5       | 1.4       | 0.2       | setosa  | 0      |
| 4.9       | 3.0       | 1.4       | 0.2       | setosa  | 0      |
| 4.7       | 3.2       | 1.3       | 0.2       | setosa  | 2      |
| 4.6       | 3.1       | 1.5       | 0.2       | setosa  | 1      |
| 5.0       | 3.6       | 1.4       | 0.2       | setosa  | 2      |
| 5.4       | 3.9       | 1.7       | 0.4       | setosa  | 1      |
| 4.6       | 3.4       | 1.4       | 0.3       | setosa  | 1      |
| 5.0       | 3.4       | 1.5       | 0.2       | setosa  | 0      |
| 4.4       | 2.9       | 1.4       | 0.4       | setosa  | 1      |


Each cross-validated model produces a prediction frame

```
  prediction_GBM_model_1452035702801_1_cv_1
  prediction_GBM_model_1452035702801_1_cv_2
  prediction_GBM_model_1452035702801_1_cv_3
```

and each one has the following shape (for example the first one):

```
  prediction_GBM_model_1452035702801_1_cv_1
```

| prediction | setosa | versicolor | virginica |
|------------|--------|------------|-----------|
| 1          | 0.0232 | 0.7321     | 0.2447    |
| 2          | 0.0543 | 0.2343     | 0.7114    |
| 0          | 0      | 0          | 0         |
| 0          | 0      | 0          | 0         |
| 0          | 0      | 0          | 0         |
| 0          | 0      | 0          | 0         |
| 0          | 0      | 0          | 0         |
| 0          | 0.8921 | 0.0321     | 0.0758    |
| 0          | 0      | 0          | 0         |

The training rows receive a prediction of `0` (more on this below) as well as `0` for all class probabilities. Each of these holdout predictions has the same number of rows as the input frame.

##Combining holdout predictions

The frame of cross-validated predictions is simply the superposition of the individual predictions. [Here's an example from R](https://0xdata.atlassian.net/browse/PUBDEV-2236):

```
library(h2o)
h2o.init()

# H2O Cross-validated K-means example
prosPath <- system.file("extdata", "prostate.csv", package="h2o")
prostate.hex <- h2o.uploadFile(path = prosPath)
fit <- h2o.kmeans(training_frame = prostate.hex,
                  k = 10,
                  x = c("AGE", "RACE", "VOL", "GLEASON"),
                  nfolds = 5,  #If you want to specify folds directly, then use "fold_column" arg
                  keep_cross_validation_predictions = TRUE)

# This is where cv preds are stored:
fit@model$cross_validation_predictions$name


# Compress the CV preds into a single H2O Frame:
# Each fold's preds are stored in a N x 1 col, where the row values for non-active folds are set to zero
# So we will compress this into a single 1-col H2O Frame (easier to digest)

nfolds <- fit@parameters$nfolds
predlist <- sapply(1:nfolds, function(v) h2o.getFrame(fit@model$cross_validation_predictions[[v]]$name)$predict, simplify = FALSE)
cvpred_sparse <- h2o.cbind(predlist)  # N x V Hdf with rows that are all zeros, except corresponding to the v^th fold if that rows is associated with v
pred <- apply(cvpred_sparse, 1, sum)  # These are the cross-validated predicted cluster IDs for each of the 1:N observations
```

This can be extended to other family types as well (multinomial, binomial, regression):

```
# helper function
.compress_to_cvpreds <- function(h2omodel, family) {
  # return the frame_id of the resulting 1-col Hdf of cvpreds for learner l
  V <- h2omodel@allparameters$nfolds
  if (family %in% c("bernoulli", "binomial")) {
    predlist <- sapply(1:V, function(v) h2o.getFrame(h2omodel@model$cross_validation_predictions[[v]]$name)[,3], simplify = FALSE)
  } else {
    predlist <- sapply(1:V, function(v) h2o.getFrame(h2omodel@model$cross_validation_predictions[[v]]$name)$predict, simplify = FALSE)
  }
  cvpred_sparse <- h2o.cbind(predlist)  # N x V Hdf with rows that are all zeros, except corresponding to the v^th fold if that rows is associated with v
  cvpred_col <- apply(cvpred_sparse, 1, sum)
  return(cvpred_col)
}


# Extract cross-validated predicted values (in order of original rows)
h2o.cvpreds <- function(object) {

  # Need to extract family from model object
  if (class(object) == "H2OBinomialModel") family <- "binomial"
  if (class(object) == "H2OMulticlassModel") family <- "multinomial"
  if (class(object) == "H2ORegressionModel") family <- "gaussian"

  cvpreds <- .compress_to_cvpreds(h2omodel = object, family = family)
  return(cvpreds)
}
```<|MERGE_RESOLUTION|>--- conflicted
+++ resolved
@@ -198,21 +198,13 @@
 - **ignore\_const\_cols**: Check this checkbox to ignore constant training columns, since no information can be gained from them. This option is selected by default.
 
 - **family**: Select the model type.
-<<<<<<< HEAD
-    > - If the family is **gaussian**, the data must be numeric (**Real** or **Int**).
-    > - If the family is **binomial**, the data must be categorical or numeric with exactly 2 levels/classes (**Enum** or **Int**).
-    > - If the family is **multinomial**, the data can be categorical or numeric  (**Enum** or **Int**) with more than two levels/classes.
-    > - If the family is **poisson**, the data must be numeric.
-    > - If the family is **gamma**, the data must be numeric and continuous (**Int**).
-    > - If the family is **tweedie**, the data must be numeric and continuous (**Int**).
-=======
+
 	> - If the family is **gaussian**, the data must be numeric (**Real** or **Int**).
 	> - If the family is **binomial**, the data must be categorical 2 levels/classes or binary (**Enum** or **Int**).
 	> - If the family is **multinomial**, the data can be categorical with more than two levels/classes (**Enum**).
 	> - If the family is **poisson**, the data must be numeric and non-negative (**Int**).
 	> - If the family is **gamma**, the data must be numeric and continuous and positive (**Real** or **Int**).
 	> - If the family is **tweedie**, the data must be numeric and continuous (**Real**) and non-negative.
->>>>>>> 502ca43c
 
 - **tweedie_variance_power**: (Only applicable if *Tweedie* is selected for **Family**) Specify the Tweedie variance power.
 
@@ -230,13 +222,10 @@
 - **nlambdas**: (Applicable only if **lambda\_search** is enabled) Specify the number of lambdas to use in the search. The default is 100.
 
 - **standardize**: To standardize the numeric columns to have a mean of zero and unit variance, check this checkbox. Standardization is highly recommended; if you do not use standardization, the results can include components that are dominated by variables that appear to have larger variances relative to other attributes as a matter of scale, rather than true contribution. This option is selected by default.
-<<<<<<< HEAD
-=======
 
 - **remove_collinear_columns**: Automatically remove collinear columns during model-building. Collinear columns will be dropped from the model and will have 0 coefficient in the returned model. Can only be set if there is no regularization (lambda=0)
 
 - **compute_p_values**: Request computation of p-values. Only applicable with no penalty (lambda = 0 and no beta constraints). Setting remove_collinear_columns is recommended. H2O will return an error if p-values are requested and there are collinear columns and remove_collinear_columns flag is not set.
->>>>>>> 502ca43c
 
 - **non-negative**: To force coefficients to have non-negative values, check this checkbox.
 
@@ -278,11 +267,7 @@
 
 - **gradient_epsilon**: (For L-BFGS only) Specify a threshold for convergence. If the objective value (using the L-infinity norm) is less than this threshold, the model is converged.
 
-<<<<<<< HEAD
-- **prior**: Specify prior probability for y ==1. Use this parameter for logistic regression if the data has been sampled and the mean of response does not reflect reality.
-=======
 - **prior**: Specify prior probability for p(y==1). Use this parameter for logistic regression if the data has been sampled and the mean of response does not reflect reality. Note: this is simple method affecting only the intercept, you may want to use weights and offset for better fit.
->>>>>>> 502ca43c
 
 - **lambda\_min\_ratio**: Specify the minimum lambda to use for lambda search (specified as a ratio of **lambda\_max**).
 
@@ -511,13 +496,9 @@
 
 - **score\_each\_iteration**: (Optional) Check this checkbox to score during each iteration of the model training.
 
-<<<<<<< HEAD
-- **fold_assignment**: (Applicable only if a value for **nfolds** is specified and **fold_column** is not selected) Select the cross-validation fold assignment scheme. The available options are AUTO (which is Random), Random, or [Modulo](https://en.wikipedia.org/wiki/Modulo_operation).
-=======
 - **score\_tree\_interval**: Score the model after every so many trees. Disabled if set to 0.
 
 - **fold_assignment**: (Applicable only if a value for **nfolds** is specified and **fold_column** is not selected) Select the cross-validation fold assignment scheme. The available options are AUTO (which is Random), Random, or [Modulo](https://en.wikipedia.org/wiki/Modulo_operation). 
->>>>>>> 502ca43c
 
 - **fold_column**: Select the column that contains the cross-validation fold index assignment per observation.
 
@@ -542,17 +523,10 @@
     3. N+1 models do *not* use **overwrite\_with\_best\_model**
     4. N+1 models may be off by the number specified for **stopping\_rounds** from the best model, but the cross-validation metric estimates the performance of the main model for the resulting number of epochs (which may be fewer than the specified number of epochs).
 
-- **stopping\_metric**: Select the metric to use for early stopping. The available options are:
-
-<<<<<<< HEAD
-    -  **AUTO**: Logloss for classification, deviance for regression
-    -  **deviance**
-=======
 - **stopping\_metric**: Select the metric to use for early stopping. The available options are: 
 	
     - **AUTO**: Logloss for classification, deviance for regression
     - **deviance**
->>>>>>> 502ca43c
     - **logloss**
     - **MSE**
     - **AUC**
@@ -561,13 +535,9 @@
 
 - **stopping\_tolerance**: Specify the relative tolerance for the metric-based stopping to stop training if the improvement is less than this value.
 
-<<<<<<< HEAD
-- **build\_tree\_one\_node**: To run on a single node, check this checkbox. This is suitable for small datasets as there is no network overhead but fewer CPUs are used.
-=======
 - **max\_runtime\_secs**: Maximum allowed runtime in seconds for model training. Use 0 to disable.
 
 - **build\_tree\_one\_node**: To run on a single node, check this checkbox. This is suitable for small datasets as there is no network overhead but fewer CPUs are used. 
->>>>>>> 502ca43c
 
 - **binomial\_double\_trees**: (Binary classification only) Build twice as many trees (one per class). Enabling this option can lead to higher accuracy, while disabling can result in faster model building. This option is disabled by default.
 
@@ -575,12 +545,7 @@
 
 - **keep\_cross\_validation\_predictions**: To keep the cross-validation predictions, check this checkbox.
 
-<<<<<<< HEAD
-
-- **class\_sampling\_factors**: Specify the per-class (in lexicographical order) over/under-sampling ratios. By default, these ratios are automatically computed during training to obtain the class balance.
-=======
 - **class\_sampling\_factors**: Specify the per-class (in lexicographical order) over/under-sampling ratios. By default, these ratios are automatically computed during training to obtain the class balance.  
->>>>>>> 502ca43c
 
 - **max\_after\_balance\_size**: Specify the maximum relative size of the training data after balancing class counts (**balance\_classes** must be enabled). The value can be less than 1.0.
 
@@ -1125,13 +1090,12 @@
 
 - **distribution**: Select the loss function. The options are auto, bernoulli, multinomial, gaussian, poisson, gamma, or tweedie.
 
-<<<<<<< HEAD
     > - If the distribution is **multinomial**, the response column must be categorical.
     > - If the distribution is **poisson**, the response column must be numeric.
     > - If the distribution is **gamma**, the response column must be  numeric.
     > - If the distribution is **tweedie**, the response column must be numeric.
     > - If the distribution is **gaussian**, the response column must be numeric.
-=======
+
 	> - If the distribution is **multinomial**, the response column must be categorical.
 	> - If the distribution is **poisson**, the response column must be numeric.
 	> - If the distribution is **gamma**, the response column must be  numeric. 
@@ -1139,8 +1103,6 @@
 	> - If the distribution is **gaussian**, the response column must be numeric. 
 	> - If the distribution is **laplace**, the data must be numeric and continuous (**Int**). 
 	> - If the distribution is **quantile**, the data must be numeric and continuous (**Int**). 
->>>>>>> 502ca43c
-
 
 - **sample_rate**: Specify the row sampling rate (x-axis). The range is 0.0 to 1.0. Higher values may improve training accuracy. Test accuracy improves when either columns or rows are sampled. For details, refer to "Stochastic Gradient Boosting" ([Friedman, 1999](https://statweb.stanford.edu/~jhf/ftp/stobst.pdf)).
 
@@ -1148,17 +1110,13 @@
 
 - **score\_each\_iteration**: (Optional) Check this checkbox to score during each iteration of the model training.
 
-<<<<<<< HEAD
 - **fold_assignment**: (Applicable only if a value for **nfolds** is specified and **fold_column** is not selected) Select the cross-validation fold assignment scheme. The available options are AUTO (which is Random), Random, or [Modulo](https://en.wikipedia.org/wiki/Modulo_operation).
-=======
+
 - **score\_tree\_interval**: Score the model after every so many trees. Disabled if set to 0.
 
 - **fold_assignment**: (Applicable only if a value for **nfolds** is specified and **fold_column** is not selected) Select the cross-validation fold assignment scheme. The available options are AUTO (which is Random), Random, or [Modulo](https://en.wikipedia.org/wiki/Modulo_operation).  
  
 - **fold_column**: Select the column that contains the cross-validation fold index assignment per observation. 
->>>>>>> 502ca43c
-
-- **fold_column**: Select the column that contains the cross-validation fold index assignment per observation.
 
 - **offset_column**: (Not applicable if the **distribution** is **multinomial**) Select a column to use as the offset.
     >*Note*: Offsets are per-row "bias values" that are used during model training. For Gaussian distributions, they can be seen as simple corrections to the response (y) column. Instead of learning to predict the response (y-row), the model learns to predict the (row) offset of the response column. For other distributions, the offset corrections are applied in the linearized space before applying the inverse link function to get the actual response values. For more information, refer to the following [link](http://www.idg.pl/mirrors/CRAN/web/packages/gbm/vignettes/gbm.pdf). If the **distribution** is **Bernoulli**, the value must be less than one.
@@ -1198,13 +1156,9 @@
 
 - **build\_tree\_one\_node**: To run on a single node, check this checkbox. This is suitable for small datasets as there is no network overhead but fewer CPUs are used.
 
-<<<<<<< HEAD
-- **tweedie_power**: (Only applicable if *Tweedie* is selected for **family**) Specify the Tweedie power. The range is from 1 to 2. For a normal distribution, enter `0`. For Poisson distribution, enter `1`. For a gamma distribution, enter `2`. For a compound Poisson-gamma distribution, enter a value greater than 1 but less than 2. For more information, refer to [Tweedie distribution](https://en.wikipedia.org/wiki/Tweedie_distribution).
-=======
 - **quantile_alpha**: (Only applicable if *Quantile* is selected for **distribution**) Specify the quantile to be used for Quantile Regression.
 
 - **tweedie_power**: (Only applicable if *Tweedie* is selected for **distribution**) Specify the Tweedie power. The range is from 1 to 2. For a normal distribution, enter `0`. For Poisson distribution, enter `1`. For a gamma distribution, enter `2`. For a compound Poisson-gamma distribution, enter a value greater than 1 but less than 2. For more information, refer to [Tweedie distribution](https://en.wikipedia.org/wiki/Tweedie_distribution). 
->>>>>>> 502ca43c
 
 - **checkpoint**: Enter a model key associated with a previously-trained model. Use this option to build a new model as a continuation of a previously-generated model.
 
@@ -1425,13 +1379,9 @@
 
 - **balance_classes**: (Applicable for classification only) Oversample the minority classes to balance the class distribution. This option is not selected by default and can increase the data frame size. This option is only applicable for classification. Majority classes can be undersampled to satisfy the **Max\_after\_balance\_size** parameter.
 
-<<<<<<< HEAD
-- **max\_confusion\_matrix\_size**: Specify the maximum size (in number of classes) for confusion matrices to be printed in the Logs.
-=======
 - **standardize**: If enabled, automatically standardize the data (mean 0, variance 0). If disabled, the user must provide properly scaled input data.
 
 - **max\_confusion\_matrix\_size**: Specify the maximum size (in number of classes) for confusion matrices to be printed in the Logs. 
->>>>>>> 502ca43c
 
 - **max\_hit\_ratio\_k**: Specify the maximum number (top K) of predictions to use for hit ratio computation. Applicable to multi-class only. To disable, enter 0.
 
@@ -1460,11 +1410,7 @@
 
 - **quantile_alpha**: (Only applicable if *Quantile* is selected for **distribution**) Specify the quantile to be used for Quantile Regression.
 
-<<<<<<< HEAD
-- **tweedie_power**: (Only applicable if *Tweedie* is selected for **family**) Specify the Tweedie power. The range is from 1 to 2. For a normal distribution, enter `0`. For Poisson distribution, enter `1`. For a gamma distribution, enter `2`. For a compound Poisson-gamma distribution, enter a value greater than 1 but less than 2. For more information, refer to [Tweedie distribution](https://en.wikipedia.org/wiki/Tweedie_distribution).
-=======
 - **tweedie_power**: (Only applicable if *Tweedie* is selected for **distribution**) Specify the Tweedie power. The range is from 1 to 2. For a normal distribution, enter `0`. For Poisson distribution, enter `1`. For a gamma distribution, enter `2`. For a compound Poisson-gamma distribution, enter a value greater than 1 but less than 2. For more information, refer to [Tweedie distribution](https://en.wikipedia.org/wiki/Tweedie_distribution). 
->>>>>>> 502ca43c
 
 - **score_interval**: Specify the shortest time interval (in seconds) to wait between model scoring.
 
@@ -1493,17 +1439,13 @@
 
 - **stopping\_tolerance**: Specify the relative tolerance for the metric-based stopping to stop training if the improvement is less than this value.
 
-<<<<<<< HEAD
 - **autoencoder**: Check this checkbox to enable the Deep Learning autoencoder. This option is not selected by default.
     >**Note**: Cross-validation is not supported when autoencoder is enabled.
-=======
+
 - **max\_runtime\_secs**: Maximum allowed runtime in seconds for model training. Use 0 to disable.
 
 - **autoencoder**: Check this checkbox to enable the Deep Learning autoencoder. This option is not selected by default. 
 	>**Note**: Cross-validation is not supported when autoencoder is enabled.   
->>>>>>> 502ca43c
-
-- **keep\_cross\_validation\_predictions**: To keep the cross-validation predictions, check this checkbox.
 
 - **class\_sampling\_factors**: (Applicable only for classification and when **balance\_classes** is enabled) Specify the per-class (in lexicographical order) over/under-sampling ratios. By default, these ratios are automatically computed during training to obtain the class balance.
 
