package water.webserver.jetty8;

import ai.h2o.org.eclipse.jetty.security.authentication.SpnegoAuthenticator;
import org.eclipse.jetty.plus.jaas.JAASLoginService;
import org.eclipse.jetty.security.*;
import org.eclipse.jetty.security.authentication.BasicAuthenticator;
import org.eclipse.jetty.security.authentication.FormAuthenticator;
import org.eclipse.jetty.server.*;
import org.eclipse.jetty.server.handler.AbstractHandler;
import org.eclipse.jetty.server.handler.HandlerWrapper;
import org.eclipse.jetty.server.nio.SelectChannelConnector;
import org.eclipse.jetty.server.session.HashSessionIdManager;
import org.eclipse.jetty.server.session.HashSessionManager;
import org.eclipse.jetty.server.session.SessionHandler;
import org.eclipse.jetty.server.ssl.SslSelectChannelConnector;
import org.eclipse.jetty.servlet.ServletContextHandler;
import org.eclipse.jetty.util.security.Constraint;
import org.eclipse.jetty.util.ssl.SslContextFactory;
import org.eclipse.jetty.util.thread.QueuedThreadPool;
import water.webserver.config.ConnectionConfiguration;
import water.webserver.iface.H2OHttpConfig;
import water.webserver.iface.H2OHttpView;
import water.webserver.iface.LoginType;

import javax.servlet.http.HttpServletRequest;
import javax.servlet.http.HttpServletResponse;
import java.io.IOException;
import java.util.Collections;

class Jetty8Helper {

  private final H2OHttpConfig config;
  private final H2OHttpView h2oHttpView;

  Jetty8Helper(H2OHttpView h2oHttpView) {
    this.h2oHttpView = h2oHttpView;
    this.config = h2oHttpView.getConfig();
  }

  Server createJettyServer(String ip, int port) {
    System.setProperty("org.eclipse.jetty.server.Request.maxFormContentSize", Integer.toString(Integer.MAX_VALUE));

    final Server jettyServer = new Server();
    if (config.ensure_daemon_threads) {
      QueuedThreadPool pool = new QueuedThreadPool();
      pool.setDaemon(true);
      jettyServer.setThreadPool(pool);
    }
    jettyServer.setSendServerVersion(false);

    final Connector connector;
    final boolean isSecure = config.jks != null;
    if (isSecure) {
      final SslContextFactory sslContextFactory = new SslContextFactory(config.jks);
      sslContextFactory.setKeyStorePassword(config.jks_pass);
      if (config.jks_alias != null) {
        sslContextFactory.setCertAlias(config.jks_alias);
      }
      connector = new SslSelectChannelConnector(sslContextFactory);
    } else {
      connector = new SelectChannelConnector();
    }
    if (ip != null) {
      connector.setHost(ip);
    }
    connector.setPort(port);
    configureConnector(connector, new ConnectionConfiguration(isSecure));
    jettyServer.setConnectors(new Connector[]{connector});
    return jettyServer;
  }

  // Configure connector via properties which we can modify.
  // Also increase request header size and buffer size from default values
  // located in org.eclipse.jetty.http.HttpBuffersImpl
  // see PUBDEV-5939 for details
<<<<<<< HEAD
  static void configureConnector(Connector connector, ConnectionConfiguration cfg) {
    connector.setRequestHeaderSize(cfg.getRequestHeaderSize());
    connector.setRequestBufferSize(cfg.getRequestBufferSize());
    connector.setResponseHeaderSize(cfg.getResponseHeaderSize());
    connector.setResponseBufferSize(cfg.getOutputBufferSize(connector.getResponseBufferSize()));
    if (!cfg.isRelativeRedirectAllowed()) {
      // trick: the default value is enabled -> we need to touch the field only if the relative-redirects are disabled
      //        this means we don't have to worry about deployments where someone substituted our implementation for
      //        something else at assembly time
      Response.RELATIVE_REDIRECT_ALLOWED = false;
    }
=======
  private void configureConnector(String proto, Connector connector) {
    connector.setRequestHeaderSize(getSysPropInt(proto+".requestHeaderSize", 32*1024));
    connector.setRequestBufferSize(getSysPropInt(proto+".requestBufferSize", 32*1024));
    connector.setResponseHeaderSize(getSysPropInt(proto+".responseHeaderSize", connector.getResponseHeaderSize()));
    connector.setResponseBufferSize(getSysPropInt(proto+".responseBufferSize", connector.getResponseBufferSize()));
    connector.setMaxIdleTime(getSysPropInt(proto + ".jetty.idleTimeout", 5 * 60 * 1000));
  }

  private static int getSysPropInt(String suffix, int defaultValue) {
    return Integer.getInteger(H2OHttpConfig.SYSTEM_PROP_PREFIX + suffix, defaultValue);
>>>>>>> 46d38fe6
  }

  HandlerWrapper authWrapper(Server jettyServer) {
    if (config.loginType == LoginType.NONE) {
      return jettyServer;
    }

    // REFER TO http://www.eclipse.org/jetty/documentation/9.1.4.v20140401/embedded-examples.html#embedded-secured-hello-handler
    final LoginService loginService;
    final Authenticator primaryAuthenticator;
    switch (config.loginType) {
      case HASH:
        loginService = new HashLoginService("H2O", config.login_conf);
        primaryAuthenticator = new BasicAuthenticator();
        break;
      case LDAP:
      case KERBEROS:
      case PAM:
        loginService = new JAASLoginService(config.loginType.jaasRealm);
        primaryAuthenticator = new BasicAuthenticator();
        break;
      case SPNEGO:
        System.setProperty("javax.security.auth.useSubjectCredsOnly", "false");
        loginService = new SpnegoLoginService(config.loginType.jaasRealm, config.spnego_properties);
        primaryAuthenticator = new SpnegoAuthenticator();
        break;
      default:
        throw new UnsupportedOperationException(config.loginType + ""); // this can never happen
    }
    final IdentityService identityService = new DefaultIdentityService();
    loginService.setIdentityService(identityService);
    jettyServer.addBean(loginService);

    // Set a security handler as the first handler in the chain.
    final ConstraintSecurityHandler security = new ConstraintSecurityHandler();

    // Set up a constraint to authenticate all calls, and allow certain roles in.
    final Constraint constraint = new Constraint();
    constraint.setName("auth");
    constraint.setAuthenticate(true);

    // Configure role stuff (to be disregarded).  We are ignoring roles, and only going off the user name.
    //
    //   Jetty 8 and prior.
    //
    //     Jetty 8 requires the security.setStrict(false) and ANY_ROLE.
    security.setStrict(false);
    constraint.setRoles(new String[]{Constraint.ANY_ROLE});

    //   Jetty 9 and later.
    //
    //     Jetty 9 and later uses a different servlet spec, and ANY_AUTH gives the same behavior
    //     for that API version as ANY_ROLE did previously.  This required some low-level debugging
    //     to figure out, so I'm documenting it here.
    //     Jetty 9 did not require security.setStrict(false).
    //
    // constraint.setRoles(new String[]{Constraint.ANY_AUTH});

    final ConstraintMapping mapping = new ConstraintMapping();
    mapping.setPathSpec("/*"); // Lock down all API calls
    mapping.setConstraint(constraint);
    security.setConstraintMappings(Collections.singletonList(mapping));

    // Authentication / Authorization
    final Authenticator authenticator;
    if (config.form_auth) {
      FormAuthenticator formAuthenticator = new FormAuthenticator("/login", "/loginError", false);
      authenticator = new Jetty8DelegatingAuthenticator(primaryAuthenticator, formAuthenticator);
    } else {
      authenticator = primaryAuthenticator;
    }
    security.setLoginService(loginService);
    security.setAuthenticator(authenticator);

    final HashSessionIdManager idManager = new HashSessionIdManager();
    jettyServer.setSessionIdManager(idManager);

    final HashSessionManager manager = new HashSessionManager();
    if (config.session_timeout > 0) {
      manager.setMaxInactiveInterval(config.session_timeout * 60);
    }

    final SessionHandler sessionHandler = new SessionHandler(manager);
    sessionHandler.setHandler(security);

    // Pass-through to H2O if authenticated.
    jettyServer.setHandler(sessionHandler);
    return security;

  }

  /**
   * Hook up Jetty handlers.  Do this before start() is called.
   */
  ServletContextHandler createServletContextHandler() {
    // Both security and session handlers are already created (Note: we don't want to create a new separate session
    // handler just for ServletContextHandler - we want to have just one SessionHandler & SessionManager)
    final ServletContextHandler context = new ServletContextHandler(ServletContextHandler.NO_SECURITY | ServletContextHandler.NO_SESSIONS);

    if(null != config.context_path && ! config.context_path.isEmpty()) {
      context.setContextPath(config.context_path);
    } else {
      context.setContextPath("/");
    }
    return context;
  }

  Handler authenticationHandler() {
    return new AuthenticationHandler();
  }

  private class AuthenticationHandler extends AbstractHandler {
    @Override
    public void handle(String target, Request baseRequest, HttpServletRequest request, HttpServletResponse response)
        throws IOException {
      boolean handled = h2oHttpView.authenticationHandler(request, response);
      if (handled) {
        baseRequest.setHandled(true);
      }
    }
  }
}<|MERGE_RESOLUTION|>--- conflicted
+++ resolved
@@ -73,7 +73,6 @@
   // Also increase request header size and buffer size from default values
   // located in org.eclipse.jetty.http.HttpBuffersImpl
   // see PUBDEV-5939 for details
-<<<<<<< HEAD
   static void configureConnector(Connector connector, ConnectionConfiguration cfg) {
     connector.setRequestHeaderSize(cfg.getRequestHeaderSize());
     connector.setRequestBufferSize(cfg.getRequestBufferSize());
@@ -85,18 +84,7 @@
       //        something else at assembly time
       Response.RELATIVE_REDIRECT_ALLOWED = false;
     }
-=======
-  private void configureConnector(String proto, Connector connector) {
-    connector.setRequestHeaderSize(getSysPropInt(proto+".requestHeaderSize", 32*1024));
-    connector.setRequestBufferSize(getSysPropInt(proto+".requestBufferSize", 32*1024));
-    connector.setResponseHeaderSize(getSysPropInt(proto+".responseHeaderSize", connector.getResponseHeaderSize()));
-    connector.setResponseBufferSize(getSysPropInt(proto+".responseBufferSize", connector.getResponseBufferSize()));
-    connector.setMaxIdleTime(getSysPropInt(proto + ".jetty.idleTimeout", 5 * 60 * 1000));
-  }
-
-  private static int getSysPropInt(String suffix, int defaultValue) {
-    return Integer.getInteger(H2OHttpConfig.SYSTEM_PROP_PREFIX + suffix, defaultValue);
->>>>>>> 46d38fe6
+    connector.setMaxIdleTime(cfg.getIdleTimeout());
   }
 
   HandlerWrapper authWrapper(Server jettyServer) {
