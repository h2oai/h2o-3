--- conflicted
+++ resolved
@@ -85,24 +85,12 @@
     static HttpConfiguration makeHttpConfiguration(ConnectionConfiguration cfg) {
         final H2OHttpConfiguration httpConfiguration = new H2OHttpConfiguration();
         httpConfiguration.setSendServerVersion(false);
-<<<<<<< HEAD
         httpConfiguration.setRequestHeaderSize(cfg.getRequestHeaderSize());
         httpConfiguration.setResponseHeaderSize(cfg.getResponseHeaderSize());
         httpConfiguration.setOutputBufferSize(cfg.getOutputBufferSize(httpConfiguration.getOutputBufferSize()));
         httpConfiguration.setRelativeRedirectAllowed(cfg.isRelativeRedirectAllowed());
+        httpConfiguration.setIdleTimeout(cfg.getIdleTimeout());
         return httpConfiguration;
-=======
-        httpConfiguration.setRequestHeaderSize(getSysPropInt(proto + ".requestHeaderSize", 32 * 1024));
-        httpConfiguration.setResponseHeaderSize(getSysPropInt(proto + ".responseHeaderSize", 32 * 1024));
-        httpConfiguration.setOutputBufferSize(getSysPropInt(proto + ".responseBufferSize", httpConfiguration.getOutputBufferSize()));
-        httpConfiguration.setIdleTimeout(getSysPropInt(proto + ".jetty.idleTimeout", 5 * 60 * 1000));
-
-        return new HttpConnectionFactory(httpConfiguration);
-    }
-
-    private static int getSysPropInt(String suffix, int defaultValue) {
-        return Integer.getInteger(H2OHttpConfig.SYSTEM_PROP_PREFIX + suffix, defaultValue);
->>>>>>> 46d38fe6
     }
 
     HandlerWrapper authWrapper(Server jettyServer) {
