--- conflicted
+++ resolved
@@ -546,13 +546,8 @@
     ],
     [
       stageName: 'Py3.9 Medium-large', target: 'test-pyunit-medium-large', pythonVersion: '3.9',
-<<<<<<< HEAD
-      timeoutValue: 170, component: pipelineContext.getBuildConfig().COMPONENT_PY
-    ],
-=======
       timeoutValue: 300, component: pipelineContext.getBuildConfig().COMPONENT_PY
     ],      
->>>>>>> cb00db30
     [ // These run with reduced number of file descriptors for early detection of FD leaks
       stageName: 'XGBoost Stress tests', target: 'test-pyunit-xgboost-stress', pythonVersion: '3.6', timeoutValue: 40,
       component: pipelineContext.getBuildConfig().COMPONENT_PY, customDockerArgs: [ '--ulimit nofile=150:150' ]
