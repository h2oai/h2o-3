def call(final pipelineContext) {

  def MODE_PR_CODE = 0
  def MODE_BENCHMARK_CODE = 1
  def MODE_HADOOP_CODE = 2
  def MODE_XGB_CODE = 3
  def MODE_COVERAGE_CODE = 4
  def MODE_SINGLE_TEST_CODE = 5
  def MODE_KERBEROS_CODE = 6
  def MODE_MASTER_CODE = 10
  def MODE_NIGHTLY_CODE = 20
  def MODES = [
    [name: 'MODE_PR', code: MODE_PR_CODE],
    [name: 'MODE_HADOOP', code: MODE_HADOOP_CODE],
    [name: 'MODE_KERBEROS', code: MODE_KERBEROS_CODE],
    [name: 'MODE_XGB', code: MODE_XGB_CODE],
    [name: 'MODE_COVERAGE', code: MODE_COVERAGE_CODE],
    [name: 'MODE_SINGLE_TEST', code: MODE_SINGLE_TEST_CODE],
    [name: 'MODE_BENCHMARK', code: MODE_BENCHMARK_CODE],
    [name: 'MODE_MASTER', code: MODE_MASTER_CODE],
    [name: 'MODE_NIGHTLY', code: MODE_NIGHTLY_CODE]
  ]

  def modeCode = MODES.find{it['name'] == pipelineContext.getBuildConfig().getMode()}['code']

  // Job will execute PR_STAGES only if these are green.
  def SMOKE_STAGES = [
    [
      stageName: 'Py2.7 Smoke', target: 'test-py-smoke', pythonVersion: '2.7',timeoutValue: 8,
      component: pipelineContext.getBuildConfig().COMPONENT_PY
    ],
    [
      stageName: 'R3.4 Smoke', target: 'test-r-smoke', rVersion: '3.4.1',timeoutValue: 8,
      component: pipelineContext.getBuildConfig().COMPONENT_R
    ],
    [
      stageName: 'Flow Headless Smoke', target: 'test-flow-headless-smoke',timeoutValue: 20,
      component: pipelineContext.getBuildConfig().COMPONENT_JS
    ],
    [
      stageName: 'Java 8 Smoke', target: 'test-junit-smoke-jenkins', javaVersion: 8, timeoutValue: 20,
      component: pipelineContext.getBuildConfig().COMPONENT_JAVA
    ],
  ]

  // Stages executed after each push to PR branch.
  def PR_STAGES = [
    [
      stageName: 'Py2.7 Booklets', target: 'test-py-booklets', pythonVersion: '2.7',
      timeoutValue: 40, component: pipelineContext.getBuildConfig().COMPONENT_PY
    ],
    [
      stageName: 'Py3.5 Single Node', target: 'test-pyunit-single-node', pythonVersion: '3.5',
      timeoutValue: 40, component: pipelineContext.getBuildConfig().COMPONENT_PY
    ],
    [
      stageName: 'Py2.7 Demos', target: 'test-py-demos', pythonVersion: '2.7',
      timeoutValue: 30, component: pipelineContext.getBuildConfig().COMPONENT_PY
    ],
    [
      stageName: 'Py2.7 Init Java 8', target: 'test-py-init', pythonVersion: '2.7', javaVersion: 8,
      timeoutValue: 10, hasJUnit: false, component: pipelineContext.getBuildConfig().COMPONENT_PY,
      image: "${pipelineContext.getBuildConfig().DOCKER_REGISTRY}/opsh2oai/h2o-3/dev-jdk-8:${pipelineContext.getBuildConfig().DEFAULT_IMAGE_VERSION_TAG}"
    ],
    [
      stageName: 'Py3.5 Small', target: 'test-pyunit-small', pythonVersion: '3.5',
      timeoutValue: 90, component: pipelineContext.getBuildConfig().COMPONENT_PY
    ],
    [
      stageName: 'Py3.5 Small AutoML', target: 'test-pyunit-small-automl', pythonVersion: '3.5',
      timeoutValue: 90, component: pipelineContext.getBuildConfig().COMPONENT_PY
    ],
    [
      stageName: 'R3.4 Init Java 8', target: 'test-r-init', rVersion: '3.4.1', javaVersion: 8,
      timeoutValue: 10, hasJUnit: false, component: pipelineContext.getBuildConfig().COMPONENT_R,
      image: "${pipelineContext.getBuildConfig().DOCKER_REGISTRY}/opsh2oai/h2o-3/dev-r-3.4.1-jdk-8:${pipelineContext.getBuildConfig().DEFAULT_IMAGE_VERSION_TAG}"
    ],
    [
      stageName: 'R3.4 Small', target: 'test-r-small', rVersion: '3.4.1',
      timeoutValue: 125, component: pipelineContext.getBuildConfig().COMPONENT_R
    ],
    [
      stageName: 'R3.4 Small Client Mode', target: 'test-r-small-client-mode', rVersion: '3.4.1',
      timeoutValue: 155, component: pipelineContext.getBuildConfig().COMPONENT_R
    ],
    [
      stageName: 'R3.4 Small Client Mode Disconnect Attack', target: 'test-r-small-client-mode-attack', rVersion: '3.4.1',
      timeoutValue: 155, component: pipelineContext.getBuildConfig().COMPONENT_R
    ],
    [
      stageName: 'R3.4 Small AutoML', target: 'test-r-small-automl', rVersion: '3.4.1',
      timeoutValue: 125, component: pipelineContext.getBuildConfig().COMPONENT_R
    ],
    [
      stageName: 'R3.4 Small Client Mode AutoML', target: 'test-r-small-client-mode-automl', rVersion: '3.4.1',
      timeoutValue: 155, component: pipelineContext.getBuildConfig().COMPONENT_R
    ],
    [
      stageName: 'R3.4 CMD Check', target: 'test-r-cmd-check', rVersion: '3.4.1',
      timeoutValue: 15, hasJUnit: false, component: pipelineContext.getBuildConfig().COMPONENT_R
    ],
    [
      stageName: 'R3.4 CMD Check as CRAN', target: 'test-r-cmd-check-as-cran', rVersion: '3.4.1',
      timeoutValue: 10, hasJUnit: false, component: pipelineContext.getBuildConfig().COMPONENT_R
    ],
    [
      stageName: 'R3.4 Booklets', target: 'test-r-booklets', rVersion: '3.4.1',
      timeoutValue: 50, component: pipelineContext.getBuildConfig().COMPONENT_R
    ],
    [
      stageName: 'R3.4 Demos Small', target: 'test-r-demos-small', rVersion: '3.4.1',
      timeoutValue: 15, component: pipelineContext.getBuildConfig().COMPONENT_R
    ],
    [
      stageName: 'Flow Headless', target: 'test-flow-headless',
      timeoutValue: 75, component: pipelineContext.getBuildConfig().COMPONENT_JS
    ],
    [
      stageName: 'Py3.6 Medium-large', target: 'test-pyunit-medium-large', pythonVersion: '3.5',
      timeoutValue: 150, component: pipelineContext.getBuildConfig().COMPONENT_PY
    ],
    [
      stageName: 'R3.4 Medium-large', target: 'test-r-medium-large', rVersion: '3.4.1',
      timeoutValue: 80, component: pipelineContext.getBuildConfig().COMPONENT_R
    ],
    [
      stageName: 'R3.4 Demos Medium-large', target: 'test-r-demos-medium-large', rVersion: '3.4.1',
      timeoutValue: 140, component: pipelineContext.getBuildConfig().COMPONENT_R
    ],
    [
      stageName: 'INFO Check', target: 'test-info',
      timeoutValue: 10, component: pipelineContext.getBuildConfig().COMPONENT_ANY, additionalTestPackages: [pipelineContext.getBuildConfig().COMPONENT_R]
    ],
    [
      stageName: 'Py3.6 Test Demos', target: 'test-demos', pythonVersion: '3.6',
      timeoutValue: 10, component: pipelineContext.getBuildConfig().COMPONENT_PY
    ],
    [
      stageName: 'Java 8 JUnit', target: 'test-junit-jenkins', pythonVersion: '2.7', javaVersion: 8,
      timeoutValue: 180, component: pipelineContext.getBuildConfig().COMPONENT_JAVA, additionalTestPackages: [pipelineContext.getBuildConfig().COMPONENT_PY]
    ],
    [
      stageName: 'Java 8 AutoML JUnit', target: 'test-junit-automl-jenkins', pythonVersion: '2.7', javaVersion: 8,
      timeoutValue: 40, component: pipelineContext.getBuildConfig().COMPONENT_JAVA, additionalTestPackages: [pipelineContext.getBuildConfig().COMPONENT_PY]
    ],
    [
      stageName: 'Java 8 XGBoost Multinode JUnit', target: 'test-junit-xgb-multi-jenkins', pythonVersion: '2.7', javaVersion: 8,
      timeoutValue: 120, component: pipelineContext.getBuildConfig().COMPONENT_JAVA, additionalTestPackages: [pipelineContext.getBuildConfig().COMPONENT_PY]
    ],
    [
      stageName: 'R3.4 Generate Docs', target: 'r-generate-docs-jenkins', archiveFiles: false,
      timeoutValue: 10, component: pipelineContext.getBuildConfig().COMPONENT_R, hasJUnit: false,
      archiveAdditionalFiles: ['r-generated-docs.zip'], installRPackage: false
    ],
    [
      stageName: 'MOJO Compatibility (Java 7)', target: 'test-mojo-compatibility',
      archiveFiles: false, timeoutValue: 20, hasJUnit: false, pythonVersion: '3.6', javaVersion: 7,
      component: pipelineContext.getBuildConfig().COMPONENT_JAVA, // only run when Java changes (R/Py cannot affect mojo) 
      imageSpecifier: "mojocompat",
      additionalTestPackages: [pipelineContext.getBuildConfig().COMPONENT_PY]
    ]
  ]

  def BENCHMARK_STAGES = [
    [
      stageName: 'GBM Benchmark', executionScript: 'h2o-3/scripts/jenkins/groovy/benchmarkStage.groovy',
      timeoutValue: 120, target: 'benchmark', component: pipelineContext.getBuildConfig().COMPONENT_ANY,
      additionalTestPackages: [pipelineContext.getBuildConfig().COMPONENT_R],
      customData: [algorithm: 'gbm'], makefilePath: pipelineContext.getBuildConfig().BENCHMARK_MAKEFILE_PATH,
      nodeLabel: pipelineContext.getBuildConfig().getBenchmarkNodeLabel()
    ],
    [
      stageName: 'GLM Benchmark', executionScript: 'h2o-3/scripts/jenkins/groovy/benchmarkStage.groovy',
      timeoutValue: 120, target: 'benchmark', component: pipelineContext.getBuildConfig().COMPONENT_ANY,
      additionalTestPackages: [pipelineContext.getBuildConfig().COMPONENT_R],
      customData: [algorithm: 'glm'], makefilePath: pipelineContext.getBuildConfig().BENCHMARK_MAKEFILE_PATH,
      nodeLabel: pipelineContext.getBuildConfig().getBenchmarkNodeLabel()
    ],
    [
      stageName: 'GBM Benchmark Client', executionScript: 'h2o-3/scripts/jenkins/groovy/benchmarkStage.groovy',
      timeoutValue: 120, target: 'benchmark-gbm-client-mode', component: pipelineContext.getBuildConfig().COMPONENT_ANY,
      additionalTestPackages: [pipelineContext.getBuildConfig().COMPONENT_R],
      customData: [algorithm: 'gbm-client'], makefilePath: pipelineContext.getBuildConfig().BENCHMARK_MAKEFILE_PATH,
      nodeLabel: pipelineContext.getBuildConfig().getBenchmarkNodeLabel()
    ],
    [
      stageName: 'H2O XGB Benchmark', executionScript: 'h2o-3/scripts/jenkins/groovy/benchmarkStage.groovy',
      timeoutValue: 120, target: 'benchmark', component: pipelineContext.getBuildConfig().COMPONENT_ANY,
      additionalTestPackages: [pipelineContext.getBuildConfig().COMPONENT_R],
      customData: [algorithm: 'xgb'], makefilePath: pipelineContext.getBuildConfig().BENCHMARK_MAKEFILE_PATH,
      nodeLabel: pipelineContext.getBuildConfig().getBenchmarkNodeLabel(),
    ],
    [
      stageName: 'H2O XGB GPU Benchmark', executionScript: 'h2o-3/scripts/jenkins/groovy/benchmarkStage.groovy',
      customDockerArgs: ['--runtime=nvidia', '--pid=host'],
      timeoutValue: 120, target: 'benchmark-xgb-gpu', component: pipelineContext.getBuildConfig().COMPONENT_ANY,
      dockerImageSuffix: "gpu",
      additionalTestPackages: [pipelineContext.getBuildConfig().COMPONENT_R],
      customData: [algorithm: 'xgb'], makefilePath: pipelineContext.getBuildConfig().BENCHMARK_MAKEFILE_PATH,
      nodeLabel: pipelineContext.getBuildConfig().getGPUBenchmarkNodeLabel()
    ],
    [
      stageName: 'Vanilla XGB Benchmark', executionScript: 'h2o-3/scripts/jenkins/groovy/benchmarkStage.groovy',
      timeoutValue: 120, target: 'benchmark-xgb-vanilla', component: pipelineContext.getBuildConfig().COMPONENT_ANY,
      additionalTestPackages: [pipelineContext.getBuildConfig().COMPONENT_PY],
      customData: [algorithm: 'xgb-vanilla'], makefilePath: pipelineContext.getBuildConfig().BENCHMARK_MAKEFILE_PATH,
      nodeLabel: pipelineContext.getBuildConfig().getBenchmarkNodeLabel(),
    ],
    [
      stageName: 'DMLC XGB Benchmark', executionScript: 'h2o-3/scripts/jenkins/groovy/benchmarkStage.groovy',
      timeoutValue: 120, target: 'build-and-benchmark-latest-dmlc-r-xgboost', component: pipelineContext.getBuildConfig().COMPONENT_ANY,
      additionalTestPackages: [pipelineContext.getBuildConfig().COMPONENT_R],
      customData: [algorithm: 'xgb-dmlc'], makefilePath: pipelineContext.getBuildConfig().BENCHMARK_MAKEFILE_PATH,
      nodeLabel: pipelineContext.getBuildConfig().getBenchmarkNodeLabel(),
    ]
  ]

  // Stages executed in addition to PR_STAGES after merge to master.
  def MASTER_STAGES = [
    [
      stageName: 'R3.4 Datatable', target: 'test-r-datatable', rVersion: '3.4.1',
      timeoutValue: 40, component: pipelineContext.getBuildConfig().COMPONENT_R
    ],
    [
      stageName: 'Flow Headless Small', target: 'test-flow-headless-small',
      timeoutValue: 75, component: pipelineContext.getBuildConfig().COMPONENT_JS
    ],
    [
      stageName: 'Flow Headless Medium', target: 'test-flow-headless-medium',
      timeoutValue: 75, component: pipelineContext.getBuildConfig().COMPONENT_JS
    ]
  ]

  // Stages executed in addition to MASTER_STAGES, used for nightly builds.
  def NIGHTLY_STAGES = [
    [
      stageName: 'Java 10 Smoke', target: 'test-junit-10-smoke-jenkins', javaVersion: 10, timeoutValue: 20,
      component: pipelineContext.getBuildConfig().COMPONENT_JAVA
    ],
    [
      stageName: 'Java 11 Smoke', target: 'test-junit-11-smoke-jenkins', javaVersion: 11, timeoutValue: 20,
      component: pipelineContext.getBuildConfig().COMPONENT_JAVA
    ],
    [
      stageName: 'Java 12 Smoke', target: 'test-junit-12-smoke-jenkins', javaVersion: 12, timeoutValue: 20,
      component: pipelineContext.getBuildConfig().COMPONENT_JAVA
    ],
    [
      stageName: 'Java 13 Smoke', target: 'test-junit-13-smoke-jenkins', javaVersion: 13, timeoutValue: 20,
      component: pipelineContext.getBuildConfig().COMPONENT_JAVA
    ],
    [
      stageName: 'Py2.7 Init Java 10', target: 'test-py-init', pythonVersion: '2.7', javaVersion: 10,
      timeoutValue: 10, hasJUnit: false, component: pipelineContext.getBuildConfig().COMPONENT_PY,
      image: "${pipelineContext.getBuildConfig().DOCKER_REGISTRY}/opsh2oai/h2o-3/dev-jdk-10:${pipelineContext.getBuildConfig().DEFAULT_IMAGE_VERSION_TAG}"
    ],
    [
      stageName: 'Py2.7 Init Java 11', target: 'test-py-init', pythonVersion: '2.7', javaVersion: 11,
      timeoutValue: 10, hasJUnit: false, component: pipelineContext.getBuildConfig().COMPONENT_PY,
      image: "${pipelineContext.getBuildConfig().DOCKER_REGISTRY}/opsh2oai/h2o-3/dev-jdk-11:${pipelineContext.getBuildConfig().DEFAULT_IMAGE_VERSION_TAG}"
    ],
    [
      stageName: 'R3.4 Init Java 10', target: 'test-r-init', rVersion: '3.4.1', javaVersion: 10,
      timeoutValue: 10, hasJUnit: false, component: pipelineContext.getBuildConfig().COMPONENT_R,
      image: "${pipelineContext.getBuildConfig().DOCKER_REGISTRY}/opsh2oai/h2o-3/dev-r-3.4.1-jdk-10:${pipelineContext.getBuildConfig().DEFAULT_IMAGE_VERSION_TAG}"
    ],
    [
      stageName: 'R3.4 Init Java 11', target: 'test-r-init', rVersion: '3.4.1', javaVersion: 11,
      timeoutValue: 10, hasJUnit: false, component: pipelineContext.getBuildConfig().COMPONENT_R,
      image: "${pipelineContext.getBuildConfig().DOCKER_REGISTRY}/opsh2oai/h2o-3/dev-r-3.4.1-jdk-11:${pipelineContext.getBuildConfig().DEFAULT_IMAGE_VERSION_TAG}"
    ],
    [
      stageName: 'Java 10 JUnit', target: 'test-junit-10-jenkins', pythonVersion: '2.7', javaVersion: 10,
      timeoutValue: 180, component: pipelineContext.getBuildConfig().COMPONENT_JAVA, additionalTestPackages: [pipelineContext.getBuildConfig().COMPONENT_PY]
    ],
    [
      stageName: 'Java 11 JUnit', target: 'test-junit-11-jenkins', pythonVersion: '2.7', javaVersion: 11,
      timeoutValue: 180, component: pipelineContext.getBuildConfig().COMPONENT_JAVA, additionalTestPackages: [pipelineContext.getBuildConfig().COMPONENT_PY]
    ],
    [
      stageName: 'Java 12 JUnit', target: 'test-junit-12-jenkins', pythonVersion: '2.7', javaVersion: 12,
      timeoutValue: 180, component: pipelineContext.getBuildConfig().COMPONENT_JAVA, additionalTestPackages: [pipelineContext.getBuildConfig().COMPONENT_PY]
    ],
    [
      stageName: 'Py2.7 Single Node', target: 'test-pyunit-single-node', pythonVersion: '2.7',
      timeoutValue: 40, component: pipelineContext.getBuildConfig().COMPONENT_PY
    ],
    [
      stageName: 'Py3.6 Single Node', target: 'test-pyunit-single-node', pythonVersion: '3.6',
      timeoutValue: 40, component: pipelineContext.getBuildConfig().COMPONENT_PY
    ],
    [
      stageName: 'Py2.7 Small', target: 'test-pyunit-small', pythonVersion: '2.7',
      timeoutValue: 90, component: pipelineContext.getBuildConfig().COMPONENT_PY
    ],
    [
      stageName: 'Py3.6 Small', target: 'test-pyunit-small', pythonVersion: '3.6',
      timeoutValue: 90, component: pipelineContext.getBuildConfig().COMPONENT_PY
    ],
    [
      stageName: 'Py2.7 Small AutoML', target: 'test-pyunit-small-automl', pythonVersion: '2.7',
      timeoutValue: 90, component: pipelineContext.getBuildConfig().COMPONENT_PY
    ],
    [
      stageName: 'Py3.6 Small AutoML', target: 'test-pyunit-small-automl', pythonVersion: '3.6',
      timeoutValue: 90, component: pipelineContext.getBuildConfig().COMPONENT_PY
    ],
    [
      stageName: 'Py2.7 Medium-large', target: 'test-pyunit-medium-large', pythonVersion: '2.7',
      timeoutValue: 120, component: pipelineContext.getBuildConfig().COMPONENT_PY
    ],
    [
      stageName: 'Py3.5 Medium-large', target: 'test-pyunit-medium-large', pythonVersion: '3.5',
      timeoutValue: 120, component: pipelineContext.getBuildConfig().COMPONENT_PY
    ],
    [
      stageName: 'R3.3 Medium-large', target: 'test-r-medium-large', rVersion: '3.3.3',
      timeoutValue: 70, component: pipelineContext.getBuildConfig().COMPONENT_R
    ],
    [
      stageName: 'R3.3 Small', target: 'test-r-small', rVersion: '3.3.3',
      timeoutValue: 125, component: pipelineContext.getBuildConfig().COMPONENT_R
    ],
    [
      stageName: 'R3.3 Small Client Mode', target: 'test-r-small-client-mode', rVersion: '3.3.3',
      timeoutValue: 155, component: pipelineContext.getBuildConfig().COMPONENT_R
    ],
    [
      stageName: 'R3.3 Small AutoML', target: 'test-r-small-automl', rVersion: '3.3.3',
      timeoutValue: 125, component: pipelineContext.getBuildConfig().COMPONENT_R
    ],
    [
      stageName: 'R3.3 Small Client Mode AutoML', target: 'test-r-small-client-mode-automl', rVersion: '3.3.3',
      timeoutValue: 155, component: pipelineContext.getBuildConfig().COMPONENT_R
    ],
    [
      stageName: 'R3.3 CMD Check', target: 'test-r-cmd-check', rVersion: '3.3.3',
      timeoutValue: 15, hasJUnit: false, component: pipelineContext.getBuildConfig().COMPONENT_R
    ],
    [
      stageName: 'R3.3 CMD Check as CRAN', target: 'test-r-cmd-check-as-cran', rVersion: '3.3.3',
      timeoutValue: 10, hasJUnit: false, component: pipelineContext.getBuildConfig().COMPONENT_R
    ],
    [ // These run with reduced number of file descriptors for early detection of FD leaks
      stageName: 'XGBoost Stress tests', target: 'test-pyunit-xgboost-stress', pythonVersion: '3.5', timeoutValue: 40,
      component: pipelineContext.getBuildConfig().COMPONENT_PY, customDockerArgs: [ '--ulimit nofile=100:100' ]
    ]
  ]

  def supportedHadoopDists = pipelineContext.getBuildConfig().getSupportedHadoopDistributions()
  def HADOOP_STAGES = []
  for (distribution in supportedHadoopDists) {
    def target
    def ldapConfigPath
    if (distribution.name == 'cdh' && distribution.version.startsWith('6.')) {
      target = 'test-hadoop-3-smoke'
      ldapConfigPath = 'scripts/jenkins/config/ldap-jetty-9.txt'
    } else if (distribution.name == 'hdp' && distribution.version.startsWith('3.')) {
      target = 'test-hadoop-3-smoke'
      ldapConfigPath = 'scripts/jenkins/config/ldap-jetty-9.txt'
    } else {
      target = 'test-hadoop-2-smoke'
      ldapConfigPath = 'scripts/jenkins/config/ldap-jetty-8.txt'
    }

    def stageTemplate = [
      target: target, timeoutValue: 45,
      component: pipelineContext.getBuildConfig().COMPONENT_ANY,
      additionalTestPackages: [
              pipelineContext.getBuildConfig().COMPONENT_HADOOP,
              pipelineContext.getBuildConfig().COMPONENT_PY,
              pipelineContext.getBuildConfig().COMPONENT_R
      ],
      customData: [
        distribution: distribution.name,
        version: distribution.version,
        commandFactory: 'h2o-3/scripts/jenkins/groovy/hadoopCommands.groovy',
        ldapConfigPath: ldapConfigPath,
        kerberosUserName: 'jenkins@H2O.AI',
        kerberosPrincipal: 'HTTP/localhost@H2O.AI',
        kerberosConfigPath: 'scripts/jenkins/config/kerberos.conf',
        kerberosPropertiesPath: 'scripts/jenkins/config/kerberos.properties',
      ], pythonVersion: '2.7',
      customDockerArgs: [ '--privileged' ],
      executionScript: 'h2o-3/scripts/jenkins/groovy/hadoopStage.groovy'
    ]
    def standaloneStage = evaluate(stageTemplate.inspect())
    standaloneStage.stageName = "${distribution.name.toUpperCase()} ${distribution.version} - STANDALONE"
    standaloneStage.customData.mode = 'STANDALONE'
    standaloneStage.image = pipelineContext.getBuildConfig().getSmokeHadoopImage(standaloneStage.customData.distribution, standaloneStage.customData.version, false)

    def onHadoopStage = evaluate(stageTemplate.inspect())
    onHadoopStage.stageName = "${distribution.name.toUpperCase()} ${distribution.version} - HADOOP"
    onHadoopStage.customData.mode = 'ON_HADOOP'
    onHadoopStage.image = pipelineContext.getBuildConfig().getSmokeHadoopImage(onHadoopStage.customData.distribution, onHadoopStage.customData.version, false)

    HADOOP_STAGES += [ standaloneStage, onHadoopStage ]
  }

  def KERBEROS_STAGES = []
  def distributionsToTest = [
          [ name: "cdh", version: "5.10" ], // hdp2/hive1
          [ name: "cdh", version: "6.1"  ], // hdp3/hive2
          [ name: "hdp", version: "2.6"  ], // hdp2/hive2
          [ name: "hdp", version: "3.1"  ]  // hdp3/hive3 - JDBC Only
  ]
  // check our config is still valid
  for (distribution in distributionsToTest) {
    def distSupported = false
    for (supportedDist in supportedHadoopDists) {
      if (supportedDist == distribution) {
        distSupported = true
      }
    }
    if (!distSupported) {
      throw new IllegalArgumentException("Distribution ${distribution} is no longer supported. Update pipeline config.")
    }
    def target
    if ((distribution.name == 'cdh' && distribution.version.startsWith('6.')) ||
            (distribution.name == 'hdp' && distribution.version.startsWith('3.'))){
      target = 'test-kerberos-hadoop-3'
    } else {
      target = 'test-kerberos-hadoop-2'
    }

    def stageTemplate = [
            target: target, timeoutValue: 45,
            component: pipelineContext.getBuildConfig().COMPONENT_ANY,
            additionalTestPackages: [
                    pipelineContext.getBuildConfig().COMPONENT_HADOOP,
                    pipelineContext.getBuildConfig().COMPONENT_PY,
                    pipelineContext.getBuildConfig().COMPONENT_R
            ],
            customData: [
                    distribution: distribution.name,
                    version: distribution.version,
                    commandFactory: 'h2o-3/scripts/jenkins/groovy/kerberosCommands.groovy',
                    kerberosUserName: 'jenkins@H2O.AI',
                    kerberosPrincipal: 'HTTP/localhost@H2O.AI',
                    kerberosConfigPath: 'scripts/jenkins/config/kerberos.conf',
                    kerberosPropertiesPath: 'scripts/jenkins/config/kerberos.properties',
            ], pythonVersion: '2.7',
            customDockerArgs: [ '--privileged' ],
            executionScript: 'h2o-3/scripts/jenkins/groovy/hadoopStage.groovy'
    ]
    def standaloneStage = evaluate(stageTemplate.inspect())
    standaloneStage.stageName = "${distribution.name.toUpperCase()} ${distribution.version} - STANDALONE"
    standaloneStage.customData.mode = 'STANDALONE'
    standaloneStage.image = pipelineContext.getBuildConfig().getSmokeHadoopImage(standaloneStage.customData.distribution, standaloneStage.customData.version, true)

    def onHadoopStage = evaluate(stageTemplate.inspect())
    onHadoopStage.stageName = "${distribution.name.toUpperCase()} ${distribution.version} - HADOOP"
    onHadoopStage.customData.mode = 'ON_HADOOP'
    onHadoopStage.image = pipelineContext.getBuildConfig().getSmokeHadoopImage(onHadoopStage.customData.distribution, onHadoopStage.customData.version, true)

    def onHadoopWithSpnegoStage = evaluate(stageTemplate.inspect())
    onHadoopWithSpnegoStage.stageName = "${distribution.name.toUpperCase()} ${distribution.version} - HADOOP WITH SPNEGO"
    onHadoopWithSpnegoStage.customData.mode = 'ON_HADOOP_WITH_SPNEGO'
    onHadoopWithSpnegoStage.image = pipelineContext.getBuildConfig().getSmokeHadoopImage(onHadoopStage.customData.distribution, onHadoopStage.customData.version, true)

    KERBEROS_STAGES += [ standaloneStage, onHadoopStage, onHadoopWithSpnegoStage ]
  }

  def XGB_STAGES = []
  for (String osName: pipelineContext.getBuildConfig().getSupportedXGBEnvironments().keySet()) {
    final def xgbEnvs = pipelineContext.getBuildConfig().getSupportedXGBEnvironments()[osName]
    xgbEnvs.each {xgbEnv ->
      final def stageDefinition = [
        stageName: "XGB on ${xgbEnv.name}", target: "test-xgb-smoke-${xgbEnv.targetName}-jenkins",
        timeoutValue: 15, component: pipelineContext.getBuildConfig().COMPONENT_ANY,
        additionalTestPackages: [pipelineContext.getBuildConfig().COMPONENT_JAVA], pythonVersion: '3.5',
        image: pipelineContext.getBuildConfig().getXGBImageForEnvironment(osName, xgbEnv.targetName),
        nodeLabel: xgbEnv.nodeLabel
      ]
      if (xgbEnv.targetName == pipelineContext.getBuildConfig().XGB_TARGET_GPU) {
        stageDefinition['customDockerArgs'] = ['--runtime=nvidia', '--pid=host']
      }
      XGB_STAGES += stageDefinition
    }
  }

  def COVERAGE_STAGES = [
    [
      stageName: 'h2o-algos Coverage', target: 'coverage-junit-algos', pythonVersion: '2.7', timeoutValue: 5 * 60,
      executionScript: 'h2o-3/scripts/jenkins/groovy/coverageStage.groovy',
      component: pipelineContext.getBuildConfig().COMPONENT_JAVA, archiveAdditionalFiles: ['build/reports/jacoco/*.exec'],
      additionalTestPackages: [pipelineContext.getBuildConfig().COMPONENT_PY], nodeLabel: "${pipelineContext.getBuildConfig().getDefaultNodeLabel()} && !micro"
    ]
  ]

  def SINGLE_TEST_STAGES = []
  if (modeCode == MODE_SINGLE_TEST_CODE) {
    if (params.testPath == null || params.testPath == '') {
      error 'Parameter testPath must be set.'
    }

    env.SINGLE_TEST_PATH = params.testPath.trim()
    env.SINGLE_TEST_XMX = params.singleTestXmx
    env.SINGLE_TEST_NUM_NODES = params.singleTestNumNodes

    def target
    def additionalTestPackage
    switch (params.testComponent) {
      case 'Python':
        target = 'test-py-single-test'
        additionalTestPackage = pipelineContext.getBuildConfig().COMPONENT_PY
        break
      case 'R':
        target = 'test-r-single-test'
        additionalTestPackage = pipelineContext.getBuildConfig().COMPONENT_R
        break
      default:
        error "Test Component ${params.testComponent} not supported"
    }
    def numRunsNum = -1
    try {
      numRunsNum = Integer.parseInt(params.singleTestNumRuns)
    } catch (NumberFormatException e) {
      error "singleTestNumRuns must be a valid number"
    }
    numRunsNum.times {
      SINGLE_TEST_STAGES += [
        stageName: "Test ${params.testPath.split('/').last()} #${(it + 1)}", target: target, timeoutValue: 25,
        component: pipelineContext.getBuildConfig().COMPONENT_ANY, additionalTestPackages: [additionalTestPackage],
        pythonVersion: params.singleTestPyVersion, rVersion: params.singleTestRVersion
      ]
    }
  }

  if (modeCode == MODE_BENCHMARK_CODE) {
    executeInParallel(BENCHMARK_STAGES, pipelineContext)
  } else if (modeCode == MODE_HADOOP_CODE) {
    executeInParallel(HADOOP_STAGES, pipelineContext)
  } else if (modeCode == MODE_KERBEROS_CODE) {
    executeInParallel(KERBEROS_STAGES, pipelineContext)
  } else if (modeCode == MODE_XGB_CODE) {
    executeInParallel(XGB_STAGES, pipelineContext)
  } else if (modeCode == MODE_COVERAGE_CODE) {
    executeInParallel(COVERAGE_STAGES, pipelineContext)
  } else if (modeCode == MODE_SINGLE_TEST_CODE) {
    executeInParallel(SINGLE_TEST_STAGES, pipelineContext)
  } else {
    def jobs = PR_STAGES
    if (modeCode >= MODE_MASTER_CODE) {
      jobs += MASTER_STAGES
    }
    if (modeCode >= MODE_NIGHTLY_CODE) {
      jobs += NIGHTLY_STAGES
    }
    if (modeCode >= MODE_NIGHTLY_CODE) {
      // in Nightly mode execute all jobs regardless whether smoke tests fail 
      executeInParallel(SMOKE_STAGES + jobs, pipelineContext)
    } else {
      executeInParallel(SMOKE_STAGES, pipelineContext)
      executeInParallel(jobs, pipelineContext)
    }
  }
}

private void executeInParallel(final jobs, final pipelineContext) {
  parallel(jobs.collectEntries { c ->
    [
      c['stageName'], {
        invokeStage(pipelineContext) {
          stageName = c['stageName']
          target = c['target']
          pythonVersion = c['pythonVersion']
          rVersion = c['rVersion']
          installRPackage = c['installRPackage']
          javaVersion = c['javaVersion']
          timeoutValue = c['timeoutValue']
          hasJUnit = c['hasJUnit']
          component = c['component']
          additionalTestPackages = c['additionalTestPackages']
          nodeLabel = c['nodeLabel']
          executionScript = c['executionScript']
          image = c['image']
          customData = c['customData']
          makefilePath = c['makefilePath']
          archiveAdditionalFiles = c['archiveAdditionalFiles']
          excludeAdditionalFiles = c['excludeAdditionalFiles']
          archiveFiles = c['archiveFiles']
          activatePythonEnv = c['activatePythonEnv']
<<<<<<< HEAD
	      customDockerArgs = c['customDockerArgs']
          imageSpecifier = c['imageSpecifier']
=======
          customDockerArgs = c['customDockerArgs']
          dockerImageSuffix = c['dockerImageSuffix']
>>>>>>> c50cff40
        }
      }
    ]
  })
}

private void invokeStage(final pipelineContext, final body) {

  final String DEFAULT_JAVA = '8'
  final String DEFAULT_PYTHON = '3.5'
  final String DEFAULT_R = '3.4.1'
  final int DEFAULT_TIMEOUT = 60
  final String DEFAULT_EXECUTION_SCRIPT = 'h2o-3/scripts/jenkins/groovy/defaultStage.groovy'
  final int HEALTH_CHECK_RETRIES = 5

  def config = [:]

  body.resolveStrategy = Closure.DELEGATE_FIRST
  body.delegate = config
  body()

  config.stageDir = pipelineContext.getUtils().stageNameToDirName(config.stageName)

  config.pythonVersion = config.pythonVersion ?: DEFAULT_PYTHON
  config.rVersion = config.rVersion ?: DEFAULT_R
  config.javaVersion = config.javaVersion ?: DEFAULT_JAVA
  config.timeoutValue = config.timeoutValue ?: DEFAULT_TIMEOUT
  config.customDockerArgs = config.customDockerArgs ?: []
  if (config.hasJUnit == null) {
    config.hasJUnit = true
  }
  config.additionalTestPackages = config.additionalTestPackages ?: []
  config.nodeLabel = config.nodeLabel ?: pipelineContext.getBuildConfig().getDefaultNodeLabel()
  config.executionScript = config.executionScript ?: DEFAULT_EXECUTION_SCRIPT
  config.makefilePath = config.makefilePath ?: pipelineContext.getBuildConfig().MAKEFILE_PATH
  config.archiveAdditionalFiles = config.archiveAdditionalFiles ?: []
  config.excludeAdditionalFiles = config.excludeAdditionalFiles ?: []
  if (config.archiveFiles == null) {
    config.archiveFiles = true
  }

  if (config.installRPackage == null) {
      config.installRPackage = true
  }

  if (config.activatePythonEnv == null) {
    config.activatePythonEnv = config.component == pipelineContext.getBuildConfig().COMPONENT_PY ||
            config.component == pipelineContext.getBuildConfig().COMPONENT_JS ||
            config.additionalTestPackages.contains(pipelineContext.getBuildConfig().COMPONENT_PY)
  }
  config.image = config.image ?: pipelineContext.getBuildConfig().getStageImage(config)

  if (pipelineContext.getBuildConfig().componentChanged(config.component)) {
    def stageClosure = {
      pipelineContext.getBuildSummary().addStageSummary(this, config.stageName, config.stageDir)
      stage(config.stageName) {
        if (params.executeFailedOnly && pipelineContext.getUtils().wasStageSuccessful(this, config.stageName)) {
          echo "###### Stage was successful in previous build ######"
          pipelineContext.getBuildSummary().setStageDetails(this, config.stageName, 'Skipped', 'N/A')
          pipelineContext.getBuildSummary().markStageSuccessful(this, config.stageName)
        } else {
          boolean healthCheckPassed = false
          int attempt = 0
          try {
            while (!healthCheckPassed) {
              attempt += 1
              if (attempt > HEALTH_CHECK_RETRIES) {
                error "Too many attempts to pass initial health check"
              }
              String nodeLabel = pipelineContext.getHealthChecker().getHealthyNodesLabel(config.nodeLabel)
              echo "######### NodeLabel: ${nodeLabel} #########"
              node(nodeLabel) {
                echo "###### Unstash scripts. ######"
                pipelineContext.getUtils().unstashScripts(this)

                healthCheckPassed = pipelineContext.getHealthChecker().checkHealth(this, env.NODE_NAME, config.image, pipelineContext.getBuildConfig().DOCKER_REGISTRY, pipelineContext.getBuildConfig())
                if (healthCheckPassed) {
                  pipelineContext.getBuildSummary().setStageDetails(this, config.stageName, env.NODE_NAME, env.WORKSPACE)

                  sh "rm -rf ${config.stageDir}"

                  def script = load(config.executionScript)
                  script(pipelineContext, config)
                  pipelineContext.getBuildSummary().markStageSuccessful(this, config.stageName)
                }
              }
            }
          } catch (Exception e) {
            pipelineContext.getBuildSummary().markStageFailed(this, config.stageName)
            throw e
          }
        }
      }
    }
    if (env.BUILDING_FORK) {
      withCustomCommitStates(scm, pipelineContext.getBuildConfig().H2O_OPS_TOKEN, config.stageName) {
        stageClosure()
      }
    } else {
      stageClosure()
    }
  } else {
    echo "###### Changes for ${config.component} NOT detected, skipping ${config.stageName}. ######"
  }
}

return this<|MERGE_RESOLUTION|>--- conflicted
+++ resolved
@@ -581,13 +581,9 @@
           excludeAdditionalFiles = c['excludeAdditionalFiles']
           archiveFiles = c['archiveFiles']
           activatePythonEnv = c['activatePythonEnv']
-<<<<<<< HEAD
 	      customDockerArgs = c['customDockerArgs']
           imageSpecifier = c['imageSpecifier']
-=======
-          customDockerArgs = c['customDockerArgs']
           dockerImageSuffix = c['dockerImageSuffix']
->>>>>>> c50cff40
         }
       }
     ]
