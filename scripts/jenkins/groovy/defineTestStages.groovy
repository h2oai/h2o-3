--- conflicted
+++ resolved
@@ -222,28 +222,17 @@
       nodeLabel: pipelineContext.getBuildConfig().getBenchmarkNodeLabel(),
       healthCheckSuppressed: true
     ],
-<<<<<<< HEAD
-    [
+    [ 
       stageName: 'MERGE Benchmark', executionScript: 'h2o-3/scripts/jenkins/groovy/benchmarkStage.groovy',
       timeoutValue: 120, target: 'benchmark', component: pipelineContext.getBuildConfig().COMPONENT_ANY,
-      additionalTestPackages: [pipelineContext.getBuildConfig().COMPONENT_R],
-=======
-    [ 
-      stageName: 'MERGE Benchmark', executionScript: 'h2o-3/scripts/jenkins/groovy/benchmarkStage.groovy',
-      timeoutValue: 120, target: 'benchmark-xgb-vanilla', component: pipelineContext.getBuildConfig().COMPONENT_ANY,
       additionalTestPackages: [pipelineContext.getBuildConfig().COMPONENT_PY],
->>>>>>> 913c34c3
       customData: [algorithm: 'merge'], makefilePath: pipelineContext.getBuildConfig().BENCHMARK_MAKEFILE_PATH,
       nodeLabel: pipelineContext.getBuildConfig().getBenchmarkNodeLabel(),
       healthCheckSuppressed: true
     ],
     [
       stageName: 'SORT Benchmark', executionScript: 'h2o-3/scripts/jenkins/groovy/benchmarkStage.groovy',
-<<<<<<< HEAD
       timeoutValue: 120, target: 'benchmark', component: pipelineContext.getBuildConfig().COMPONENT_ANY,
-=======
-      timeoutValue: 120, target: 'benchmark-dmlc-r-xgboost', component: pipelineContext.getBuildConfig().COMPONENT_ANY,
->>>>>>> 913c34c3
       additionalTestPackages: [pipelineContext.getBuildConfig().COMPONENT_R],
       customData: [algorithm: 'sort'], makefilePath: pipelineContext.getBuildConfig().BENCHMARK_MAKEFILE_PATH,
       nodeLabel: pipelineContext.getBuildConfig().getBenchmarkNodeLabel(),
