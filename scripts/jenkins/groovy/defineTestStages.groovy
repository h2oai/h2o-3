--- conflicted
+++ resolved
@@ -219,18 +219,14 @@
       imageSpecifier: 'python-3.6-jdk-8'
     ],
     [
-<<<<<<< HEAD
-      stageName: 'Java 8 Mojo Pipeline JUnit', target: 'test-junit-mojo-pipeline-jenkins', pythonVersion: '2.7', javaVersion: 8,
+      stageName: 'REST Smoke Test', target: 'test-rest-smoke', pythonVersion: '3.6', javaVersion: 8,
+      timeoutValue: 180, component: pipelineContext.getBuildConfig().COMPONENT_JAVA, 
+      additionalTestPackages: [pipelineContext.getBuildConfig().COMPONENT_PY],
+      imageSpecifier: 'python-3.6-jdk-8'
+    ],
+    [
+      stageName: 'Java 8 Mojo Pipeline JUnit', target: 'test-junit-mojo-pipeline-jenkins', pythonVersion: '3.6', javaVersion: 8,
       timeoutValue: 180, component: pipelineContext.getBuildConfig().COMPONENT_JAVA,
-      additionalTestPackages: [pipelineContext.getBuildConfig().COMPONENT_PY],
-      imageSpecifier: 'python-2.7-jdk-8'
-    ],
-    [
-      stageName: 'REST Smoke Test', target: 'test-rest-smoke', pythonVersion: '2.7', javaVersion: 8,
-=======
-      stageName: 'REST Smoke Test', target: 'test-rest-smoke', pythonVersion: '3.6', javaVersion: 8,
->>>>>>> 71252a75
-      timeoutValue: 180, component: pipelineContext.getBuildConfig().COMPONENT_JAVA, 
       additionalTestPackages: [pipelineContext.getBuildConfig().COMPONENT_PY],
       imageSpecifier: 'python-3.6-jdk-8'
     ],
