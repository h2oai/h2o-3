def call(final context, final String mode, final String commitMessage, final changes,
         final boolean ignoreChanges, final List<String> distributionsToBuild, final List<String> gradleOpts,
         final String xgbVersion, final String gradleVersion) {
  def buildConfig = new BuildConfig()
  buildConfig.initialize(context, mode, commitMessage, changes, ignoreChanges, distributionsToBuild, gradleOpts, xgbVersion, gradleVersion)
  return buildConfig
}

class BuildConfig {

  public static final String DOCKER_REGISTRY = '353750902984.dkr.ecr.us-east-1.amazonaws.com'

  private static final String DEFAULT_IMAGE_NAME = 'dev-build-base'
  private static final String DEFAULT_HADOOP_IMAGE_NAME = 'dev-build-hadoop'
  private static final String DEFAULT_RELEASE_IMAGE_NAME = 'dev-release'

  public static final int DEFAULT_IMAGE_VERSION_TAG = 47
  public static final String AWSCLI_IMAGE = DOCKER_REGISTRY + '/h2oai/devutils/awscli'
  public static final String S3CMD_IMAGE = DOCKER_REGISTRY + '/s3cmd'

  private static final String HADOOP_IMAGE_NAME_PREFIX = 'h2o-3-hadoop'
  private static final String HADOOP_IMAGE_VERSION_TAG = '84'

  private static final String K8S_TEST_IMAGE_VERSION_TAG = '4' // Change the new Docker image in the K8S test YAML templates as well

  public static final String XGB_TARGET_MINIMAL = 'minimal'
  public static final String XGB_TARGET_OMP = 'omp'
  public static final String XGB_TARGET_GPU = 'gpu'
  public static final String XGB_BUILD_TAG = '-b1'
  private Map supportedXGBEnvironments

  public static final String COMPONENT_PY = 'py'
  public static final String COMPONENT_R = 'r'
  public static final String COMPONENT_JS = 'js'
  public static final String COMPONENT_JAVA = 'java'
  // Use to indicate, that the stage is not component dependent such as MOJO Compatibility Test,
  // always run
  public static final String COMPONENT_ANY = 'any'
  public static final String COMPONENT_HADOOP = 'hadoop'
  public static final String COMPONENT_MAIN = 'main'
  public static final String COMPONENT_MINIMAL = 'minimal' 
  public static final String COMPONENT_STEAM = 'steam'
  public static final List<String> TEST_PACKAGES_COMPONENTS = [COMPONENT_PY, COMPONENT_R, COMPONENT_JS, COMPONENT_JAVA, COMPONENT_HADOOP, COMPONENT_MINIMAL, COMPONENT_STEAM, COMPONENT_MAIN]

  public static final String H2O_JAR_STASH_NAME = 'h2o-3-stash-jar'
  private static final String TEST_PACKAGE_STASH_NAME_PREFIX = 'h2o-3-stash'

  public static final String H2O_OPS_TOKEN = 'h2o-ops-personal-auth-token'
  public static final String H2O_OPS_CREDS_ID = 'h2o-ops-gh-2020'
  private static final String COMMIT_STATE_PREFIX = 'H2O-3 Pipeline'

  public static final String RELEASE_BRANCH_PREFIX = 'rel-'

  public static final String DEFAULT_PYTHON_VERSION = '3.7'
<<<<<<< HEAD
  public static final List PYTHON_VERSIONS = ['3.6', '3.7', '3.8', '3.9', '3.10', '3.11']
  public static final List R_VERSIONS = ['3.4.1', '3.5.3', '4.0.2', '4.4.0', '4.5.2']
=======
  public static final List PYTHON_VERSIONS = ['3.7', '3.8', '3.9', '3.10', '3.11']
  public static final List R_VERSIONS = ['3.3.3', '3.4.1']
>>>>>>> 45552259

  public static final String MAKEFILE_PATH = 'scripts/jenkins/Makefile.jenkins'
  public static final String BENCHMARK_MAKEFILE_PATH = 'ml-benchmark/jenkins/Makefile.jenkins'

  private static final List<String> STASH_ALWAYS_COMPONENTS = [COMPONENT_R, COMPONENT_MINIMAL, COMPONENT_STEAM, COMPONENT_MAIN]

  private static final String JACOCO_GRADLE_OPT = 'jacocoCoverage'

  private String mode
  private String nodeLabel
  private String commitMessage
  private boolean buildHadoop
  private List hadoopDistributionsToBuild
  private NodeLabels nodeLabels
  private LinkedHashMap changesMap = [
    (COMPONENT_PY): false,
    (COMPONENT_R): false,
    (COMPONENT_JS): false,
    (COMPONENT_JAVA): false,
    (COMPONENT_ANY): true
  ]
  private List<String> additionalGradleOpts
  private String xgbVersion
  private String gradleVersion
  private List<String> changedPythonTests

  void initialize(final context, final String mode, final String commitMessage, final changes,
                  final boolean ignoreChanges, final List<String> distributionsToBuild, final List<String> gradleOpts,
                  final String xgbVersion, final String gradleVersion) {
    this.mode = mode
    this.nodeLabel = nodeLabel
    this.commitMessage = commitMessage
    this.buildHadoop = (mode == 'MODE_HADOOP' || mode == 'MODE_KERBEROS')
    this.additionalGradleOpts = gradleOpts
    this.xgbVersion = xgbVersion
    this.gradleVersion = gradleVersion
    this.hadoopDistributionsToBuild = distributionsToBuild
    if (ignoreChanges) {
      markAllComponentsForTest()
    } else {
      detectChanges(changes)
    }
    changesMap[COMPONENT_HADOOP] = buildHadoop
    changedPythonTests = detectPythonTestChanges(changes)

    nodeLabels = NodeLabels.LABELS_C1
    supportedXGBEnvironments = [
      'centos7.3': [
        [name: 'CentOS 7.3 Minimal', dockerfile: 'xgb/centos/Dockerfile-centos-minimal', fromImage: 'centos:7.3.1611', targetName: XGB_TARGET_MINIMAL, nodeLabel: getDefaultNodeLabel()],
        [name: 'CentOS 7.3 OMP', dockerfile: 'xgb/centos/Dockerfile-centos-omp', fromImage: "harbor.h2o.ai/opsh2oai/h2o-3-xgb-runtime-minimal:centos7.3${XGB_BUILD_TAG}", targetName: XGB_TARGET_OMP, nodeLabel: getDefaultNodeLabel()],
      ],
      'centos7.4': [
        [name: 'CentOS 7.4 GPU', dockerfile: 'xgb/centos/Dockerfile-centos-gpu', fromImage: 'nvidia/cuda:11.0.3-devel-centos7', targetName: XGB_TARGET_GPU, nodeLabel: getGPUNodeLabel()],
      ],
      'ubuntu16': [
        [name: 'Ubuntu 16.04 Minimal', dockerfile: 'xgb/ubuntu/Dockerfile-ubuntu-minimal', fromImage: 'ubuntu:16.04', targetName: XGB_TARGET_MINIMAL, nodeLabel: getDefaultNodeLabel()],
        [name: 'Ubuntu 16.04 OMP', dockerfile: 'xgb/ubuntu/Dockerfile-ubuntu-omp', fromImage: "harbor.h2o.ai/opsh2oai/h2o-3-xgb-runtime-minimal:ubuntu16${XGB_BUILD_TAG}", targetName: XGB_TARGET_OMP, nodeLabel: getDefaultNodeLabel()],
        [name: 'Ubuntu 16.04 GPU', dockerfile: 'xgb/ubuntu/Dockerfile-ubuntu-gpu', fromImage: 'nvidia/cuda:11.0.3-devel-ubuntu16.04', targetName: XGB_TARGET_GPU, nodeLabel: getGPUNodeLabel()],
      ],
      'ubuntu18': [
        [name: 'Ubuntu 18.04 Minimal', dockerfile: 'xgb/ubuntu/Dockerfile-ubuntu-minimal', fromImage: 'ubuntu:18.04', targetName: XGB_TARGET_MINIMAL, nodeLabel: getDefaultNodeLabel()],
        [name: 'Ubuntu 18.04 OMP', dockerfile: 'xgb/ubuntu/Dockerfile-ubuntu-omp', fromImage: "harbor.h2o.ai/opsh2oai/h2o-3-xgb-runtime-minimal:ubuntu18${XGB_BUILD_TAG}", targetName: XGB_TARGET_OMP, nodeLabel: getDefaultNodeLabel()],
        [name: 'Ubuntu 18.04 GPU', dockerfile: 'xgb/ubuntu/Dockerfile-ubuntu-gpu', fromImage: 'nvidia/cuda:11.0.3-devel-ubuntu18.04', targetName: XGB_TARGET_GPU, nodeLabel: getGPUNodeLabel()],
      ]
    ]
  }

  def getMode() {
    return mode
  }

  def componentChanged(final String component) {
    return changesMap[component]
  }

  def stashComponent(final String component) {
    return componentChanged(component) || STASH_ALWAYS_COMPONENTS.contains(component)
  }

  String getDefaultNodeLabel() {
    return nodeLabels.getDefaultNodeLabel()
  }

  String getBenchmarkNodeLabel() {
    return nodeLabels.getBenchmarkNodeLabel()
  }

  String getGPUBenchmarkNodeLabel() {
    return nodeLabels.getGPUBenchmarkNodeLabel()
  }

  String getGPUNodeLabel() {
    return nodeLabels.getGPUNodeLabel()
  }

  boolean getBuildHadoop() {
    return buildHadoop
  }

  List getSupportedHadoopDistributions() {
    return hadoopDistributionsToBuild
  }

  List<String> getBuildEnv() {
    return [
      'JAVA_VERSION=8',
      "BUILD_HADOOP=false"
    ]
  }

  List<String> getChangedPythonTests() {
    return changedPythonTests
  }

  void setJobProperties(final context) {
    setJobProperties(context, null)
  }

  void setJobProperties(final context, final customProperties) {
    def jobProperties = [
      context.buildDiscarder(context.logRotator(artifactDaysToKeepStr: '', artifactNumToKeepStr: '', daysToKeepStr: '', numToKeepStr: '25'))
    ]

    jobProperties += context.parameters([
      context.booleanParam(name: 'executeFailedOnly', defaultValue: false, description: 'If checked, execute only failed stages')
    ])
    
    if (customProperties != null) {
      jobProperties += customProperties
    }
    context.properties(
      jobProperties
    )
  }

  int getDefaultImageVersion() {
    return DEFAULT_IMAGE_VERSION_TAG
  }

  String getDefaultImage() {
    if (buildHadoop) {
      return getHadoopBuildImage()
    }
    return "${DOCKER_REGISTRY}/h2o-3/${DEFAULT_IMAGE_NAME}:${DEFAULT_IMAGE_VERSION_TAG}"
  }

  String getHadoopBuildImage() {
    return "${DOCKER_REGISTRY}/h2o-3/${DEFAULT_HADOOP_IMAGE_NAME}:${DEFAULT_IMAGE_VERSION_TAG}"
  }

  String getReleaseImage() {
    return "${DOCKER_REGISTRY}/h2o-3/${DEFAULT_RELEASE_IMAGE_NAME}:${DEFAULT_IMAGE_VERSION_TAG}"
  }

  String getHadoopImageVersion() {
    return HADOOP_IMAGE_VERSION_TAG
  }

  String getK8STestImageVersion() {
    return K8S_TEST_IMAGE_VERSION_TAG
  }

  Map getSupportedXGBEnvironments() {
    return supportedXGBEnvironments
  }

  String getXGBImageForEnvironment(final String osName, final xgbEnv, final String buildTag) {
    def suffix = ""
    if (buildTag) {
      suffix = '-b' + buildTag.trim()
    }
    return "harbor.h2o.ai/opsh2oai/h2o-3-xgb-runtime-${xgbEnv.targetName}:${osName}${suffix}"
  }

  String getStageImage(final stageConfig) {
    if (stageConfig.imageSpecifier && stageConfig.imageVersion)
      return getDevImageReference(stageConfig.imageSpecifier, stageConfig.imageVersion)
    if (stageConfig.imageSpecifier)
      return getDevImageReference(stageConfig.imageSpecifier)
    def component = stageConfig.component
    if (component == COMPONENT_ANY) {
      if (stageConfig.additionalTestPackages.contains(COMPONENT_PY)) {
        component = COMPONENT_PY
      } else if (stageConfig.additionalTestPackages.contains(COMPONENT_R)) {
        component = COMPONENT_R
      } else if (stageConfig.additionalTestPackages.contains(COMPONENT_JAVA)) {
        component = COMPONENT_JAVA
      }
    }
    def imageComponentName
    def version
    switch (component) {
      case COMPONENT_JAVA:
      case COMPONENT_ANY:
        imageComponentName = 'jdk'
        version = stageConfig.javaVersion
        break
      case COMPONENT_PY:
        imageComponentName = 'python'
        version = stageConfig.pythonVersion
        break
      case COMPONENT_R:
        imageComponentName = 'r'
        version = stageConfig.rVersion
        break
      case COMPONENT_JS:
        imageComponentName = 'python'
        version = stageConfig.pythonVersion
        break
      default:
        throw new IllegalArgumentException("Cannot find image for component ${component}")
    }
    def imageVersion = DEFAULT_IMAGE_VERSION_TAG
    if (stageConfig.imageVersion)
      imageVersion = stageConfig.imageVersion
    return "${DOCKER_REGISTRY}/h2o-3/dev-${imageComponentName}-${version}:${imageVersion}"
  }
  
  String getDevImageReference(final specifier, final version) {
    return "${DOCKER_REGISTRY}/h2o-3/dev-${specifier}:${version}"
  }

  String getDevImageReference(final specifier) {
    return getDevImageReference(specifier, DEFAULT_IMAGE_VERSION_TAG)
  }  

  String getStashNameForTestPackage(final String platform) {
    return String.format("%s-%s", TEST_PACKAGE_STASH_NAME_PREFIX, platform == 'any' ? 'java' : platform)
  }

  List<String> getAdditionalGradleOpts() {
    return additionalGradleOpts
  }

  String getCurrentXGBVersion() {
    return xgbVersion
  }

  String getCurrentGradleVersion() {
    return gradleVersion
  }

  private void detectChanges(changes) {
    markAllComponentsForSkip()

    changesMap[COMPONENT_ANY] = true

    for (change in changes.keySet()) {
      if (change.startsWith('h2o-py/') || change == 'h2o-bindings/bin/gen_python.py') {
        changesMap[COMPONENT_PY] = true
      } else if (change.startsWith('h2o-r/') ||  change == 'h2o-bindings/bin/gen_R.py') {
        changesMap[COMPONENT_R] = true
      } else if (change.endsWith('.md') || change.endsWith('.rst')) {
        // no need to run any tests if only .md/.rst files are changed
      } else {
        markAllComponentsForTest()
      }
    }
  }

  private static List<String> detectPythonTestChanges(changes) {
    changes.findAll { changeEntry ->
      def changeType = changeEntry.value
      def change = changeEntry.key
      changeType != "D" && // was not deleted
              change.startsWith('h2o-py/') && change.contains("pyunit_") &&
              change.lastIndexOf("pyunit_") > change.lastIndexOf("/") && // Allow to run "pyunit_*" files inside of "pyunit_*" directory but do not allow e.g. utilsPY.py to run
              !change.contains("pyunit_explain") && !change.endsWith("_large.py") && // takes too much time to run
              !change.contains("_NOPASS.py") &&  // We know these test fail often and randomly, no need to run it in this stage
              !change.contains("pyunit_h2oassembly_download_mojo") &&
              !change.contains("test_cloud") &&
              !change.contains("demos")
    }.collect {
      it.key.replaceFirst(".*pyunit_", "pyunit_") // Extract only filename from path
    }
  }

  private void markAllComponentsForTest() {
    changesMap.each { k,v ->
      changesMap[k] = true
    }
    changesMap[COMPONENT_HADOOP] = buildHadoop
  }

  private void markAllComponentsForSkip() {
    changesMap.each { k,v ->
      changesMap[k] = k == COMPONENT_ANY
    }
  }

  GString getGitHubCommitStateContext(final String stageName) {
    return "${COMMIT_STATE_PREFIX} » ${stageName}"
  }

  String getSmokeHadoopImage(final distribution, final version, final useKRB) {
    def krbSuffix = ''
    if (useKRB) {
        krbSuffix = '-krb'
    }
    return getSmokeHadoopImageImpl(distribution, version, krbSuffix)
  }

  String getHadoopEdgeNodeImage(final distribution, final version, final useKrb = true) {
    def suffix = "-0xd-edge"
    if (useKrb) {
      suffix = '-krb' + suffix
    }
    return getSmokeHadoopImageImpl(distribution, version, suffix)
  }

  String getSmokeHadoopImageImpl(final distribution, final version, final suffix) {
    return "${DOCKER_REGISTRY}/opsh2oai/${HADOOP_IMAGE_NAME_PREFIX}-${distribution}-${version}${suffix}:${HADOOP_IMAGE_VERSION_TAG}".toString()
  }

  static enum NodeLabels {
    LABELS_C1('h2o-3', 'h2o-3', 'h2o-3', 'h2o-3'), //master or nightly build - use only this one
    LABELS_B4('h2o-3', 'h2o-3', 'h2o-3', 'h2o-3')

    static Map<String, NodeLabels> LABELS_MAP = [
            "c1": LABELS_C1,
            "g1": LABELS_C1, //mr-0xg1 was set as alias to mr-0xc1
            "b4": LABELS_B4  // not used
    ]

    private final String defaultNodeLabel
    private final String benchmarkNodeLabel
    private final String gpuNodeLabel
    private final String gpuBenchmarkNodeLabel

    private NodeLabels(final String defaultNodeLabel, final String benchmarkNodeLabel, final String gpuNodeLabel, final String gpuBenchmarkNodeLabel) {
      this.defaultNodeLabel = defaultNodeLabel
      this.benchmarkNodeLabel = benchmarkNodeLabel
      this.gpuNodeLabel = gpuNodeLabel
      this.gpuBenchmarkNodeLabel = gpuBenchmarkNodeLabel
    }

    String getDefaultNodeLabel() {
      return defaultNodeLabel
    }

    String getBenchmarkNodeLabel() {
      return benchmarkNodeLabel
    }

    String getGPUNodeLabel() {
      return gpuNodeLabel
    }

    String getGPUBenchmarkNodeLabel() {
      return gpuBenchmarkNodeLabel
    }
  }
}

return this<|MERGE_RESOLUTION|>--- conflicted
+++ resolved
@@ -52,13 +52,9 @@
   public static final String RELEASE_BRANCH_PREFIX = 'rel-'
 
   public static final String DEFAULT_PYTHON_VERSION = '3.7'
-<<<<<<< HEAD
-  public static final List PYTHON_VERSIONS = ['3.6', '3.7', '3.8', '3.9', '3.10', '3.11']
+  public static final List PYTHON_VERSIONS = ['3.7', '3.8', '3.9', '3.10', '3.11']
   public static final List R_VERSIONS = ['3.4.1', '3.5.3', '4.0.2', '4.4.0', '4.5.2']
-=======
-  public static final List PYTHON_VERSIONS = ['3.7', '3.8', '3.9', '3.10', '3.11']
-  public static final List R_VERSIONS = ['3.3.3', '3.4.1']
->>>>>>> 45552259
+
 
   public static final String MAKEFILE_PATH = 'scripts/jenkins/Makefile.jenkins'
   public static final String BENCHMARK_MAKEFILE_PATH = 'ml-benchmark/jenkins/Makefile.jenkins'
