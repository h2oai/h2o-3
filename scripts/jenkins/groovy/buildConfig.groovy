--- conflicted
+++ resolved
@@ -301,18 +301,12 @@
   }
 
   private static List<String> detectPythonTestChanges(changes) {
-<<<<<<< HEAD
     changes.findAll { changeEntry ->
       def changeType = changeEntry.value
       def change = changeEntry.key
       changeType != "D" && // was not deleted
               change.startsWith('h2o-py/') && change.contains("pyunit_") &&
-              change.lastIndexOf("pyunit_") > change.lastIndexOf("/")
-=======
-    changes.findAll { change ->
-      // Allow to run "pyunit_*" files inside of "pyunit_*" directory but do not allow e.g. utilsPY.py to run
-      change.startsWith('h2o-py/') && change.contains("pyunit_") && change.lastIndexOf("pyunit_") > change.lastIndexOf("/")
->>>>>>> bffd5f38
+              change.lastIndexOf("pyunit_") > change.lastIndexOf("/") // Allow to run "pyunit_*" files inside of "pyunit_*" directory but do not allow e.g. utilsPY.py to run
     }.collect {
       it.key.replaceFirst(".*pyunit_", "pyunit_") // Extract only filename from path
     }
