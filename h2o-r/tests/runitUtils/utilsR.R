#'
#'
#' ----------------- Additional Runit Utilities -----------------
#'
#'

#' Hadoop helper
hadoop.namenode.is.accessible <- function() {
    url <- sprintf("http://%s:50070", HADOOP.NAMENODE);
    internal <- url.exists(url, timeout = 5)
    return(internal)
}

#' Locate a file given the pattern <bucket>/<path/to/file>
#' e.g. locate( "smalldata/iris/iris22.csv") returns the absolute path to iris22.csv
locate<-
function(pathStub, root.parent = NULL) {
  if (ON.HADOOP) {
    # Jenkins jobs create symbolic links to smalldata and bigdata on the machine that starts the test. However,
    # in an h2o multinode hadoop cluster scenario, the clustered machines don't know about the symbolic link.
    # Consequently, `locate` needs to return the actual path to the data on the clustered machines. ALL jenkins
    # machines store smalldata and bigdata in /home/0xdiag/. If ON.HADOOP is set by the run.py, the pathStub arg MUST
    # be an immediate subdirectory of /home/0xdiag/. Moreover, the only guaranteed subdirectories of /home/0xdiag/ are
    # smalldata and bigdata.
    path <- normalizePath(paste0("/home/0xdiag/",pathStub))
    if (!file.exists(path)) stop(paste("Could not find the dataset: ", path, sep = ""))
    return(path)
  }
  pathStub <- clean(pathStub)
  bucket <- pathStub[1]
  offset <- pathStub[-1]
  cur.dir <- getwd()

  #recursively ascend until `bucket` is found
  bucket.abspath <- path.compute(cur.dir, bucket, root.parent)
  if (length(offset) != 0) return(paste(c(bucket.abspath, offset), collapse = "/", sep = "/"))
  else return(bucket.abspath)
}

#' Clean a path up: change \ -> /; remove starting './'; split
clean<-
function(p) {
  if (.Platform$file.sep == "/") {
    p <- gsub("[\\]", .Platform$file.sep, p)
    p <- unlist(strsplit(p, .Platform$file.sep))
  } else {
    p <- gsub("/", "\\\\", p)  # is this right?
    p <- unlist(strsplit(p, "\\\\"))
  }
  p
}

isClient<-
function() {
  res <- .h2o.fromJSON(jsonlite::fromJSON(.h2o.doSafeGET(urlSuffix = .h2o.__CLOUD), simplifyDataFrame=FALSE))
  return(res$is_client)
}

#' Compute a path distance.
#'
#' We are looking for a directory `root`. Recursively ascend the directory structure until the root is found.
#' If not found, produce an error.
#'
#' @param cur.dir: the current directory
#' @param root: the directory that is being searched for
#' @param root.parent: if not null, then the `root` must have `root.parent` as immediate parent
#' @return: Return the absolute path to the root.
path.compute<-
function(cur.dir, root, root.parent = NULL) {
  parent.dir  <- dirname(cur.dir)
  parent.name <- basename(parent.dir)

  # root.parent is null
  if (is.null(root.parent)) {

    # first check if cur.dir is root
    if (basename(cur.dir) == root) return(normalizePath(cur.dir))

    # next check if root is in cur.dir somewhere
    if (root %in% dir(cur.dir)) return(normalizePath(paste(cur.dir, .Platform$file.sep, root, sep = "")))

    # the root is the parent
    if (parent.name == root) return(normalizePath(paste(parent.dir, .Platform$file.sep, root, sep = "")))

    # the root is h2o-dev, check the children here (and fail if `root` not found)
    if (parent.name == PROJECT.ROOT || parent.name == "workspace") {
      if (root %in% dir(parent.dir)) return(normalizePath(paste(parent.dir, .Platform$file.sep, root, sep = "")))
      else stop(paste("Could not find the dataset bucket: ", root, sep = "" ))
    }
  # root.parent is not null
  } else {

    # first check if cur.dir is root
    if (basename(cur.dir) == root && parent.name == root.parent) return(normalizePath(cur.dir))

    # next check if root is in cur.dir somewhere (if so, then cur.dir is the parent!)
    if (root %in% dir(cur.dir) && root.parent == basename(cur.dir)) {
      return(normalizePath(paste(cur.dir, .Platform$file.sep, root, sep = ""))) }

    # the root is the parent
    if (parent.name == root && basename(dirname(parent.dir)) == root.parent) {
      return(path.compute(parent.dir, root, root.parent)) }

    # fail if reach h2o-dev
    if (parent.name == PROJECT.ROOT) {
        stop(paste0("Reached the root ", PROJECT.ROOT, ". Didn't find the bucket with the root.parent")) }
  }
  return(path.compute(parent.dir, root, root.parent))
}

#' Load a handful of packages automatically. Runit tests that require additional packages must be loaded explicitly
default.packages <-
function() {
  to_require <- c("jsonlite", "RCurl", "RUnit", "R.utils", "testthat", "ade4", "glmnet", "gbm", "ROCR", "e1071",
                  "tools", "statmod", "fpc", "cluster")
  if (Sys.info()['sysname'] == "Windows") {
    options(RCurlOptions = list(cainfo = system.file("CurlSSL", "cacert.pem", package = "RCurl"))) }
  invisible(lapply(to_require,function(x){require(x,character.only=TRUE,quietly=TRUE,warn.conflicts=FALSE)}))
}

read.zip<-
function(zipfile, exdir,header=T) {
  zipdir <- exdir
  unzip(zipfile, exdir=zipdir)
  files <- list.files(zipdir)
  file <- paste(zipdir, files[1], sep="/")
  read.csv(file,header=header)
}

# returns the directory of the sandbox for the given test.
sandbox<-
function(create=FALSE) {
  Rsandbox <- paste0("./Rsandbox_", basename(TEST.NAME))
  if (create) { dir.create(Rsandbox, showWarnings=FALSE) }
  if (dir.exists(Rsandbox)) { return(normalizePath(Rsandbox))
  } else { Log.err(paste0("Sandbox directory: ",Rsandbox," does not exists")) }
}

# makes a directory in sandbox, one level down
sandboxMakeSubDir<-
function(dirname) {
  if (!is.character(dirname)) Log.err("dirname argument must be of type character")
  subdir <- file.path(sandbox(),dirname,fsep = "\\")
  dir.create(subdir, showWarnings=FALSE)
  return(subdir)
}

# renames sandbox subdir
sandboxRenameSubDir<-
function(oldSubDir,newSubDirName) {
  if (!is.character(oldSubDir)) Log.err("oldSubDir argument must be of type character")
  if (!is.character(newSubDirName)) Log.err("newSubDirName argument must be of type character")
  newSubDir <- file.path(sandbox(),newSubDirName)
  # Real trouble deleting a prior-existing newSubDir on Windows, that was filled with crap.
  # Calling system("rm -rf") seems to work, where calling unlink() would not.
  # Also renaming to an existing but empty directory does not work on windows.
  system(paste0("rm -rf ",newSubDir))
  res <- file.rename(oldSubDir, newSubDir)
  if( !res ) print(paste0("Warning: File rename failed FROM ",oldSubDir," TO ",newSubDir))
  return(newSubDir)
}

Log.info<-
function(m) {
  message <- paste("[INFO] : ",m,sep="")
  logging(message)
}

Log.warn<-
function(m) {
  logging(paste("[WARN] : ",m,sep=""))
  traceback()
}

Log.err<-
function(m) {
  logging(paste("[ERROR] : ",m,sep=""))
  logging("[ERROR] : TEST FAILED")
  traceback()
}

logging<-
function(m) {
  cat(sprintf("[%s] %s\n", Sys.time(),m))
}

PASS_BANNER<-
function() {
  cat("\n")
  cat("########     ###     ######   ###### \n")
  cat("##     ##   ## ##   ##    ## ##    ##\n")
  cat("##     ##  ##   ##  ##       ##      \n")
  cat("########  ##     ##  ######   ###### \n")
  cat("##        #########       ##       ##\n")
  cat("##        ##     ## ##    ## ##    ##\n")
  cat("##        ##     ##  ######   ###### \n")
  cat("\n")
}

FAIL_BANNER<-
function() {
  cat("\n")
  cat("########    ###    #### ##       \n")
  cat("##         ## ##    ##  ##       \n")
  cat("##        ##   ##   ##  ##       \n")
  cat("######   ##     ##  ##  ##       \n")
  cat("##       #########  ##  ##       \n")
  cat("##       ##     ##  ##  ##       \n")
  cat("##       ##     ## #### ######## \n")
  cat("\n")
}

PASS<-
function() {
  PASS_BANNER()
  q("no",0,TRUE)
}

FAIL<-
function(e) {
  FAIL_BANNER()
  Log.err(e)
  q("no",1,TRUE) #exit with nonzero exit code
}

SKIP<-
function() {
  q("no",42,TRUE) #exit with nonzero exit code
}

WARN<-
function(w) {
  Log.warn(w)
}

#----------------------------------------------------------------------
# Print out a message with clear whitespace.
#
# Parameters:  x -- Message to print out.
#              n -- (optional) Step number.
#
# Returns:     none
#----------------------------------------------------------------------
heading <- function(x, n = -1) {
  Log.info("")
  Log.info("")
  if (n < 0) {
    Log.info(sprintf("STEP: %s", x))
  } else {
    Log.info(sprintf("STEP %2d: %s", n, x))
  }
  Log.info("")
  Log.info("")
}

#----------------------------------------------------------------------
# "Safe" system.  Error checks process exit status code.  stop() if it failed.
#
# Parameters:  x -- String of command to run (passed to system()).
#
# Returns:     none
#----------------------------------------------------------------------
safeSystem <- function(x) {
  print(sprintf("+ CMD: %s", x))
  res <- system(x)
  print(res)
  if (res != 0) {
    msg <- sprintf("SYSTEM COMMAND FAILED (exit status %d)", res)
    stop(msg)
  }
}

withWarnings <- function(expr) {
    myWarnings <- NULL
    wHandler <- function(w) {
        myWarnings <<- c(myWarnings, list(w))
        invokeRestart("muffleWarning")
    }
    val <- withCallingHandlers(expr, warning = wHandler)
    list(value = val, warnings = myWarnings)
    for(w in myWarnings) WARN(w)
}

cleanSummary <- function(mysum, alphabetical = FALSE) {
  # Returns string without leading or trailing whitespace
  trim <- function(x) { gsub("^\\s+|\\s+$", "", x) }

  lapply(1:ncol(mysum), {
    function(i) {
      nams <- sapply(mysum[,i], function(x) { trim(unlist(strsplit(x, ":"))[1]) })
      vals <- sapply(mysum[,i], function(x) {
        numMatch <- sum(unlist(strsplit(x, "")) == ":")
        # If only one colon, then it contains numeric data
        # WARNING: This assumes categorical levels don't contain colons
        if(is.na(numMatch) || numMatch <= 1) {
          as.numeric(unlist(strsplit(x, ":"))[2])
        } else {
          # Otherwise, return a string for min/max/quantile
          tmp <- unlist(strsplit(as.character(x), ":"))[-1]
          paste(tmp, collapse = ":")
        }
      })
      names(vals) <- nams
      vals <- vals[!is.na(nams)]
      if(alphabetical) vals <- vals[order(names(vals))]
      return(vals)
    }
  })
}

checkSummary <- function(object, expected, tolerance = 1e-6) {
  sumR <- cleanSummary(expected, alphabetical = TRUE)
  sumH2O <- cleanSummary(object, alphabetical = TRUE)

  expect_equal(length(sumH2O), length(sumR))
  lapply(1:length(sumR), function(i) {
    vecR <- sumR[[i]]; vecH2O <- sumH2O[[i]]
    expect_equal(length(vecH2O), length(vecR))
    expect_equal(names(vecH2O), names(vecR))
    for(j in 1:length(vecR))
      expect_equal(vecH2O[j], vecR[j], tolerance = tolerance)
  })
}

genDummyCols <- function(df, use_all_factor_levels = TRUE) {
  NUM <- function(x) { x[,sapply(x, is.numeric)] }
  FAC <- function(x) { x[,sapply(x, is.factor)]  }
  FAC_LEVS <- function(x) { sapply(x, function(z) { length(levels(z)) })}

  df_fac <- data.frame(FAC(df))
  if(ncol(df_fac) == 0) {
    DF <- data.frame(NUM(df))
    names(DF) <- colnames(df)[which(sapply(df, is.numeric))]
  } else {
    if(!"ade4" %in% rownames(installed.packages())) install.packages("ade4")
    require(ade4)

    df_fac_acm <- acm.disjonctif(df_fac)
    if (!use_all_factor_levels) {
      fac_offs <- cumsum(c(1, FAC_LEVS(df_fac)))
      fac_offs <- fac_offs[-length(fac_offs)]
      df_fac_acm <- data.frame(df_fac_acm[,-fac_offs])
    }
    DF <- data.frame(df_fac_acm, NUM(df))
    fac_nams <- mapply(function(x, cname) {
      levs <- levels(x)
      if(!use_all_factor_levels) levs <- levs[-1]
      paste(cname, levs, sep = ".") },
      df_fac, colnames(df)[which(sapply(df, is.factor))])
    fac_nams <- as.vector(unlist(fac_nams))
    fac_range <- 1:ncol(df_fac_acm)
    names(DF)[fac_range] <- fac_nams

    if(ncol(NUM(df)) > 0) {
      num_range <- (ncol(df_fac_acm)+1):ncol(DF)
      names(DF)[num_range] <- colnames(df)[which(sapply(df, is.numeric))]
    }
  }

  return(DF)
}

alignData <- function(df, center = FALSE, scale = FALSE, ignore_const_cols = TRUE, use_all_factor_levels = TRUE) {
  df.clone <- df
  is_num <- sapply(df.clone, is.numeric)
  if(any(is_num)) {
    df.clone[,is_num] <- scale(df.clone[,is_num], center = center, scale = scale)
    df.clone <- df.clone[, c(which(!is_num), which(is_num))]   # Move categorical column to front
  }
  if(ignore_const_cols) {
    is_const <- sapply(df.clone, function(z) {
        ifelse(is.factor(z) || is.character(z), length(unique(z)) <= 1, var(z, na.rm = TRUE) == 0)
    })
    if(any(is_const))
      df.clone <- df.clone[,!is_const]
  }
  genDummyCols(df.clone, use_all_factor_levels)
}

.print_curl_info <- function () {
  cat("/----------------------------------------CURL INFO----------------------------------------\\\n")
  if (use.package("curl", version = "4.3.0", use = !getOption("prefer_RCurl", FALSE))) {
    cat("                    ##################################################\n",
        "                    #               USING curl PACKAGE               #\n",
        paste0("                    #               prefer_RCurl == ", getOption("prefer_RCurl", FALSE) ,
          if (getOption("prefer_RCurl", FALSE)) " " else "",
               "            #\n"),
        paste0("                    #               curl installed? == ", requireNamespace("curl"),
               if (requireNamespace("curl")) " " else "",
               "         #\n"),
        "                    ##################################################\n", sep="")
    print(paste("curl R package version:", packageVersion("curl")))
    print(curl::curl_version())
  } else {
    cat("                    ##################################################\n",
        "                    #              USING RCurl PACKAGE               #\n",
        paste0("                    #              prefer_RCurl == ", getOption("prefer_RCurl", FALSE) ,
               if (getOption("prefer_RCurl", FALSE)) " " else "",
               "             #\n"),
        paste0("                    #              curl installed? == ", requireNamespace("curl"),
               if (requireNamespace("curl")) " " else "",
               "          #\n"),
        "                    ##################################################\n", sep="")
    print(paste("RCurl R package version:", packageVersion("RCurl")))
    print(RCurl::curlVersion())
  }
  cat("\\-----------------------------------------------------------------------------------------/\n")
}

doTest<-
function(testDesc, test) {
<<<<<<< HEAD
    .print_curl_info()
=======
    Sys.setenv(
      "_R_CHECK_LENGTH_1_LOGIC2_" = "verbose",
      "_R_CHECK_LENGTH_1_CONDITION_" = "verbose"
    )
>>>>>>> 46a9d839
    reporter <- MultiReporter$new(list(
        CheckReporter$new(),
        # SummaryReporter$new(),
        FailReporter$new()
    ))
    tryCatch(with_reporter(reporter, {
        test_that(testDesc, {
            withWarnings(test())
        })
      }), 
      warning = function(w) WARN(w), 
      error =function(e) FAIL(e)
    )
    PASS()
}

doSuite<-
function(suiteDesc, suite, run_in_isolation=TRUE, time_monitor=FALSE) {
    suiteTest <- function() {
        warnings <- c()
        errors <- c()
        call_func <- do.call
        if(time_monitor)
            call_func <- function(...) print(system.time(do.call(...)))
        lapply(suite$tests, function(test_name) {
          cat("\n")
          cat("Running", test_name, "\n")
          if(run_in_isolation) h2o.removeAll()
          tryCatch(
              test_that(test_name, {
                  withWarnings(call_func(test_name, list(), envir=suite$envir))
              }),
              warning = function(w) warnings <<- c(warnings, w),
              error = function(e) errors <<- c(errors, e$message)
          )  
        })
        if(length(warnings) > 0)
            warning(paste("\n", warnings, "\n"))
        if(length(errors) > 0)
            fail(paste("Failing tests:\n", errors, "\n"))
        expect_true(TRUE)  # need at least one expectation to avoid having the suite marked as an empty test
    }
    doTest(suiteDesc, suiteTest)
}

makeSuite<-
function(..., envir=parent.frame()) {
    tests <- all.vars(substitute(c(...)))
    list(tests=tests, envir=envir)
}

set.seed.R <- set.seed
set.seed<-
function(seed) {
    major <- as.numeric(R.Version()$major)
    minor <- as.numeric(strsplit(R.Version()$minor, '.', fixed=TRUE)[[1]][1])
    if (major >= 4 || (major == 3 && minor >= 6)) {
        # revert sample to the old behavior before 3.6 for R >= 3.6
        set.seed.R(seed, sample.kind = "Rounding")
    } else {
        set.seed.R(seed)
    }
}

setupSeed<-
function(seed = NULL, master_seed = FALSE) {
    possible_seed_path <- paste("./Rsandbox_", TEST.NAME, "/seed", sep = "")

    if (!is.null(seed)) {
        SEED <<- seed
        set.seed(seed)
        write.table(seed, possible_seed_path)
        cat("\n\n\n", paste("[INFO]: Using master SEED: ", seed), "\n\n\n\n")
    } else if (file.exists(possible_seed_path)) {
        fileseed <- read.table(possible_seed_path)[[1]]
        SEED <<- fileseed
        set.seed(fileseed)
        cat("\n\n\n", paste("[INFO]: Reusing seed for this test from test's Rsandbox", fileseed), "\n\n\n\n")
    } else {
        maxInt <- .Machine$integer.max
        seed <- sample(maxInt, 1)
        SEED <<- seed
        set.seed(seed)
        write.table(seed, possible_seed_path)
        cat("\n\n\n", paste("[INFO]: Generating new random SEED: ", seed), "\n\n\n\n")
    }
    Log.info(paste("USING SEED: ", SEED))
}

h2o_and_R_equal <- function(h2o_obj, r_obj, tolerance = 1e-6) {
  df_h2o_obj <- as.data.frame(h2o_obj)
  df_r_obj <- as.data.frame(r_obj)
  expect_equal(length(df_h2o_obj), length(df_r_obj))

  #Check NAs are in same places
  df_h2o_nas <- is.na(df_h2o_obj)
  df_r_nas <- is.na(df_r_obj)
  expect_true(all(df_h2o_nas == df_r_nas))

  #Check non-NAs are same vals
  df_h2o_obj_free <- df_h2o_obj[!df_h2o_nas]
  df_r_na_free <- df_r_obj[!df_r_nas]

  expect_equal(length(df_h2o_obj_free), length(df_r_na_free))
  if (length(df_r_na_free) > 0)
    expect_true(all(abs(df_h2o_obj_free - df_r_na_free) < tolerance))

}

#----------------------------------------------------------------------
# genRegressionData generate a random data set according to the following formula
# y = W * X + e where e is random Gaussian noise, W is randomly generated and
# X is the randomly generated predictors
#
# Parameters:  col_number -- Integer, number of predictors
#              row_number -- Integer, number of training data samples
#              max_w_value -- maximum weight/bias value allowed
#              min_w_value -- minimum weight/bias value allowed
#              max_p_value -- maximum predictor value allowed
#              min_p_value -- minimum predictor value allowed
#              noise_std -- noise standard deviation that is used to generate random noise
#
# Returns:     data frame containing the predictors and response as the last column
#----------------------------------------------------------------------
genRegressionData <- function(col_number, row_number, max_w_value, min_w_value, max_p_value, min_p_value, noise_std) {

  # generate random predictor
  data = matrix(runif(col_number*row_number, min_p_value, max_p_value), row_number, col_number)
  weight = matrix(runif(col_number, min_w_value, max_w_value), col_number, 1)  # generate random weight
  noise = matrix(rnorm(row_number, mean=0, sd=noise_std), row_number, 1)        # generate random noise
  bias = matrix(rep(runif(1, min_w_value, max_w_value), row_number), row_number, 1)   # random bias

  response = data %*% weight + bias + noise   # form the response

  training_data = as.data.frame(cbind(data, response))  # generate data frame from predictor and response

  return(training_data)
}


#----------------------------------------------------------------------
# genBinaryData generates training data set for Binomial
# classification for GLM algo.  For the Binomial family, the relationship between
# the response Y and predictor vector X is assumed to be
# Prob(Y = 1|X) = exp(W^T * X + e)/(1+exp(W^T * X + e))
# where e is the random Gaussian noise added to the response.
#
# Parameters:  col_number -- Integer, number of predictors
#              row_number -- Integer, number of training data samples
#              max_w_value -- maximum weight/bias value allowed
#              min_w_value -- minimum weight/bias value allowed
#              max_p_value -- maximum predictor value allowed
#              min_p_value -- minimum predictor value allowed
#              noise_std -- noise standard deviation that is used to generate random noise
#
# Returns:     data frame containing the predictors and response as the last column.  The
#              response in this case is integer starting from 0 to class_number-1
#----------------------------------------------------------------------
genBinaryData <- function(col_number, row_number, max_w_value, min_w_value, max_p_value, min_p_value, noise_std) {
  data = matrix(runif(col_number*row_number, min_p_value, max_p_value), row_number, col_number)
  weight = matrix(runif(col_number, min_w_value, max_w_value), col_number, 1)  # generate random weight
  noise = matrix(rnorm(row_number, mean=0, sd=noise_std), row_number, 1)        # generate random noise
  bias = matrix(rep(runif(1, min_w_value, max_w_value), row_number), row_number, 1)   # random bias

  temp = exp(data %*% weight + bias + noise)   # form the response
  prob1 = temp / (1+temp)   # form probability of y=1

  # calculate response as class with maximum probability
  response = matrix(0, row_number, 1)
  response[prob1>0.5] = 1

  training_data = as.data.frame(cbind(data, response))  # generate data frame from predictor and response

  return(training_data)
}

#----------------------------------------------------------------------
# hyperSpaceDimension calculate the possible number of gridsearch model
# that should be built based on the current hyper-space parameters specified.
# However, if your model contains bad parameter values, the actual number of
# models that can be built will be less.  You should take care of that yourself.
# Hence, this function will give you an upper bound of the actual model number.
#
# Parameters:  hyper_parameters -- Integer, number of .
#
# Returns:     integer representing the upper bound on number of grid search
# models that can be generated
#----------------------------------------------------------------------
hyperSpaceDimension <- function(hyper_parameters) {
  num_param = length(hyper_parameters)
  total_dim = 1

  for (index in 1:num_param) {
    total_dim = total_dim * length(hyper_parameters[[index]])
  }

  return(total_dim)
}

#----------------------------------------------------------------------
# This function given a grid_id list built by gridsearch will grab the model and
# go into the model and calculate the total amount of
# time it took to actually build all the models in second
#
# :param model_list: list of model built by gridsearch, cartesian or randomized
# :return: total_time_sec: total number of time in seconds in building all the models
#
# Parameters:  model_ids: list of model ids from which we can grab the actual model info
#
# Returns:     total_time_sec: total number of time in seconds in building all the models
#----------------------------------------------------------------------
find_grid_runtime <- function(model_ids) {
  total_run_time = 0

  all_models = lapply(model_ids, function(id) {model = h2o.getModel(id)})

  for (model in all_models) {   # run_time is in ms
    total_run_time = total_run_time + model@model$run_time

    # get run time of cross-validation
    for (xv_model in model@model$cross_validation_models) {
      temp_model = h2o.getModel(xv_model$name)
      total_run_time = total_run_time + temp_model@model$run_time
    }
  }

  return(total_run_time/1000.0)
}

#----------------------------------------------------------------------
# runMetricStop run the randomized gridsearch with values specified in the function argument lists and
# return true if the test passed or false if the test failed.  The metric stopping condition will be manually
# calculated and compare to the results returned by Java.
#
# Parameters:  predictor_names -- list of structures that contains all hyper-parameter specifications
#              response_name -- Integer, denoting how to generate model parameter value
#              train_data
#              family -- string, denoting family for GLM algo 'binomial' or 'gaussian'
#              nfolds -- integer, number of folds for CV
#              hyper_parameters -- equivalent to Python dict containing hyper-parameters for gridsearch
#              search_criteria -- equivalent to Python dict representing parameters passed to randomized gridsearch
#              is_decreasing -- boolean: true if metric is optimized by decreasing and vice versa
#              possible_model_number -- integer, possible number of grid search model built with currenty hyper-parameter
#
# Returns:     boolean representing test success/failure
#----------------------------------------------------------------------
runGLMMetricStop <- function(predictor_names, response_name, train_data, family, nfolds, hyper_parameters,
                             search_criteria, is_decreasing, possible_model_number, grid_name) {

  # start grid search
  glm_grid1 = h2o.grid("glm", grid_id=grid_name, x=predictor_names, y=response_name, training_frame=train_data,
                       family=family, nfolds=nfolds, hyper_params=hyper_parameters, search_criteria=search_criteria)

  tolerance = search_criteria[["stopping_tolerance"]]
  stop_round = search_criteria[["stopping_rounds"]]
  num_models_built = length(glm_grid1@model_ids)

  min_list_len = 2*stop_round
  metric_list = c()
  stop_now = FALSE

  # sort model_ids built by time, oldest one first
  sorted_model_metrics = sort_model_metrics_by_time(glm_grid1@model_ids, search_criteria[["stopping_metric"]])

  for (metric_value in sorted_model_metrics) {
    metric_list = c(metric_list, metric_value)

    if (length(metric_list) > min_list_len) {   # start processing when you have enough models
      stop_now = evaluate_early_stopping(metric_list, stop_round, tolerance, is_decreasing)
    }

    if (stop_now) {
      if (length(metric_list) < num_models_built) {

        Log.info("number of models built by gridsearch: ")
        print(num_models_built)
        Log.info("number of models built proposed by stopping metrics: ")
        print(length(metric_list))

        return(FALSE)
      } else {
        return(TRUE)
      }
    }
  }

  if (length(metric_list) == possible_model_number) {
    return(TRUE)
  } else {
    return(FALSE)
  }
}

#----------------------------------------------------------------------
# evaluate_early_stopping mimics the early stopping function as implemented in ScoreKeeper.java.
# Please see the Java file comment to see the explanation of how the early stopping works.
#
# Parameters: metric_list: list containing the optimization metric under consideration for gridsearch model
#             stop_round:  integer, determine averaging length
#             tolerance:   real, tolerance to see if the grid search model has improved enough to stop
#             is_decreasing:    bool: True if metric is optimized as it gets smaller and vice versa
#
# Returns:    bool indicating if we should stop early and sorted metric_list
#----------------------------------------------------------------------
evaluate_early_stopping <- function(metric_list, stop_round, tolerance, is_decreasing) {

  metric_len = length(metric_list)
  metric_list = sort(metric_list, decreasing=!(is_decreasing))

  start_len = 2*stop_round

  bestInLastK = mean(metric_list[1:stop_round])
  lastBeforeK = mean(metric_list[(stop_round+1):start_len])

  if (!(sign(bestInLastK)) == sign(lastBeforeK))
    return(FALSE)

  ratio = bestInLastK/lastBeforeK

  if (is.nan(ratio))
    return(FALSE)

  if (is_decreasing)
    return(!(ratio < (1-tolerance)))
  else
    return(!(ratio > (1+tolerance)))
}

#----------------------------------------------------------------------
# sort_model_metrics_by_time will sort the model by time.  The oldest model will come first.
# Next, it will build a list containing the metrics of the oldest model first followed by
# later model metrics.
#
# Parameters:  model_ids -- list of string containing model id which we can get a model out of
#              metric_name -- string, denoting the metric's name that we are optimizing over.
#
# Returns:     metric_list : list of metrics value sorted by time, oldest metric will come first
#----------------------------------------------------------------------
sort_model_metrics_by_time <- function(model_ids, metric_name) {
  all_models = lapply(model_ids, function(id) {model = h2o.getModel(id)})
  sorted_metrics = rep(0, length(model_ids))
  m_index = 1

  for (model_id in model_ids) {
    # find id of the model, starting from 0
    temp_list = strsplit(model_id, '_')[[1]]
    index = as.integer(temp_list[length(temp_list)])
    the_model = all_models[m_index][[1]]
    m_index = m_index + 1
    # get the metric value and put it in right place
    sorted_metrics[index+1] = the_model@model$cross_validation_metrics@metrics[[metric_name]]
  }

  return(sorted_metrics)
}

#----------------------------------------------------------------------
# summarize_failures will generate a failure message describing what tests for the
# randomized grid search has failed.  There are four tests conducted for randomized
# grid search.  A test_failed_array is passed as argument.  A failed test will have
# a value of 1.
#
# Parameters:  test_failed_array -- list of integer denoting if a test fail or pass.
#
# Returns:     failure_message : text describing failure messages
#----------------------------------------------------------------------
summarize_failures <- function(test_failed_array) {
  failure_message = ""
  if (test_failed_array[1] == 1)
    failure_message = "test 1 failed"

  if (test_failed_array[2] == 1)
    failure_message = paste(failure_message, "test 2 test max_models stopping condition failed", sep = ", ")

  if (test_failed_array[3] == 1)
    failure_message = paste(failure_message, "test 3 test max_runtime_secs stopping condition failed", sep = ", ")

  if (test_failed_array[4] == 1)
    failure_message = paste(failure_message, "test 4 test decreasing stopping metric failed", sep = ", ")

  if (test_failed_array[5] == 1)
    failure_message = paste(failure_message, "test 5 test increasing stopping metric failed", sep = ", ")

  return(failure_message)
}

#----------------------------------------------------------------------
# This function will compare a 2-D table results as a matrix
#
# Parameters:  table1, table2: 2D table from Java passed to R
#
# Returns:     Exception will be thrown if comparison failed
#----------------------------------------------------------------------
compare_tables <- function(table1, table2, tol=1e-6) {
  dim1 = dim(table1)
  dim2 = dim(table2)

  expect_equal(dim1, dim2)

  for (i in 1:dim1[1]) {
    for (j in 1:dim1[2]) {
      expect_equal(TRUE, (abs(table1[i,j]-table2[i,j]) < tol))
    }
  }
}

#----------------------------------------------------------------------
# This function will compare two R lists and see if they are equal within tolerance
#
# Parameters:  array1, array2 and tolerance
#
# Returns:     Exception will be thrown if comparison failed
#----------------------------------------------------------------------
compare_arrays <- function(array1, array2, tol=1e-6) {
    dim1 = length(array1)
    dim2 = length(array2)

    expect_equal(dim1, dim2)

    for (i in 1:dim1) {
            expect_equal(TRUE, (abs(array1[i]-array2[i]) < tol))
    }
}
#----------------------------------------------------------------------
# This function will generate a random dataset for regression/binomial
# and multinomial.  Copied from Pasha.
#
# Parameters:  response_type should be "regression", "binomial" or "multinomial"
#----------------------------------------------------------------------
random_dataset <-
  function(response_type,
           max_row = 25000,
           min_row = 15000,
           max_col = 100,
           min_col = 20,
           testrow = 1000) {
    num_rows <- round(runif(1, min_row, max_row))
    num_cols <- round(runif(1, min_col, max_col))
    if (response_type == 'regression') {
      response_num = 1
    } else if (response_type == 'binomial') {
      response_num = 2
    } else {
      # assume all else as multinomial
      response_num = round(runif(1, 3, 10))
    }

    # generate all the fractions
    fractions <-
      c(runif(1, 0, 1),
        runif(1, 0, 1),
        runif(1, 0, 1),
        runif(1, 0, 1),
        runif(1, 0, 1))
    fractions <- fractions / sum(fractions)
    random_frame <-
      h2o.createFrame(
        rows = num_rows,
        cols = num_cols,
        randomize = TRUE,
        has_response = TRUE,
        categorical_fraction = fractions[1],
        integer_fraction = fractions[2],
        binary_fraction = fractions[3],
        time_fraction = fractions[4],
        string_fraction = 0,
        response_factors = response_num,
        missing_fraction = runif(1, 0, 0.05)
      )

    return(random_frame)
  }

#----------------------------------------------------------------------
# This function will generate a random dataset containing enum columns only.
# Copied from Pasha.
#
# Parameters:  denote factor range
#----------------------------------------------------------------------
random_dataset_enum_only <-
function(numFactors, num_rows, num_cols) {

  random_frame <-
  h2o.createFrame(
  rows = num_rows,
  cols = num_cols,
  randomize = TRUE,
  has_response = FALSE,
  categorical_fraction = 1,
  integer_fraction = 0,
  binary_fraction = 0,
  time_fraction = 0,
  string_fraction = 0,
  factor = numFactors,
  missing_fraction = runif(1, 0, 0.05)
  )

  return(random_frame)
}

#----------------------------------------------------------------------
# This function will generate a random dataset containing real and integer columns only.
# Copied from Pasha.
#
# Parameters:  denote factor range
#----------------------------------------------------------------------
random_dataset_numerics_only <-
function(integerRange, num_rows, num_cols) {

  random_frame <-
  h2o.createFrame(
  rows = num_rows,
  cols = num_cols,
  randomize = TRUE,
  has_response = FALSE,
  categorical_fraction = 0,
  integer_fraction = 0.9,
  binary_fraction = 0,
  time_fraction = 0,
  string_fraction = 0,
  integer_range = integerRange,
  missing_fraction = runif(1, 0, 0.05)
  )

  return(random_frame)
}

#----------------------------------------------------------------------
# This function will generate a random dataset containing real columns only.
# Copied from Pasha.
#
# Parameters:  denote factor range
#----------------------------------------------------------------------
random_dataset_real_only <-
  function(num_rows, num_cols, realR=10, missingR=0.0, seed=12345) {
    
    random_frame <-
      h2o.createFrame(
        rows = num_rows,
        cols = num_cols,
        randomize = TRUE,
        has_response = FALSE,
        categorical_fraction = 0,
        integer_fraction = 0,
        binary_fraction = 0,
        time_fraction = 0,
        string_fraction = 0,
        real_range = realR,
        missing_fraction = missingR,
        seed=seed
      )
    
    return(random_frame)
  }


#----------------------------------------------------------------------
# This function will generate a random neural network in the form of
# a hidden layer matrix specifying the number of nodes per layer.
#
# Parameters:  actFunc is the activation function of the neural network
#----------------------------------------------------------------------
random_NN <- function(actFunc, max_layers, max_node_number) {
  # generate random neural network architecture
  no_hidden_layers <- round(runif(1, 1, max_layers))
  hidden <- c()
  hiddenDropouts <- c()
  for (ind in 1:no_hidden_layers) {
    hidden <- c(hidden, round(runif(1, 1, max_node_number)))

    if (grepl('Dropout', actFunc, fixed = TRUE)) {
      hiddenDropouts <- c(hiddenDropouts, runif(1, 0, 0.1))

    }
  }
  return(list("hidden" = hidden, "hiddenDropouts" = hiddenDropouts))
}

#----------------------------------------------------------------------
# This function will compare two frames and make sure they are equal.
# However, the frames must contain columns that can be converted to
# numeric.  The column names are not compared.
#
# Parameters:  frame1, frame2: H2O frames to be compared.
#              tolerance: tolerance of comparison
#----------------------------------------------------------------------
compareFrames <- function(frame1, frame2, prob=0.5, tolerance=1e-6, enum2String=FALSE, col.types=NULL) {
  expect_true(nrow(frame1) == nrow(frame2) && ncol(frame1) == ncol(frame2), info="frame1 and frame2 are different in size.")
  rframe1 <- as.data.frame(frame1)
  rframe2 <- as.data.frame(frame2)
  for (colInd in c(1:ncol(frame1))) {
    notNumericCols = !(h2o.isnumeric(frame1[,colInd]) && h2o.isnumeric(frame2[,colInd]))
    if (notNumericCols) {
      if (enum2String) {
        temp1 <- as.character(rframe1[, colInd])
        temp2 <- as.character(rframe2[, colInd])
      } else {
        temp1 <- as.factor(rframe1[, colInd])
        temp2 <- as.factor(rframe2[, colInd])
      }
    } else { 
      temp1 <- as.numeric(rframe1[,colInd])
      temp2 <- as.numeric(rframe2[,colInd])
    }
    for (rowInd in c(1:nrow(frame1))) {
      if (runif(1,0,1) <= prob)
        if (is.na(temp1[rowInd])) {
          expect_true(is.na(temp2[rowInd]), info=paste0("Errow at row ", rowInd, ". Frame is value is na but Frame 2 value is ", temp2[rowInd]))
        } else {
          if (notNumericCols)
            expect_true(temp1[rowInd]==temp2[rowInd],info=paste0("Error at row ", rowInd, ". Frame 1 value ", temp1[rowInd], ". Frame 2 value ", temp2[rowInd]))
          else          
            expect_true((abs(temp1[rowInd]-temp2[rowInd])/max(1,abs(temp1[rowInd]), abs(temp2[rowInd])))< tolerance, info=paste0("Error at row ", rowInd, ". Frame 1 value ", temp1[rowInd], ". Frame 2 value ", temp2[rowInd]))
        }
    }
  }
  print("frame compare success!")
}

assertCorrectSkipColumns <-
  function(inputFileName,
           f1R,
           skip_columns,
           use_import,
           allFrameTypes,
           columns_skipped=1) {
    if (use_import) {
      wholeFrame <-
        h2o.importFile(inputFileName, skipped_columns = skip_columns)
    } else  {
      wholeFrame <-
        h2o.uploadFile(inputFileName, skipped_columns = skip_columns)
    }
    # time type gets lost when exporting to, e.g., csv and importing it back
    for (i in which(sapply(f1R[names(wholeFrame)], class) == "POSIXct"))
      attr(wholeFrame, "types")[[i]] <- "time"

    expect_true(h2o.nrow(wholeFrame) == nrow(f1R))
    cfullnames <- names(f1R)
    f2R <- as.data.frame(wholeFrame)
    cskipnames <- names(f2R)
    skipcount <- 1
    rowNum <- h2o.nrow(f1R)
    for (ind in c(1:length(cfullnames))) {
      if (cfullnames[ind] == cskipnames[skipcount]) {
        if ((skipcount %% columns_skipped) == 0) {
          # only tests half of the columns to save time
          print(paste0("testing column ", ind))
          if (allFrameTypes[ind] == "uuid")
            next
          for (rind in c(1:rowNum)) {
            if (is.na(f1R[rind, ind]))
              expect_true(
                is.na(f2R[rind, skipcount]),
                info = paste0(
                  "expected NA but received: ",
                  f2R[rind, skipcount],
                  " in row: ",
                  rind,
                  " with column name: ",
                  cfullnames[ind],
                  " and skipped column name ",
                  cskipnames[skipcount],
                  sep = " "
                )
              )
            else if (is.numeric(f1R[rind, ind]) || is.factor(f1R[rind, ind])) {
              if (allFrameTypes[ind] == 'time')
                expect_true(
                  abs(f1R[rind, ind] - f2R[rind, skipcount]) < 10,
                  info = paste0(
                    "expected: ",
                    f1R[rind, ind],
                    " but received: ",
                    f2R[rind, skipcount],
                    " in row: ",
                    rind,
                    " with column name: ",
                    cfullnames[ind],
                    " and skipped column name ",
                    cskipnames[skipcount],
                    sep = " "
                  )
                )
              else {
                  temp1 <- as.numeric(f1R[rind, ind])
                  temp2 <- as.numeric(f2R[rind, skipcount])
                expect_true(
                  abs(temp1 - temp2) < 1e-10,
                  info = paste0(
                    "expected: ",
                    f1R[rind, ind],
                    " but received: ",
                    f2R[rind, skipcount],
                    " in row: ",
                    rind,
                    " with column name: ",
                    cfullnames[ind],
                    " and skipped column name ",
                    cskipnames[skipcount],
                    sep = " "
                  )
                )
              }
            } else
              expect_true(
                f1R[rind, ind] == f2R[rind, skipcount],
                info = paste0(
                  "expected: ",
                  f1R[rind, ind],
                  " but received: ",
                  f2R[rind, skipcount],
                  " in row: ",
                  rind,
                  " with column name: ",
                  cfullnames[ind],
                  " and skipped column name ",
                  cskipnames[skipcount],
                  sep = " "
                )
              )
          }
        }
          print(paste0("Done testing column ", ind))
          skipcount <- skipcount + 1
          if (skipcount > h2o.ncol(f2R))
            break

      }
    }
    print("Test completed!")
  }

compareFramesSVM <- function(f1, f2Svm, prob=0.5, tolerance=1e-6) {
  frame1 <- as.data.frame(f1)
  frame2 <- as.data.frame(f2Svm)

  expect_true(nrow(frame1) == nrow(frame2) && ncol(frame1) == ncol(frame2), info="frame1 and frame2 are different in size.")

  for (colInd in range(1, ncol(frame1))) {
    temp1=frame1[,colInd]
    temp2=frame2[,colInd]
    for (rowInd in range(1,nrow(frame1))) {
      if (runif(1,0,1) < prob)
      if (is.na(temp1[rowInd])) {
        expect_true(abs(temp2[rowInd])<tolerance, info=paste0("Errow at row ", rowInd, ". Frame is value is na but Frame 2 value is ", temp2[rowInd]))
      } else {
        expect_true((abs(temp1[rowInd]-temp2[rowInd])/max(1,abs(temp1[rowInd]), abs(temp2[rowInd])))< tolerance, info=paste0("Error at row ", rowInd, ". Frame 1 value ", temp1[rowInd], ". Frame 2 value ", temp2[rowInd]))
      }
    }
  }
}

compareStringFrames <- function(frame1, frame2, prob=0.5) {
  expect_true(nrow(frame1) == nrow(frame2) && ncol(frame1) == ncol(frame2), info="frame1 and frame2 are different in size.")
  dframe1 <- as.data.frame(frame1)
  dframe2 <- as.data.frame(frame2)
  cnames1 <- names(dframe1)
  cnames2 <- names(dframe2)
  for (colInd in range(1, ncol(frame1))) {
    temp1 <- dframe1[cnames1[colInd]]
    temp2 <- dframe2[cnames2[colInd]]
    if (runif(1,0,1)< prob)
      expect_true(sum(temp1==temp2)==nrow(frame1), info=paste0("Errow at column ", colInd, ". Frame is value is ", temp1, " , but Frame 2 value is ", temp2))
  }
}

calAccuracy <- function(rframe1, rframe2) {
  correctC = 0.0
  fLen = length(rframe1)
  for (ind in c(1:fLen)) {
    if (rframe1[ind]==rframe2[ind]) {
      correctC = correctC+1.0
    }
  }
  return(correctC/fLen)
}

buildModelSaveMojoTrees <- function(params, model_name) {
  if (model_name == "glm") {
    model <- do.call("h2o.gbm", params)
  } else {
    model <- do.call("h2o.randomForest", params)
  }
  model_key <- model@model_id
  tmpdir_name <- filePath(sandbox(), as.character(Sys.getpid()), fsep=.Platform$file.sep)
  if (.Platform$OS.type == "windows") {
    shell(sprintf("C:\\cygwin64\\bin\\rm.exe -fr %s", normalizePath(tmpdir_name)))
    shell(sprintf("C:\\cygwin64\\bin\\mkdir.exe -p %s", normalizePath(tmpdir_name)))
  } else {
    safeSystem(sprintf("rm -fr %s", tmpdir_name))
    safeSystem(sprintf("mkdir -p %s", tmpdir_name))
  }
  h2o.save_mojo(model, path = tmpdir_name, force = TRUE) # save mojo
  h2o.saveModel(model, path = tmpdir_name, force=TRUE) # save model to compare mojo/h2o predict offline

  return(list("model"=model, "dirName"=tmpdir_name))
}

buildModelSaveMojoGLM <- function(params) {
  model <- do.call("h2o.glm", params)
  model_key <- model@model_id
  tmpdir_name <- sprintf("%s/tmp_model_%s", sandbox(), as.character(Sys.getpid()))
  if (.Platform$OS.type == "windows") {
    shell(sprintf("C:\\cygwin64\\bin\\rm.exe -fr %s", normalizePath(tmpdir_name)))
    shell(sprintf("C:\\cygwin64\\bin\\mkdir.exe -p %s", normalizePath(tmpdir_name)))
  } else {
    safeSystem(sprintf("rm -fr %s", tmpdir_name))
    safeSystem(sprintf("mkdir -p %s", tmpdir_name))
  }
  h2o.save_mojo(model, path = tmpdir_name, force = TRUE) # save mojo
  h2o.saveModel(model, path = tmpdir_name, force=TRUE) # save model to compare mojo/h2o predict offline

  return(list("model"=model, "dirName"=tmpdir_name))
}

buildModelSaveMojoGAM <- function(params) {
  model <- do.call("h2o.gam", params)
  model_key <- model@model_id
  tmpdir_name <- sprintf("%s/tmp_model_%s", sandbox(), as.character(Sys.getpid()))
  if (.Platform$OS.type == "windows") {
    shell(sprintf("C:\\cygwin64\\bin\\rm.exe -fr %s", normalizePath(tmpdir_name)))
    shell(sprintf("C:\\cygwin64\\bin\\mkdir.exe -p %s", normalizePath(tmpdir_name)))
  } else {
    safeSystem(sprintf("rm -fr %s", tmpdir_name))
    safeSystem(sprintf("mkdir -p %s", tmpdir_name))
  }
  h2o.save_mojo(model, path = tmpdir_name, force = TRUE) # save mojo
  h2o.saveModel(model, path = tmpdir_name, force=TRUE) # save model to compare mojo/h2o predict offline
  
  return(list("model"=model, "dirName"=tmpdir_name))
}

buildModelSaveMojoPCA <- function(params) {
model <- do.call("h2o.prcomp", params)
model_key <- model@model_id
tmpdir_name <- sprintf("%s/tmp_model_%s", sandbox(), as.character(Sys.getpid()))
if (.Platform$OS.type == "windows") {
shell(sprintf("C:\\cygwin64\\bin\\rm.exe -fr %s", normalizePath(tmpdir_name)))
shell(sprintf("C:\\cygwin64\\bin\\mkdir.exe -p %s", normalizePath(tmpdir_name)))
} else {
safeSystem(sprintf("rm -fr %s", tmpdir_name))
safeSystem(sprintf("mkdir -p %s", tmpdir_name))
}
h2o.save_mojo(model, path = tmpdir_name, force = TRUE) # save mojo
h2o.saveModel(model, path = tmpdir_name, force=TRUE) # save model to compare mojo/h2o predict offline

return(list("model"=model, "dirName"=tmpdir_name))
}

buildModelSaveMojoGLRM <- function(params) {
  model <- do.call("h2o.glrm", params)
  model_key <- model@model_id
  tmpdir_name <- sprintf("%s/tmp_model_%s", sandbox(), as.character(Sys.getpid()))
  if (.Platform$OS.type == "windows") {
    shell(sprintf("C:\\cygwin64\\bin\\rm.exe -fr %s", normalizePath(tmpdir_name)))
    shell(sprintf("C:\\cygwin64\\bin\\mkdir.exe -p %s", normalizePath(tmpdir_name)))
  } else {
    safeSystem(sprintf("rm -fr %s", tmpdir_name))
    safeSystem(sprintf("mkdir -p %s", tmpdir_name))
  }
  h2o.save_mojo(model, path = tmpdir_name, force = TRUE) # save mojo
  h2o.saveModel(model, path = tmpdir_name, force=TRUE) # save model to compare mojo/h2o predict offline

  return(list("model"=model, "dirName"=tmpdir_name))
}

mojoH2Opredict<-function(model, tmpdir_name, filename, get_leaf_node_assignment=FALSE, glrmReconstruct=FALSE, glrmIterNumber=-1, col.types=NULL) {
  newTest <- h2o.importFile(filename)
  predictions1 <- h2o.predict(model, newTest)

  a = strsplit(tmpdir_name, '/')
  endIndex <-(which(a[[1]]=="h2o-r"))-1
  genJar <-
  paste(a[[1]][1:endIndex], collapse='/')

  if (.Platform$OS.type == "windows") {
    cmd <-
    sprintf(
    "java -ea -cp %s/h2o-assemblies/genmodel/build/libs/genmodel.jar -Xmx4g -XX:ReservedCodeCacheSize=256m hex.genmodel.tools.PredictCsv --header --mojo %s/%s --input %s/in.csv --output %s/out_mojo.csv",
    genJar,
    tmpdir_name,
    paste(model_key, "zip", sep = '.'),
    tmpdir_name,
    tmpdir_name
    )
  } else {
    cmd <-
    sprintf(
    "java -ea -cp %s/h2o-assemblies/genmodel/build/libs/genmodel.jar -Xmx12g -XX:ReservedCodeCacheSize=256m hex.genmodel.tools.PredictCsv --mojo %s/%s --input %s/in.csv --output %s/out_mojo.csv --decimal",
    genJar,
    tmpdir_name,
    paste(model@model_id, "zip", sep = '.'),
    tmpdir_name,
    tmpdir_name
    )
  }

  if (get_leaf_node_assignment) {
    cmd<-paste(cmd, "--leafNodeAssignment")
    predictions1 = h2o.predict_leaf_node_assignment(model, newTest)
  }

  if (glrmReconstruct) {
    cmd <- paste(cmd, "--glrmReconstruct", sep=" ")
  }
  
  if (glrmIterNumber >0) {
    cmd <-paste(cmd, "--glrmIterNumber", glrmIterNumber, sep=" ")
  }

  safeSystem(cmd)  # perform mojo prediction
  predictions2 = h2o.importFile(paste(tmpdir_name, "out_mojo.csv", sep =
  '/'), header=T, col.types = col.types)

  if (glrmReconstruct || !(model@algorithm=="glrm")) {
    return(list("h2oPredict"=predictions1, "mojoPredict"=predictions2))
  } else {
    return(list("frameId"=h2o.getId(newTest), "mojoPredict"=predictions2))
  }
}

assert_partialPlots_twoDTable_equal <- function(table1, table2) {
  checkEqualsNumeric(table1[, "mean_response"], table2[, "mean_response"][1:length(table1[, "mean_response"])])
  checkEqualsNumeric(table1[, "stddev_response"], table2[, "stddev_response"][1:length(table1[, "mean_response"])])
  checkEqualsNumeric(table1[, "std_error_mean_response"], table2[, "std_error_mean_response"][1:length(table1[, "mean_response"])])
}

manual_partial_dependency <- function(model, dataframe, xlist, xname, weight_vector, target_index) {
  nrow <- h2o.nrow(dataframe)
  ncol <- h2o.ncol(dataframe)
  weightedStats <- matrix(0, 3, length(xlist))
  xnames <- h2o.names(dataframe)
  temp <- (xnames != xname)
  xnames_list <- xnames[temp]
  rowIndex <- 1

  for (xval in xlist) {
    sumEle <- 0.0
    sumEleSq <- 0.0
    sumWeight <- 0.0
    nonZero <- 0

    tempFrame <- dataframe[xnames_list]
    if (!is.nan(xval)) { # only do this for nonNAs
    tempcol <- as.h2o(matrix(xval, nrow, 1))
    colnames(tempcol) <- xname
    tempFrame <- h2o.cbind(tempFrame, tempcol)
    }
    pred <- h2o.predict(model, tempFrame)
    predRow <- h2o.nrow(pred)
    predF <- as.data.frame(pred)
    m <- sqrt(1.0/predRow)
    for (rIndex in c(1:predRow)) {
      val <- predF[rIndex, target_index]
      weight <- weight_vector[rIndex, 1]

      if ((abs(weight) > 0) && !is.nan(val)) {
        tempV <- val*weight
        sumEle <- sumEle+tempV
        sumEleSq <- sumEleSq+tempV*val
        sumWeight <- sumWeight+weight
        nonZero <- nonZero+1
      }
    }
    scale <- nonZero/(nonZero-1.0)
    weightedStats[1, rowIndex] <- sumEle/sumWeight
    weightedStats[2, rowIndex] <- sqrt((sumEleSq/sumWeight-weightedStats[1, rowIndex]*weightedStats[1, rowIndex])*scale)
    weightedStats[3, rowIndex] <- weightedStats[2, rowIndex]*m
    rowIndex <- rowIndex+1
  }
  return(weightedStats)
}

# The following two functions are written for comparing results of h2o.partialplots only.
assert_twoDTable_array_equal <- function(table1, arraymean, arraystd, arraystderr) {
  checkEqualsNumeric(table1[, "mean_response"], arraymean)
  checkEqualsNumeric(table1[, "stddev_response"], arraystd)
  checkEqualsNumeric(table1[, "std_error_mean_response"], arraystderr)

}
assert_twoDTable_equal <- function(table1, table2) {
  checkEqualsNumeric(table1[, "mean_response"], table2[, "mean_response"][1:length(table1[, "mean_response"])])
  checkEqualsNumeric(table1[, "stddev_response"], table2[, "stddev_response"][1:length(table1[, "mean_response"])])
  checkEqualsNumeric(table1[, "std_error_mean_response"], table2[, "std_error_mean_response"][1:length(table1[, "mean_response"])])
}

assertCorrectSkipColumnsNamesTypes <- function(originalFile, parsePath, skippedColumns, all_column_names, all_column_types, mode, allFrameTypes) {
    colnames <- c()
    coltype <- c()
    colidx <- c()

    for (cind in c(1:length(all_column_names)))  {
        if (!(cind %in% skippedColumns)) {
            colnames <- c(colnames, all_column_names[cind])
            coltype <- c(coltype, all_column_types[[cind]])
            colidx <- c(colidx, cind)
        }
    }

    if (mode == 0) # use by by.col.names
      coltypes <- list(by.col.name=colnames, types=coltype)
    else if (mode==1) # use by.col.idx
      coltypes <- list(by.col.idx=colidx, types=coltype)
    else
    coltypes <- coltype

    if (mode == 0)  {
        # use both name and type
        f1 <- h2o.importFile(parsePath, col.names = colnames, col.types = coltypes, skipped_columns=skippedColumns)
    } else if (mode == 1) {
        f1 <- h2o.uploadFile(parsePath, col.names = colnames, skipped_columns=skippedColumns)
    } else {
        f1 <- h2o.importFile(parsePath, col.types = coltypes, skipped_columns=skippedColumns)
    }

    expect_true(h2o.nrow(originalFile) == h2o.nrow(f1))
  #  expect_true(h2o.nrow(f2) == h2o.nrow(f1))
    cfullnames <- names(originalFile)
    originalR <- as.data.frame(originalFile)
    f1R <- as.data.frame(f1)
  #  f2R <- as.data.frame(f2)
    cskipnames <- names(f1R)
    skipcount <- 1
    rowNum <- h2o.nrow(f1)
    for (ind in c(1:length(cfullnames))) {
        if (cfullnames[ind] == cskipnames[skipcount]) {
            if (allFrameTypes[ind] == "uuid")
              next
            for (rind in c(1:rowNum)) {
                if (is.na(originalR[rind, ind])) {
                    expect_true(
                    is.na(f1R[rind, skipcount]),
                    info = paste0(
                    "expected NA but received: ",
                    f1R[rind, skipcount],
                    " in row: ",
                    rind,
                    " with column name: ",
                    cfullnames[ind],
                    " and skipped column name ",
                    cskipnames[skipcount],
                    sep = " "
                    )
                    )

                } else if (is.numeric(originalR[rind, ind])) {
                    if (allFrameTypes[ind] == 'time') {
                        expect_true(
                        abs(f1R[rind, ind] - originalR[rind, skipcount]) < 10,
                        info = paste0(
                        "expected: ",
                        originalR[rind, ind],
                        " but received: ",
                        f1R[rind, skipcount],
                        " in row: ",
                        rind,
                        " with column name: ",
                        cfullnames[ind],
                        " and skipped column name ",
                        cskipnames[skipcount],
                        sep = " "
                        )
                        )

                    } else {
                        expect_true(
                        abs(originalR[rind, ind] - f1R[rind, skipcount]) < 1e-10,
                        info = paste0(
                        "expected: ",
                        originalR[rind, ind],
                        " but received: ",
                        f1R[rind, skipcount],
                        " in row: ",
                        rind,
                        " with column name: ",
                        cfullnames[ind],
                        " and skipped column name ",
                        cskipnames[skipcount],
                        sep = " "
                        )
                        )

                    }
                } else {
                    expect_true(
                    originalR[rind, ind] == f1R[rind, skipcount],
                    info = paste0(
                    "expected: ",
                    originalR[rind, ind],
                    " but received: ",
                    f1R[rind, skipcount],
                    " in row: ",
                    rind,
                    " with column name: ",
                    cfullnames[ind],
                    " and skipped column name ",
                    cskipnames[skipcount],
                    sep = " "
                    )
                    )
                }
            }

            skipcount <- skipcount + 1
            if (skipcount > h2o.ncol(f1))
              break
        }
    }
    print("Test completed!")
}<|MERGE_RESOLUTION|>--- conflicted
+++ resolved
@@ -409,14 +409,11 @@
 
 doTest<-
 function(testDesc, test) {
-<<<<<<< HEAD
     .print_curl_info()
-=======
     Sys.setenv(
       "_R_CHECK_LENGTH_1_LOGIC2_" = "verbose",
       "_R_CHECK_LENGTH_1_CONDITION_" = "verbose"
     )
->>>>>>> 46a9d839
     reporter <- MultiReporter$new(list(
         CheckReporter$new(),
         # SummaryReporter$new(),
