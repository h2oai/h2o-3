--- conflicted
+++ resolved
@@ -176,7 +176,6 @@
   # Check that leaderboard contains exactly two SEs: all model ensemble & top model ensemble
   model_ids <- as.character(as.data.frame(aml14@leaderboard[,"model_id"])[,1])
   expect_equal(sum(grepl("StackedEnsemble", model_ids)), 2)
-<<<<<<< HEAD
   
   print("Check that balance_classes is working")
   aml15 <- h2o.automl(x = x, y = y,
@@ -184,36 +183,34 @@
                       nfolds = 3,
                       max_models = 3,
                       balance_classes = TRUE,
-                      max_after_balance_size = 3.0,  #not working
-                      #class_sampling_factors = c(0.2, 1.4),  #not working
+                      max_after_balance_size = 3.0,  
+                      class_sampling_factors = c(0.2, 1.4),
                       project_name = "aml15")
   # Check that a model (DRF) has balance_classes = TRUE
   model_ids <- as.character(as.data.frame(aml15@leaderboard[,"model_id"])[,1])
   amodel <- h2o.getModel(grep("DRF", model_ids, value = TRUE))
   expect_equal(amodel@parameters$balance_classes, TRUE)
-  #expect_equal(amodel@parameters$class_sampling_factors, ??)
-  #expect_equal(amodel@parameters$max_after_balance_size, 3.0)
-  
-=======
+  #expect_equal(amodel@parameters$class_sampling_factors, ??). # TO DO
+  expect_equal(amodel@parameters$max_after_balance_size, 3.0)
+
 
   print("Check that cv preds/models are deleted")
   nfolds <- 3
   aml15 <- h2o.automl(x = x, y = y,
-  training_frame = train,
-  nfolds = nfolds,
-  max_models = max_models,
-  project_name = "aml15",
-  keep_cross_validation_models = FALSE,
-  keep_cross_validation_predictions = FALSE)
-  model_ids <- as.character(as.data.frame(aml15@leaderboard[,"model_id"])[,1])
-  model_ids <- setdiff(model_ids, grep("StackedEnsemble", model_ids, value = TRUE))
+                      training_frame = train,
+                        nfolds = nfolds,
+                        max_models = max_models,
+                        project_name = "aml15",
+                        keep_cross_validation_models = FALSE,
+                        keep_cross_validation_predictions = FALSE)
+                        model_ids <- as.character(as.data.frame(aml15@leaderboard[,"model_id"])[,1])
+                        model_ids <- setdiff(model_ids, grep("StackedEnsemble", model_ids, value = TRUE))
   cv_model_ids <- list(NULL)
   for(i in 1:nfolds) {
       cv_model_ids[[i]] <- paste0(model_ids, "_cv_", i)
   }
   cv_model_ids <- unlist(cv_model_ids)
   expect_equal(sum(sapply(cv_model_ids, function(i) grepl(i, h2o.ls()))), 0)
->>>>>>> 6b834c55
 }
 
 doTest("AutoML Args Test", automl.args.test)
