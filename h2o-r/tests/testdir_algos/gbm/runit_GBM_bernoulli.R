--- conflicted
+++ resolved
@@ -50,13 +50,8 @@
   R.auc <- gbm.roc.area(prostate.data$CAPSULE,R.preds)
   Log.info(paste("R AUC:", R.auc, "\tH2O AUC:", h2o.auc(h2o.performance(prostate.h2o))))
 
-<<<<<<< HEAD
-  # PUBDEV-515
-  f0 <- log(mean(prostate.data$CAPSULE)/(1-mean(prostate.data$CAPSULE)))
-=======
   # GH-13556
   f0 = log(mean(prostate.data$CAPSULE)/(1-mean(prostate.data$CAPSULE)))
->>>>>>> c4a4c864
   print(f0)
   print(prostate.h2o@model$init_f)
   expect_equal(prostate.h2o@model$init_f, f0, tolerance=1e-4) ## check the intercept term
