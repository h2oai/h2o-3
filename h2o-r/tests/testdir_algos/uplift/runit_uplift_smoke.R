setwd(normalizePath(dirname(R.utils::commandArgs(asValues = TRUE)$"f")))
source("../../../scripts/h2o-r-test-setup.R")
library(uplift)


test.uplift <- function() {
  ntrees <- 10
  mtries <- 6
  seed <- 42
  uplift_metrics <- c("KL", "ChiSquared", "Euclidean")
  set.seed(seed)

  # Test data preparation for each implementation
  train <- sim_pte(n = 2000, p = 6, rho = 0, sigma = sqrt(2), beta.den = 4)
  train$treat <- ifelse(train$treat == 1, 1, 0)
  test <- sim_pte(n = 1000, p = 6, rho = 0, sigma = sqrt(2), beta.den = 4)
  test$treat <- ifelse(test$treat == 1, 1, 0)

  trainh2o <- train
  trainh2o$treat <- as.factor(train$treat)
  trainh2o$y <- as.factor(train$y)
  trainh2o <- as.h2o(trainh2o)

  testh2o <- test
  testh2o$treat <- as.factor(test$treat)
  testh2o$y <- as.factor(test$y)
  testh2o <- as.h2o(testh2o)
  
<<<<<<< HEAD
  expected_values_auuc_qini <- c(66.10928, 85.58292, 60.71382)
  expected_values_auuc_gain <- c(128.6424, 162.0204, 121.7822) 
  expected_values_auuc_lift <- c(0.2125203, 0.2605544, 0.2046642)
=======
  expected_values_auuc_qini <- c(66.108996, 85.583648, 60.837472)
  expected_values_auuc_lift <- c(0.212531, 0.260563, 0.204788)
  expected_values_auuc_gain <- c(128.642298, 162.020112, 122.031586) 

  
  expected_values_aecu_qini <- c(82.12082, 101.594370, 76.857630)
  expected_values_aecu_lift <- c(0.2285426, 0.276573, 0.220808)
  expected_values_aecu_gain <- c(160.666, 194.041557, 154.071902)
>>>>>>> 5e89c3f9
  
  expected_values_aecu_qini <- c(82.12111, 101.5937, 76.73942)
  expected_values_aecu_gain <- c(160.6661, 194.0419, 153.8334)
  expected_values_aecu_lift <- c(0.2285321, 0.2765652, 0.2206898)
    
  expected_values_auuc_norm_qini <- c(2.065915, 2.674466, 1.897307)
  expected_values_auuc_norm_gain <- c(2.010038, 2.531569, 1.902846)
  expected_values_auuc_norm_lift <- c(0.2125203, 0.2605544, 0.2046642)
    
  for (i in 1:length(uplift_metrics)) {
    print(paste("Train h2o uplift model", uplift_metrics[i]))
    model <- h2o.upliftRandomForest(
        x = c("X1", "X2", "X3", "X4", "X5", "X6"),
        y = "y",
        training_frame = trainh2o,
        validation_frame = testh2o,
        treatment_column = "treat",
        uplift_metric = uplift_metrics[i],
        auuc_type = "qini",
        distribution = "bernoulli",
        ntrees = ntrees,
        mtries = mtries,
        max_depth = 10,
        min_rows = 10,
        nbins = 100,
        seed = seed) 
        
    # test model metrics
    print("Test model metrics")
    auuc <- h2o.auuc(model, train=TRUE, valid=TRUE)
    print(auuc) 
    qini <- h2o.qini(model, train=TRUE, valid=TRUE)
    print(qini)
    aecu <- h2o.aecu(model, train=TRUE, valid=TRUE)
    print(aecu)
    auuc_normalized <- h2o.auuc_normalized(model, train=TRUE, valid=TRUE)
    print(auuc_normalized)  
       
    # test performance 
    print("Test performance metrics")
    perf <- h2o.performance(model)
    auuc <- h2o.auuc(perf)  
    print(auuc)
    auuc_qini <- h2o.auuc(perf, metric="qini")
    print(auuc_qini)
    auuc_gain <- h2o.auuc(perf, metric="gain")
    print(auuc_gain)
    auuc_lift <- h2o.auuc(perf, metric="lift")
    print(auuc_lift)
      
    auuc_table <- h2o.auuc_table(perf)
    print(auuc_table)
      
    qini <- h2o.qini(perf)
    print(qini)
      
    aecu_qini <- h2o.aecu(perf, metric="qini")
    print(aecu_qini)
    aecu_gain <- h2o.aecu(perf, metric="gain")
    print(aecu_gain)
    aecu_lift <- h2o.aecu(perf, metric="lift")
    print(aecu_lift)
      
    aecu_table <- h2o.aecu_table(perf)
    print(aecu_table)
    print(h2o.thresholds_and_metric_scores(perf))

    auuc_norm <- h2o.auuc_normalized(perf)
    print(auuc_norm)
    auuc_qini_norm <- h2o.auuc_normalized(perf, metric="qini")
    print(auuc_qini_norm)
    auuc_gain_norm <- h2o.auuc_normalized(perf, metric="gain")
    print(auuc_gain_norm)
    auuc_lift_norm <- h2o.auuc_normalized(perf, metric="lift")
    print(auuc_lift_norm)  
    
    expect_equal(auuc, auuc_qini, tolerance=1e-6)
    expect_equal(auuc, expected_values_auuc_qini[i], tolerance=1e-6)
    expect_equal(auuc_gain, expected_values_auuc_gain[i], tolerance=1e-6)
    expect_equal(auuc_lift, expected_values_auuc_lift[i], tolerance=1e-6)   
    expect_equal(qini, aecu_qini, tolerance=1e-6) 
    expect_equal(aecu_qini, expected_values_aecu_qini[i], tolerance=1e-6) 
    expect_equal(aecu_gain, expected_values_aecu_gain[i], tolerance=1e-6) 
    expect_equal(aecu_lift, expected_values_aecu_lift[i], tolerance=1e-6)

    expect_equal(auuc_norm, auuc_qini_norm, tolerance=1e-6)
    expect_equal(auuc_norm, expected_values_auuc_norm_qini[i], tolerance=1e-6)
    expect_equal(auuc_gain_norm, expected_values_auuc_norm_gain[i], tolerance=1e-6)
    expect_equal(auuc_lift_norm, expected_values_auuc_norm_lift[i], tolerance=1e-6)

    plot(perf)
    plot(perf, normalize=TRUE)  
  }
}

doTest("Uplift Random Forest Test: Test H2O RF uplift", test.uplift)<|MERGE_RESOLUTION|>--- conflicted
+++ resolved
@@ -26,24 +26,13 @@
   testh2o$y <- as.factor(test$y)
   testh2o <- as.h2o(testh2o)
   
-<<<<<<< HEAD
-  expected_values_auuc_qini <- c(66.10928, 85.58292, 60.71382)
-  expected_values_auuc_gain <- c(128.6424, 162.0204, 121.7822) 
-  expected_values_auuc_lift <- c(0.2125203, 0.2605544, 0.2046642)
-=======
   expected_values_auuc_qini <- c(66.108996, 85.583648, 60.837472)
   expected_values_auuc_lift <- c(0.212531, 0.260563, 0.204788)
   expected_values_auuc_gain <- c(128.642298, 162.020112, 122.031586) 
 
-  
   expected_values_aecu_qini <- c(82.12082, 101.594370, 76.857630)
   expected_values_aecu_lift <- c(0.2285426, 0.276573, 0.220808)
   expected_values_aecu_gain <- c(160.666, 194.041557, 154.071902)
->>>>>>> 5e89c3f9
-  
-  expected_values_aecu_qini <- c(82.12111, 101.5937, 76.73942)
-  expected_values_aecu_gain <- c(160.6661, 194.0419, 153.8334)
-  expected_values_aecu_lift <- c(0.2285321, 0.2765652, 0.2206898)
     
   expected_values_auuc_norm_qini <- c(2.065915, 2.674466, 1.897307)
   expected_values_auuc_norm_gain <- c(2.010038, 2.531569, 1.902846)
