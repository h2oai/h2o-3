#' Automatic Machine Learning
#' 
#' The Automatic Machine Learning (AutoML) function automates the supervised machine learning model training process.
#' AutoML finds the best model, given a training frame and response, and returns an H2OAutoML object,
#' which contains a leaderboard of all the models that were trained in the process, ranked by a default model performance metric.
#' 
#' @param x A vector containing the names or indices of the predictor variables to use in building the model.
#'        If x is missing, then all columns except y are used.
#' @param y The name or index of the response variable in the model. For classification, the y column must be a
#'        factor, otherwise regression will be performed. Indexes are 1-based in R.
#' @param training_frame Training frame (H2OFrame or ID).
#' @param validation_frame Validation frame (H2OFrame or ID); Optional.  This argument is ignored unless the user sets nfolds = 0.
#'        If cross-validation is turned off, then a validation frame can be specified and used for early stopping of individual models and early
#'        stopping of the grid searches.  By default and when nfolds > 1, cross-validation metrics will be used for early stopping and thus
#'        validation_frame will be ignored.
#' @param leaderboard_frame Leaderboard frame (H2OFrame or ID); Optional.  If provided, the Leaderboard will be scored using
#'        this data frame intead of using cross-validation metrics, which is the default.
#' @param blending_frame Blending frame (H2OFrame or ID) used to train the the metalearning algorithm in Stacked Ensembles (instead of relying on cross-validated predicted values); Optional.
#'        When provided, it also is recommended to disable cross validation by setting `nfolds=0` and to provide a leaderboard frame for scoring purposes.
#' @param nfolds Number of folds for k-fold cross-validation. Must be >= 2; defaults to 5. Use 0 to disable cross-validation; 
#'        this will also disable Stacked Ensemble (thus decreasing the overall model performance).
#' @param fold_column Column with cross-validation fold index assignment per observation; used to override the default, randomized, 5-fold cross-validation scheme for individual models in the AutoML run.
#' @param weights_column Column with observation weights. Giving some observation a weight of zero is equivalent to excluding it from
#'        the dataset; giving an observation a relative weight of 2 is equivalent to repeating that row twice. Negative weights are not allowed.
#' @param balance_classes \code{Logical}. Specify whether to oversample the minority classes to balance the class distribution; only applicable to classification. If the oversampled size of the 
#'        dataset exceeds the maximum size calculated during `max_after_balance_size` parameter, then the majority class will be undersampled to satisfy the size limit. Defaults to FALSE.
#' @param class_sampling_factors Desired over/under-sampling ratios per class (in lexicographic order). If not specified, sampling factors will
#'        be automatically computed to obtain class balance during training. Requires `balance_classes`.
#' @param max_after_balance_size Maximum relative size of the training data after balancing class counts (can be less than 1.0). Requires
#'        `balance_classes`. Defaults to 5.0.
#' @param max_runtime_secs This argument specifies the maximum time that the AutoML process will run for.
#'        If both `max_runtime_secs` and `max_models` are specified, then the AutoML run will stop as soon as it hits either of these limits.
#'        If neither `max_runtime_secs` nor `max_models` are specified by the user, then `max_runtime_secs` defaults to 3600 seconds (1 hour).
#' @param max_runtime_secs_per_model Maximum runtime in seconds dedicated to each individual model training process. Use 0 to disable. Defaults to 0.
#'        Note that models constrained by a time budget are not guaranteed reproducible.
#' @param max_models Maximum number of models to build in the AutoML process (does not include Stacked Ensembles). Defaults to NULL (no strict limit).
<<<<<<< HEAD
#' @param distribution Distribution function used by algorithms that support it; other algorithms use their defaults. Possible values: "AUTO", "bernoulli", "multinomial", "gaussian", "poisson", "gamma", "tweedie", "laplace", "quantile", "huber", "custom", and for parameterized distributions list form is used to specify the parameter, e.g., `list(type = "tweedie", tweedie_power = 1.5)`. Defaults to "AUTO".
=======
#'        Always set this parameter to ensure AutoML reproducibility: all models are then trained until convergence and none is constrained by a time budget.
>>>>>>> 0e7aa94c
#' @param stopping_metric Metric to use for early stopping ("AUTO" is logloss for classification, deviance for regression).
#'        Must be one of "AUTO", "deviance", "logloss", "MSE", "RMSE", "MAE", "RMSLE", "AUC", "AUCPR", "lift_top_group", "misclassification", "mean_per_class_error". Defaults to "AUTO".
#' @param stopping_tolerance Relative tolerance for metric-based stopping criterion (stop if relative improvement is not at least this much). This value defaults to 0.001 if the
#'        dataset is at least 1 million rows; otherwise it defaults to a bigger value determined by the size of the dataset and the non-NA-rate.  In that case, the value is computed
#'        as 1/sqrt(nrows * non-NA-rate).
#' @param stopping_rounds Integer. Early stopping based on convergence of `stopping_metric`. Stop if simple moving average of length k of the `stopping_metric`
#'        does not improve for k (`stopping_rounds`) scoring events. Defaults to 3 and must be an non-zero integer.  Use 0 to disable early stopping.
#' @param seed Integer. Set a seed for reproducibility. AutoML can only guarantee reproducibility if `max_models` or early stopping is used
#'        because `max_runtime_secs` is resource limited, meaning that if the resources are not the same between runs, AutoML may be able to train more models on one run vs another.
#'        In addition, H2O Deep Learning models are not reproducible by default for performance reasons, so if the user requires reproducibility, then `exclude_algos` must
#'        contain "DeepLearning".
#' @param project_name Character string to identify an AutoML project.  Defaults to NULL, which means a project name will be auto-generated. More models can be trained and added to an existing
#'        AutoML project by specifying the same project name in multiple calls to the AutoML function (as long as the same training frame is used in subsequent runs).
#' @param exclude_algos Vector of character strings naming the algorithms to skip during the model-building phase.  An example use is `exclude_algos = c("GLM", "DeepLearning", "DRF")`,
#'        and the full list of options is: "DRF" (Random Forest and Extremely-Randomized Trees), "GLM", "XGBoost", "GBM", "DeepLearning" and "StackedEnsemble".
#'        Defaults to NULL, which means that all appropriate H2O algorithms will be used, if the search stopping criteria allow. Optional.
#' @param include_algos Vector of character strings naming the algorithms to restrict to during the model-building phase. This can't be used in combination with `exclude_algos` param.
#'        Defaults to NULL, which means that all appropriate H2O algorithms will be used, if the search stopping criteria allow. Optional.
#' @param exploitation_ratio The budget ratio (between 0 and 1) dedicated to the exploitation (vs exploration) phase. By default, this is set to AUTO (exploitation_ratio=-1) as this is still experimental; to activate it, it is recommended to try a ratio around 0.1. Note that the current exploitation phase only tries to fine-tune the best XGBoost and the best GBM found during exploration.
#' @param modeling_plan List. The list of modeling steps to be used by the AutoML engine (they may not all get executed, depending on other constraints). Optional (Expert usage only).
#' @param preprocessing List. The list of preprocessing steps to run. Only 'target_encoding' is currently supported.
#' @param monotone_constraints List. A mapping representing monotonic constraints.
#'        Use +1 to enforce an increasing constraint and -1 to specify a decreasing constraint.
#' @param keep_cross_validation_predictions \code{Logical}. Whether to keep the predictions of the cross-validation predictions. This needs to be set to TRUE if running the same AutoML object for repeated runs because CV predictions are required to build additional Stacked Ensemble models in AutoML. This option defaults to FALSE.
#' @param keep_cross_validation_models \code{Logical}. Whether to keep the cross-validated models. Keeping cross-validation models may consume significantly more memory in the H2O cluster. This option defaults to FALSE.
#' @param keep_cross_validation_fold_assignment \code{Logical}. Whether to keep fold assignments in the models. Deleting them will save memory in the H2O cluster. Defaults to FALSE.
#' @param sort_metric Metric to sort the leaderboard by. For binomial classification choose between "AUC", "AUCPR", "logloss", "mean_per_class_error", "RMSE", "MSE".
#'        For regression choose between "mean_residual_deviance", "RMSE", "MSE", "MAE", and "RMSLE". For multinomial classification choose between
#'        "mean_per_class_error", "logloss", "RMSE", "MSE". Default is "AUTO". If set to "AUTO", then "AUC" will be used for binomial classification,
#'        "mean_per_class_error" for multinomial classification, and "mean_residual_deviance" for regression.
#' @param export_checkpoints_dir (Optional) Path to a directory where every model will be stored in binary form.
#' @param verbosity Verbosity of the backend messages printed during training; Optional.
#'        Must be one of NULL (live log disabled), "debug", "info", "warn", "error". Defaults to "warn".
#' @param ... Additional (experimental) arguments to be passed through; Optional.        
#' @return An \linkS4class{H2OAutoML} object.
#' @details AutoML trains several models, cross-validated by default, by using the following available algorithms:
#'  * XGBoost
#'  * GBM (Gradient Boosting Machine)
#'  * GLM (Generalized Linear Model)
#'  * DRF (Distributed Random Forest)
#'  * XRT (eXtremely Randomized Trees)
#'  * DeepLearning (Fully Connected Deep Neural Network)
#' 
#'  It also applies HPO on the following algorithms:
#'  * XGBoost
#'  * GBM
#'  * DeepLearning
#' 
#'  In some cases, there will not be enough time to complete all the algorithms, so some may be missing from the leaderboard.
#' 
#'  Finally, AutoML also trains several Stacked Ensemble models at various stages during the run.
#'  Mainly two kinds of Stacked Ensemble models are trained:
#'  * one of all available models at time t.
#'  * one of only the best models of each kind at time t.
#' 
#'  Note that Stacked Ensemble models are trained only if there isn't another stacked ensemble with the same base models.
#'
#' @examples
#' \dontrun{
#' library(h2o)
#' h2o.init()
#' prostate_path <- system.file("extdata", "prostate.csv", package = "h2o")
#' prostate <- h2o.importFile(path = prostate_path, header = TRUE)
#' y <- "CAPSULE"
#' prostate[,y] <- as.factor(prostate[,y])  #convert to factor for classification
#' aml <- h2o.automl(y = y, training_frame = prostate, max_runtime_secs = 30)
#' lb <- h2o.get_leaderboard(aml)
#' head(lb)
#' }
#' @export
#' @md
h2o.automl <- function(x, y, training_frame,
                       validation_frame = NULL,
                       leaderboard_frame = NULL,
                       blending_frame = NULL,
                       nfolds = -1,
                       fold_column = NULL,
                       weights_column = NULL,
                       balance_classes = FALSE,
                       class_sampling_factors = NULL,
                       max_after_balance_size = 5.0,
                       max_runtime_secs = NULL,
                       max_runtime_secs_per_model = NULL,
                       max_models = NULL,
                       distribution = c("AUTO", "bernoulli", "ordinal", "multinomial", "gaussian", "poisson", "gamma", "tweedie", "laplace", "quantile", "huber", "custom"),
                       stopping_metric = c("AUTO", "deviance", "logloss", "MSE", "RMSE", "MAE", "RMSLE", "AUC", "AUCPR", "lift_top_group", "misclassification", "mean_per_class_error"),
                       stopping_tolerance = NULL,
                       stopping_rounds = 3,
                       seed = NULL,
                       project_name = NULL,
                       exclude_algos = NULL,
                       include_algos = NULL,
                       modeling_plan = NULL,
                       preprocessing = NULL,
                       exploitation_ratio = -1.0,
                       monotone_constraints = NULL,
                       keep_cross_validation_predictions = FALSE,
                       keep_cross_validation_models = FALSE,
                       keep_cross_validation_fold_assignment = FALSE,
                       sort_metric = c("AUTO", "deviance", "logloss", "MSE", "RMSE", "MAE", "RMSLE", "AUC", "AUCPR", "mean_per_class_error"),
                       export_checkpoints_dir = NULL,
                       verbosity = "warn",
                       ...)
{
  dots <- list(...)
  algo_parameters <- NULL  
  for (arg in names(dots)) {
    if (arg == 'algo_parameters') {
      algo_parameters <- dots$algo_parameters  
    } else {
      stop(paste("unused argument", arg, "=", dots[[arg]]))
    }
  }

  tryCatch({
    .h2o.__remoteSend(h2oRestApiVersion = 3, method="GET", page = "Metadata/schemas/AutoMLV99")
  },
  error = function(cond){
    message("
         *********************************************************************\n
         * Please verify that your H2O jar has the proper AutoML extensions. *\n
         *********************************************************************\n
         \nVerbose Error Message:")
    message(cond)
  })

  # Required args: training_frame & response column (y)
  if (missing(y)) stop("The response column (y) is not set; please set it to the name of the column that you are trying to predict in your data.")
  training_frame <- .validate.H2OFrame(training_frame, required=TRUE)

  # ensure all passed frames are a H2OFrame or a valid key
  validation_frame <- .validate.H2OFrame(validation_frame)
  leaderboard_frame <- .validate.H2OFrame(leaderboard_frame)
  blending_frame <- .validate.H2OFrame(blending_frame)

  training_frame_id <- h2o.getId(training_frame)
  validation_frame_id <- if (is.null(validation_frame)) NULL else h2o.getId(validation_frame)
  leaderboard_frame_id <- if (is.null(leaderboard_frame)) NULL else h2o.getId(leaderboard_frame)
  blending_frame_id <- if (is.null(blending_frame)) NULL else h2o.getId(blending_frame)

  # Input/data parameters to send to the AutoML backend
  input_spec <- list()
  input_spec$response_column <- ifelse(is.numeric(y),names(training_frame[y]),y)
  input_spec$training_frame <- training_frame_id
  input_spec$validation_frame <- validation_frame_id
  input_spec$leaderboard_frame <- leaderboard_frame_id
  input_spec$blending_frame <- blending_frame_id
  if (!is.null(fold_column)) {
    input_spec$fold_column <- fold_column
  }
  if (!is.null(weights_column)) {
    input_spec$weights_column <- weights_column
  }

  # If x is specified, set ignored_columns; otherwise do not send ignored_columns in the POST
  if (!missing(x)) {
    args <- .verify_dataxy(training_frame, x, y)
    # Create keep_columns to track which columns to keep (vs ignore)
    keep_columns <- c(args$x, args$y)
    # If fold_column or weights_column is specified, add them to the keep_columns list
    # otherwise H2O won't be able to find it in the training frame and will give an error
    if (!is.null(fold_column)) {
      keep_columns <- c(keep_columns, fold_column)
    }
    if (!is.null(weights_column)) {
      keep_columns <- c(keep_columns, weights_column)
    }
    ignored_columns <- setdiff(names(training_frame), keep_columns)
    if (length(ignored_columns) == 1) {
      input_spec$ignored_columns <- list(ignored_columns)
    } else if (length(ignored_columns) > 1) {
      input_spec$ignored_columns <- ignored_columns
    } # else: length(ignored_columns) == 0; don't send ignored_columns
  }
  input_spec$sort_metric <- ifelse(length(sort_metric) == 1,
                                   match.arg(tolower(sort_metric), tolower(formals()$sort_metric)),
                                   match.arg(sort_metric))

  # Update build_control list with top level build control args
  build_control <- list(stopping_criteria = list())
  if (!is.null(max_runtime_secs)) {
    build_control$stopping_criteria$max_runtime_secs <- max_runtime_secs
  }
  if (!is.null(max_runtime_secs_per_model)) {
    build_control$stopping_criteria$max_runtime_secs_per_model <- max_runtime_secs_per_model
  }
  if (!is.null(max_models)) {
    build_control$stopping_criteria$max_models <- max_models
  }
  build_control$stopping_criteria$stopping_metric <- ifelse(length(stopping_metric) == 1,
                                                            match.arg(tolower(stopping_metric), tolower(formals()$stopping_metric)),
                                                            match.arg(stopping_metric))
  if (!is.null(distribution) && !missing(distribution)) {
    if (is.list(distribution)) {
      build_control$distribution <- distribution$type
      ALLOWED_DISTRIBUTION_PARAMETERS <- list(
        custom = 'custom_distribution_func',
        huber = 'huber_alpha',
        quantile = 'quantile_alpha',
        tweedie = 'tweedie_power'
      )
      param <- ALLOWED_DISTRIBUTION_PARAMETERS[[distribution$type]]
      if (!any(param == ALLOWED_DISTRIBUTION_PARAMETERS[[distribution$type]]) && length(distribution) != 1)
        stop(sprintf("Distribution \"%s\" requires \"%s\" parameter, e.g., `list(type = \"%s\", %s = ...)`.",
                     distribution$type, ALLOWED_DISTRIBUTION_PARAMETERS[[distribution$type]],
                     distribution$type, ALLOWED_DISTRIBUTION_PARAMETERS[[distribution$type]]
        ))
      if (tolower(distribution$type) == "custom") {
        stop(paste0('Distribution "custom" has to be specified as a ',
                    'dictionary with their respective parameters, e.g., ',
                    '`list(type = \"custom\", custom_distribution_func = \"...\"))`.'))
      }
      if (param %in% names(distribution))
        build_control[[param]] <- distribution[[param]]
    } else {
      distribution <- match.arg(distribution)
      if (tolower(distribution) == "custom") {
        stop(paste0('Distribution "custom" has to be specified as a ',
                    'dictionary with their respective parameters, e.g., ',
                    '`list(type = \"custom\", custom_distribution_func = \"...\"))`.'))
      }
      build_control$distribution <- distribution
    }
  }
  if (!is.null(stopping_tolerance)) {
    build_control$stopping_criteria$stopping_tolerance <- stopping_tolerance
  }
  build_control$stopping_criteria$stopping_rounds <- stopping_rounds
  if (!is.null(seed)) {
    build_control$stopping_criteria$seed <- seed
  }

  if (!is.null(project_name)) {
    .key.validate(project_name)
    build_control$project_name <- project_name
  }

  build_models <- list()
  if (!is.null(exclude_algos)) {
    if (!is.null(include_algos)) stop("Use either include_algos or exclude_algos, not both.")
    if (length(exclude_algos) == 1) {
      exclude_algos <- as.list(exclude_algos)
    }
    build_models$exclude_algos = exclude_algos
  } else if (!is.null(include_algos)) {
    if (length(include_algos) == 1) {
      include_algos <- as.list(include_algos)
    }
    build_models$include_algos <- include_algos
  }
  if (!is.null(exploitation_ratio)) {
    build_models$exploitation_ratio <- exploitation_ratio
  }
  if (!is.null(modeling_plan)) {
    is.string <- function(s) is.character(s) && length(s) == 1
    is.step <- function(s) is.string(s) || is.list(s) && !is.null(s$id)
    modeling_plan <- lapply(modeling_plan, function(step) {
      if (is.string(step)) {
        list(name=step)
      } else if (!(is.list(step)
                    && !is.null(step$name)
                    && (is.null(step$alias) || is.null(step$steps)))) {
        stop("Each steps definition must be a string or a list with a 'name' key and an optional 'alias' or 'steps' key.")
      } else if (!(is.null(step$alias) || step$alias %in% c('all', 'defaults', 'grids'))) {
        stop("alias key must be one of 'all', 'defaults', 'grids'.")
      } else if (!(is.null(step$steps)
                    || is.step(step$steps)
                    || is.vector(step$steps) && is.null(names(step$steps)) && all(sapply(step$steps, is.step)))){
        stop("steps key must be a vector, and each element must be a string or a list with an 'id' key.")
      } else if (is.string(step$steps)) {
        list(name=step$name, steps=list(list(id=step$steps)))
      } else if (is.list(step$steps) && !is.null(step$steps$id)) {
        list(name=step$name, steps=list(step$steps))
      } else if (!is.null(step$steps)) {
        list(name=step$name, steps=lapply(step$steps, function(s) {
          if (is.string(s))
            list(id=s)
          else
            s
        }))
      } else {
        step
      }
    })
    build_models$modeling_plan <- modeling_plan
  }
    
  if (!is.null(preprocessing)) { 
    is.string <- function(s) is.character(s) && length(s) == 1
    preprocessing <- lapply(preprocessing, function(step) {
      if (is.string(step)) {
        list(type=gsub("_", "", step))  
      } else {
        stop("preprocessing steps must be a string (only 'target_encoding' currently supported)")  
      } 
    })  
    build_models$preprocessing <- preprocessing  
  }

  if (!is.null(monotone_constraints)) {
    if(is.null(algo_parameters)) algo_parameters <- list()
    algo_parameters$monotone_constraints <- monotone_constraints
  }
  if (!is.null(algo_parameters)) {
    keys <- names(algo_parameters)
    algo_parameters_json <- lapply(keys, function(k) {
      tokens <- strsplit(k, "__")[[1]]
      if (length(tokens) == 1) {
        scope <- "any"
        name <- k
      } else {
        scope <- tokens[1]
        name <- paste0(tokens[2:length(tokens)], collapse="__")
      }
      value <- algo_parameters[[k]]
      if (is.list(value) && !is.null(names(value))) {
        vnames <- names(value)
        value <- lapply(vnames, function(n) list(key=n, value=value[[n]]))
      }
      list(scope=scope, name=name, value=value)
    })
    build_models$algo_parameters <- algo_parameters_json
  }

  # Update build_control with nfolds
  if (nfolds < 0 && nfolds != -1) {
    stop("nfolds cannot be negative with the exception of -1 which means \"AUTO\". Use nfolds >=2 if you want cross-valiated metrics and Stacked Ensembles or use nfolds = 0 to disable.")
  } else if (nfolds == 1) {
    stop("nfolds = 1 is an invalid value. Use nfolds >=2 if you want cross-valiated metrics and Stacked Ensembles or use nfolds = 0 to disable.")
  }
  build_control$nfolds <- nfolds

  # Update build_control with balance_classes & related args
  if (balance_classes == TRUE) {
    build_control$balance_classes <- balance_classes
  }
  if (!is.null(class_sampling_factors)) {
    build_control$class_sampling_factors <- class_sampling_factors
  }
  if (max_after_balance_size != 5) {
    build_control$max_after_balance_size <- max_after_balance_size
  }

  # Update build_control with what to save
  build_control$keep_cross_validation_predictions <- keep_cross_validation_predictions
  build_control$keep_cross_validation_models <- keep_cross_validation_models
  build_control$keep_cross_validation_fold_assignment <- nfolds !=0  && keep_cross_validation_fold_assignment

  if (!is.null(export_checkpoints_dir)) {
    build_control$export_checkpoints_dir <- export_checkpoints_dir
  }

  # Create the parameter list to POST to the AutoMLBuilder
  if (length(build_models) == 0) {
      params <- list(input_spec = input_spec, build_control = build_control)
  } else {
      params <- list(input_spec = input_spec, build_control = build_control, build_models = build_models)
  }

  # POST call to AutoMLBuilder (executes the AutoML job)
  res <- .h2o.__remoteSend(h2oRestApiVersion = 99, method = "POST", page = "AutoMLBuilder", parms_as_payload = TRUE, .params = params)

  poll_state <- list()
  poll_updates <- function(job) {
    poll_state <<- do.call(.automl.poll_updates, list(job, verbosity=verbosity, state=poll_state))
  }
  .h2o.__waitOnJob(res$job$key$name, pollUpdates=poll_updates)
  .automl.poll_updates(h2o.get_job(res$job$key$name), verbosity, poll_state) # ensure the last update is retrieved

  # GET AutoML object
  aml <- h2o.get_automl(project_name = res$job$dest$name)
  attr(aml, "id") <- res$job$dest$name
  attr(aml, '_build_resp') <- res # hidden attribute for debugging/testing
  return(aml)
}

#' Predict on an AutoML object
#'
#' Obtains predictions from an AutoML object.
#'
#' This method generated predictions on the leader model from an AutoML run.
#' The order of the rows in the results is the same as the order in which the
#' data was loaded, even if some rows fail (for example, due to missing
#' values or unseen factor levels).
#'
#' @param object a fitted \linkS4class{H2OAutoML} object for which prediction is
#'        desired
#' @param newdata An H2OFrame object in which to look for
#'        variables with which to predict.
#' @param ... additional arguments to pass on.
#' @return Returns an H2OFrame object with probabilites and
#'         default predictions.
#' @export
predict.H2OAutoML <- function(object, newdata, ...) {
  h2o.predict.H2OAutoML(object, newdata, ...)
}

#'
#' @rdname predict.H2OAutoML
#' @export
h2o.predict.H2OAutoML <- function(object, newdata, ...) {
  if (missing(newdata)) {
    stop("predictions with a missing `newdata` argument is not implemented yet")
  }

  model <- object@leader

  # Send keys to create predictions
  url <- paste0('Predictions/models/', model@model_id, '/frames/',  h2o.getId(newdata))
  res <- .h2o.__remoteSend(url, method = "POST", h2oRestApiVersion = 4)
  job_key <- res$key$name
  dest_key <- res$dest$name
  .h2o.__waitOnJob(job_key)
  h2o.getFrame(dest_key)
}

.automl.poll_updates <- function(job, verbosity=NULL, state=NULL) {
  levels <- c('debug', 'info', 'warn', 'error')
  idx <- ifelse(is.null(verbosity), NA, match(tolower(verbosity), tolower(levels)))
  if (is.na(idx)) return()

  try({
      if (job$progress > ifelse(is.null(state$last_job_progress), 0, state$last_job_progress)) {
        project_name <- job$dest$name
        events <- .automl.fetch_state(project_name, properties=list(), verbosity=verbosity)$json$event_log_table
        last_nrows <- ifelse(is.null(state$last_events_nrows), 0, state$last_events_nrows)
        if (nrow(events) > last_nrows) {
          for (row in (last_nrows+1):nrow(events)) {
            ts <- events[row, 'timestamp']
            msg <- events[row, 'message']
            if (any(nzchar(c(ts, msg)))) cat(paste0("\n", ts, ': ', msg))
          }
          state$last_events_nrows <- nrow(events)
        }
      }
      state$last_job_progress <- job$progress
  })
  return(state)
}

.automl.fetch_leaderboard <- function(run_id, extensions=NULL) {
  if (is.null(extensions)) {
    extensions <- list()
  } else if (is.character(extensions)) {
    extensions <- as.list(extensions)
  }
  extensions_str <- paste0("[", paste(extensions, collapse = ","), "]")
  resp <- .h2o.__remoteSend(h2oRestApiVersion=99, method="GET", page=paste0("Leaderboards/", run_id), .params=list(extensions=extensions_str))
  dest_key <- paste0(gsub("@.*", "", resp$project_name), "_extended_leaderboard")
  .automl.fetch_table(as.data.frame(resp$table), destination_frame=dest_key, show_progress=FALSE)
}

.automl.fetch_table <- function(table, destination_frame=NULL, show_progress=TRUE) {
  # disable the progress bar is show_progress is set to FALSE, e.g. since showing multiple progress bars is confusing to users.
  # In any case, revert back to user's original progress setting.
  is_progress <- isTRUE(as.logical(.h2o.is_progress()))
  if (show_progress) h2o.show_progress() else h2o.no_progress()
  frame <- tryCatch(
    as.h2o(table, destination_frame=destination_frame, use_datatable=FALSE),
    error = identity,
    finally = if (is_progress) h2o.show_progress() else h2o.no_progress()
  )
  return(frame)
}

.automl.fetch_state <- function(run_id, properties=NULL, verbosity=NULL) {
  # GET AutoML job and leaderboard for project
  params <- list()
  if (!is.null(verbosity)) params$verbosity <- verbosity
  state_json <- .h2o.__remoteSend(h2oRestApiVersion = 99, method = "GET", page = paste0("AutoML/", run_id), .params=params)
  project_name <- state_json$project_name
  automl_id <- state_json$automl_id$name
  is_leaderboard_empty <- all(dim(state_json$leaderboard_table) == c(1, 1)) && state_json$leaderboard_table[1, 1] == ""
    
  should_fetch <- function(prop) is.null(properties) | prop %in% properties

  if (should_fetch('leaderboard')) { 
    leaderboard <- .automl.fetch_table(state_json$leaderboard_table, destination_frame=paste0(project_name, '_leaderboard'), show_progress=FALSE) 
    # If the leaderboard is empty, it creates a dummy row so let's remove it
    if (is_leaderboard_empty) {
      leaderboard <- leaderboard[-1,]
      warning("The leaderboard contains zero models: try running AutoML for longer (the default is 1 hour).")
    }
  } else {
    leaderboard <- NULL
  }

  # If leaderboard is not empty, grab the leader model, otherwise create a "dummy" leader
  if (should_fetch('leader') && !is_leaderboard_empty) {
    leader <- h2o.getModel(state_json$leaderboard$models[[1]]$name)
  } else {
    # create a phony leader
    Class <- paste0("H2OBinomialModel")
    leader <- .newH2OModel(Class = Class, model_id = "dummy")
  }

  if (should_fetch('event_log')) {
    event_log <- .automl.fetch_table(state_json$event_log_table, destination_frame=paste0(project_name, '_eventlog'), show_progress=FALSE)
  } else {
    event_log <- NULL
  }

  if (should_fetch('modeling_steps')) {
    modeling_steps <- lapply(state_json$modeling_steps, function(sdef) {
      list(name=sdef$name, steps=sdef$steps)
    })
  } else {
    modeling_steps <- NULL
  }

  return(list(
    automl_id=automl_id,
    project_name=project_name,
    leaderboard=leaderboard,
    leader=leader,
    event_log=event_log,
    modeling_steps=modeling_steps,
    json=state_json
  ))
}

.is.H2OAutoML <- function(object) base::`&&`(!missing(object), class(object)=="H2OAutoML")

#' Get an R object that is a subclass of \linkS4class{H2OAutoML}
#'
#' @param project_name A string indicating the project_name of the automl instance to retrieve.
#' @return Returns an object that is a subclass of \linkS4class{H2OAutoML}.
#' @examples
#' \dontrun{
#' library(h2o)
#' h2o.init()
#' prostate_path <- system.file("extdata", "prostate.csv", package = "h2o")
#' prostate <- h2o.importFile(path = prostate_path, header = TRUE)
#' y <- "CAPSULE"
#' prostate[,y] <- as.factor(prostate[,y])  #convert to factor for classification
#' aml <- h2o.automl(y = y, training_frame = prostate, 
#'                   max_runtime_secs = 30, project_name = "prostate")
#' aml2 <- h2o.get_automl("prostate")
#' }
#' @export
h2o.get_automl <- function(project_name) {

  state <- .automl.fetch_state(project_name)

  training_info <- list()
  for (i in seq(nrow(state$event_log))) {
    key <-state$event_log[i, 'name']
    if (!is.na(key)) training_info[key] <- state$event_log[i, 'value']
  }

  # Make AutoML object
  automl <- new("H2OAutoML",
             project_name = state$project,
             leader = state$leader,
             leaderboard = state$leaderboard,
             event_log = state$event_log,
             modeling_steps = state$modeling_steps,
             training_info = training_info
  )
  attr(automl, "id") <- state$automl_id
  return(automl)
}


#' @rdname h2o.get_automl
#' @export
h2o.getAutoML <- function(project_name) {
  .Deprecated("h2o.get_automl")
  h2o.get_automl(project_name)
}

#' Retrieve the leaderboard from the AutoML instance.
#'
#' Contrary to the default leaderboard attached to the automl instance, this one can return columns other than the metrics.
#'
#' @param object The object for which to return the leaderboard. Currently, only H2OAutoML instances are supported.
#' @param extra_columns A string or a list of string specifying which optional columns should be added to the leaderboard. Defaults to None.
#' Currently supported extensions are:
#' \itemize{
#' \item{'ALL': adds all columns below.}
#' \item{'training_time_ms': column providing the training time of each model in milliseconds (doesn't include the training of cross validation models).}
#' \item{'predict_time_per_row_ms': column providing the average prediction time by the model for a single row.}
#' \item{'algo': column providing the algorithm name for each model.}
#' }
#' @return An H2OFrame representing the leaderboard.
#' @examples
#' \dontrun{
#' library(h2o)
#' h2o.init()
#' prostate_path <- system.file("extdata", "prostate.csv", package = "h2o")
#' prostate <- h2o.importFile(path = prostate_path, header = TRUE)
#' y <- "CAPSULE"
#' prostate[,y] <- as.factor(prostate[,y])  #convert to factor for classification
#' aml <- h2o.automl(y = y, training_frame = prostate, max_runtime_secs = 30)
#' lb <- h2o.get_leaderboard(aml)
#' head(lb)
#' }
#' @export
h2o.get_leaderboard <- function(object, extra_columns=NULL) {
  if (!.is.H2OAutoML(object)) stop("Only H2OAutoML instances are currently supported.")
  return(.automl.fetch_leaderboard(attr(object, 'id'), extra_columns))
}


#' Get best model of a given family/algorithm for a given criterion from an AutoML object.
#'
#' @param object H2OAutoML object
#' @param algorithm One of "any", "basemodel", "deeplearning", "drf", "gbm", "glm", "stackedensemble", "xgboost"
#' @param criterion Criterion can be one of the metrics reported in the leaderboard. If set to NULL, the same ordering
#' as in the leaderboard will be used.
#' Avaliable criteria:
#' \itemize{
#' \item{Regression metrics: deviance, RMSE, MSE, MAE, RMSLE}
#' \item{Binomial metrics: AUC, logloss, AUCPR, mean_per_class_error, RMSE, MSE}
#' \item{Multinomial metrics: mean_per_class_error, logloss, RMSE, MSE}
#' }
#' The following additional leaderboard information can be also used as a criterion:
#' \itemize{
#' \item{'training_time_ms': column providing the training time of each model in milliseconds (doesn't include the training of cross validation models).}
#' \item{'predict_time_per_row_ms': column providing the average prediction time by the model for a single row.}
#' }
#' @return An H2OModel or NULL if no model of a given family is present
#' @examples
#' \dontrun{
#' library(h2o)
#' h2o.init()
#' prostate_path <- system.file("extdata", "prostate.csv", package = "h2o")
#' prostate <- h2o.importFile(path = prostate_path, header = TRUE)
#' y <- "CAPSULE"
#' prostate[,y] <- as.factor(prostate[,y])  #convert to factor for classification
#' aml <- h2o.automl(y = y, training_frame = prostate, max_runtime_secs = 30)
#' gbm <- h2o.get_best_model(aml, "gbm")
#' }
#' @export
h2o.get_best_model <- function(object,
                               algorithm = c("any", "basemodel", "deeplearning", "drf", "gbm",
                                             "glm", "stackedensemble", "xgboost"),
                               criterion = c("AUTO", "AUC", "AUCPR", "logloss", "MAE", "mean_per_class_error",
                                             "deviance", "MSE", "predict_time_per_row_ms",
                                             "RMSE", "RMSLE", "training_time_ms")) {
  if (!.is.H2OAutoML(object))
    stop("Only H2OAutoML instances are currently supported.")

  algorithm <- match.arg(arg = if (missing(algorithm) || tolower(algorithm) == "any") "any" else tolower(algorithm),
                         choices = eval(formals()$algorithm))

  criterion <- match.arg(arg = if (missing(criterion) || tolower(criterion) == "auto") "auto" else tolower(criterion),
                         choices = c(tolower(eval(formals()$criterion)), "mean_residual_deviance"))

  if ("deviance" == criterion) {
    criterion <- "mean_residual_deviance"
  }

  higher_is_better <- c("auc", "aucpr")

  extra_cols <- "algo"
  if (criterion %in% c("training_time_ms", "predict_time_per_row_ms")) {
    extra_cols <-  c(extra_cols, criterion)
  }

  leaderboard <- h2o.get_leaderboard(object, extra_columns = extra_cols)
  leaderboard <- if ("any" == algorithm) leaderboard
                 else if ("basemodel" != algorithm) leaderboard[h2o.tolower(leaderboard["algo"]) == algorithm, ]
                 else leaderboard[h2o.tolower(leaderboard["algo"]) != "stackedensemble", ]

  if (nrow(leaderboard) == 0)
    return(NULL)

  if ("auto" == criterion) {
    return(h2o.getModel(leaderboard[1, "model_id"]))
  }

  if (!criterion %in% names(leaderboard)) {
    stop("Criterion \"", criterion,"\" is not present in the leaderboard!")
  }

  models_in_default_order <- as.character(as.list(leaderboard["model_id"]))
  sorted_lb <- do.call(h2o.arrange, c(
    list(leaderboard),
    if(criterion %in% higher_is_better) bquote(desc(.(as.symbol(criterion)))) else as.symbol(criterion)))
  selected_models <- as.character(as.list(sorted_lb[sorted_lb[,criterion] == sorted_lb[1, criterion],]["model_id"]))
  picked_model <- models_in_default_order[models_in_default_order %in% selected_models][[1]]
  return(h2o.getModel(picked_model))
}<|MERGE_RESOLUTION|>--- conflicted
+++ resolved
@@ -34,11 +34,8 @@
 #' @param max_runtime_secs_per_model Maximum runtime in seconds dedicated to each individual model training process. Use 0 to disable. Defaults to 0.
 #'        Note that models constrained by a time budget are not guaranteed reproducible.
 #' @param max_models Maximum number of models to build in the AutoML process (does not include Stacked Ensembles). Defaults to NULL (no strict limit).
-<<<<<<< HEAD
+#'        Always set this parameter to ensure AutoML reproducibility: all models are then trained until convergence and none is constrained by a time budget.
 #' @param distribution Distribution function used by algorithms that support it; other algorithms use their defaults. Possible values: "AUTO", "bernoulli", "multinomial", "gaussian", "poisson", "gamma", "tweedie", "laplace", "quantile", "huber", "custom", and for parameterized distributions list form is used to specify the parameter, e.g., `list(type = "tweedie", tweedie_power = 1.5)`. Defaults to "AUTO".
-=======
-#'        Always set this parameter to ensure AutoML reproducibility: all models are then trained until convergence and none is constrained by a time budget.
->>>>>>> 0e7aa94c
 #' @param stopping_metric Metric to use for early stopping ("AUTO" is logloss for classification, deviance for regression).
 #'        Must be one of "AUTO", "deviance", "logloss", "MSE", "RMSE", "MAE", "RMSLE", "AUC", "AUCPR", "lift_top_group", "misclassification", "mean_per_class_error". Defaults to "AUTO".
 #' @param stopping_tolerance Relative tolerance for metric-based stopping criterion (stop if relative improvement is not at least this much). This value defaults to 0.001 if the
