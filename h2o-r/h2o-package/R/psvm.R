# This file is auto-generated by h2o-3/h2o-bindings/bin/gen_R.py
# Copyright 2016 H2O.ai;  Apache License Version 2.0 (see LICENSE for details) 
#'
# -------------------------- Support Vector Machine -------------------------- #
#'
#' Trains a Support Vector Machine model on an H2O dataset
#' 
#' Alpha version. Supports only binomial classification problems. 
#'
#' @param x (Optional) A vector containing the names or indices of the predictor variables to use in building the model.
#'        If x is missing, then all columns except y are used.
<<<<<<< HEAD
#' @param y The name or column index of the response variable in the data. 
#'        The response must be either a numeric or a categorical/factor variable. 
#'        If the response is numeric, then a regression model will be trained, otherwise it will train a classification model.
=======
#' @param y The name or column index of the response variable in the data. The response must be either a binary
#'        categorical/factor variable or a numeric variable with values -1/1 (for compatibility with SVMlight format).
>>>>>>> 5f09e97d
#' @param training_frame Id of the training data frame.
#' @param model_id Destination id for this model; auto-generated if not specified.
#' @param validation_frame Id of the validation data frame.
#' @param ignore_const_cols \code{Logical}. Ignore constant columns. Defaults to TRUE.
#' @param hyper_param Penalty parameter C of the error term Defaults to 1.
#' @param kernel_type Type of used kernel Must be one of: "gaussian". Defaults to gaussian.
#' @param gamma Coefficient of the kernel (currently RBF gamma for gaussian kernel, -1 means 1/#features) Defaults to -1.
#' @param rank_ratio Desired rank of the ICF matrix expressed as an ration of number of input rows (-1 means use sqrt(#rows)).
#'        Defaults to -1.
#' @param positive_weight Weight of positive (+1) class of observations Defaults to 1.
#' @param negative_weight Weight of positive (-1) class of observations Defaults to 1.
#' @param disable_training_metrics \code{Logical}. Disable calculating training metrics (expensive on large datasets) Defaults to TRUE.
#' @param sv_threshold Threshold for accepting a candidate observation into the set of support vectors Defaults to 0.0001.
#' @param fact_threshold Convergence threshold of the Incomplete Cholesky Factorization (ICF) Defaults to 1e-05.
#' @param feasible_threshold Convergence threshold for primal-dual residuals in the IPM iteration Defaults to 0.001.
#' @param surrogate_gap_threshold Feasibility criterion of the surrogate duality gap (eta) Defaults to 0.001.
#' @param mu_factor Increasing factor mu Defaults to 10.
#' @param max_iterations Maximum number of iteration of the algorithm Defaults to 200.
#' @param seed Seed for random numbers (affects certain parts of the algo that are stochastic and those might or might not be enabled by default).
#'        Defaults to -1 (time-based random number).
#' @export
h2o.psvm <- function(x,
                     y,
                     training_frame,
                     model_id = NULL,
                     validation_frame = NULL,
                     ignore_const_cols = TRUE,
                     hyper_param = 1,
                     kernel_type = c("gaussian"),
                     gamma = -1,
                     rank_ratio = -1,
                     positive_weight = 1,
                     negative_weight = 1,
                     disable_training_metrics = TRUE,
                     sv_threshold = 0.0001,
                     fact_threshold = 1e-05,
                     feasible_threshold = 0.001,
                     surrogate_gap_threshold = 0.001,
                     mu_factor = 10,
                     max_iterations = 200,
                     seed = -1)
{
  # Validate required training_frame first and other frame args: should be a valid key or an H2OFrame object
  training_frame <- .validate.H2OFrame(training_frame, required=TRUE)
  validation_frame <- .validate.H2OFrame(validation_frame, required=FALSE)

  # Validate other required args
  # If x is missing, then assume user wants to use all columns as features.
  if (missing(x)) {
     if (is.numeric(y)) {
         x <- setdiff(col(training_frame), y)
     } else {
         x <- setdiff(colnames(training_frame), y)
     }
  }

  # Build parameter list to send to model builder
  parms <- list()
  parms$training_frame <- training_frame
  args <- .verify_dataxy(training_frame, x, y)
  parms$ignored_columns <- args$x_ignore
  parms$response_column <- args$y

  if (!missing(model_id))
    parms$model_id <- model_id
  if (!missing(validation_frame))
    parms$validation_frame <- validation_frame
  if (!missing(ignore_const_cols))
    parms$ignore_const_cols <- ignore_const_cols
  if (!missing(hyper_param))
    parms$hyper_param <- hyper_param
  if (!missing(kernel_type))
    parms$kernel_type <- kernel_type
  if (!missing(gamma))
    parms$gamma <- gamma
  if (!missing(rank_ratio))
    parms$rank_ratio <- rank_ratio
  if (!missing(positive_weight))
    parms$positive_weight <- positive_weight
  if (!missing(negative_weight))
    parms$negative_weight <- negative_weight
  if (!missing(disable_training_metrics))
    parms$disable_training_metrics <- disable_training_metrics
  if (!missing(sv_threshold))
    parms$sv_threshold <- sv_threshold
  if (!missing(fact_threshold))
    parms$fact_threshold <- fact_threshold
  if (!missing(feasible_threshold))
    parms$feasible_threshold <- feasible_threshold
  if (!missing(surrogate_gap_threshold))
    parms$surrogate_gap_threshold <- surrogate_gap_threshold
  if (!missing(mu_factor))
    parms$mu_factor <- mu_factor
  if (!missing(max_iterations))
    parms$max_iterations <- max_iterations
  if (!missing(seed))
    parms$seed <- seed

  # Error check and build model
  model <- .h2o.modelJob('psvm', parms, h2oRestApiVersion=3, verbose=FALSE)
  return(model)
}<|MERGE_RESOLUTION|>--- conflicted
+++ resolved
@@ -9,14 +9,8 @@
 #'
 #' @param x (Optional) A vector containing the names or indices of the predictor variables to use in building the model.
 #'        If x is missing, then all columns except y are used.
-<<<<<<< HEAD
-#' @param y The name or column index of the response variable in the data. 
-#'        The response must be either a numeric or a categorical/factor variable. 
-#'        If the response is numeric, then a regression model will be trained, otherwise it will train a classification model.
-=======
 #' @param y The name or column index of the response variable in the data. The response must be either a binary
 #'        categorical/factor variable or a numeric variable with values -1/1 (for compatibility with SVMlight format).
->>>>>>> 5f09e97d
 #' @param training_frame Id of the training data frame.
 #' @param model_id Destination id for this model; auto-generated if not specified.
 #' @param validation_frame Id of the validation data frame.
