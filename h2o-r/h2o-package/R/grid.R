#'
#' H2O Grid Support
#'
#' Provides a set of functions to launch a grid search and get
#' its results.

#-------------------------------------
# Grid-related functions start here :)
#-------------------------------------

#'
#' Launch grid search with given algorithm and parameters.
#'
#' @param algorithm  Name of algorithm to use in grid search (gbm, randomForest, kmeans, glm, deeplearning, naivebayes, pca).
#' @param grid_id  (Optional) ID for resulting grid search. If it is not specified then it is autogenerated.
#' @param x (Optional) A vector containing the names or indices of the predictor variables to use in building the model.
#'        If x is missing, then all columns except y are used.
#' @param y The name or column index of the response variable in the data. The response must be either a numeric or a
#'        categorical/factor variable. If the response is numeric, then a regression model will be trained, otherwise it will train a classification model.
#' @param training_frame Id of the training data frame.
#' @param ...  arguments describing parameters to use with algorithm (i.e., x, y, training_frame).
#'        Look at the specific algorithm - h2o.gbm, h2o.glm, h2o.kmeans, h2o.deepLearning - for available parameters.
#' @param hyper_params  List of lists of hyper parameters (i.e., \code{list(ntrees=c(1,2), max_depth=c(5,7))}).
#' @param is_supervised  (Optional) If specified then override the default heuristic which decides if the given algorithm
#'        name and parameters specify a supervised or unsupervised algorithm.
#' @param do_hyper_params_check  Perform client check for specified hyper parameters. It can be time expensive for
#'        large hyper space.
<<<<<<< HEAD
#' @param search_criteria  (Optional)  List of control parameters for smarter hyperparameter search.  The default
#'        strategy 'Cartesian' covers the entire space of hyperparameter combinations.  Specify the
#'        'RandomDiscrete' strategy to get random search of all the combinations of your hyperparameters.  RandomDiscrete
#'        should be usually combined with at least one early stopping criterion,
#'        max_models and/or max_runtime_secs, e.g. \code{list(strategy = "RandomDiscrete", max_models = 42, max_runtime_secs = 28800)}
#'        or  \code{list(strategy = "RandomDiscrete", stopping_metric = "AUTO", stopping_tolerance = 0.001, stopping_rounds = 10)}
#'        or  \code{list(strategy = "RandomDiscrete", stopping_metric = "misclassification", stopping_tolerance = 0.00001, stopping_rounds = 5)}.
#' @param export_checkpoints_dir Directory to automatically export grid in binary form to.
#' @param parallelism Level of Parallelism during grid model building. 1 = sequential building (default).
#'        Use the value of 0 for adaptive parallelism - decided by H2O. Any number > 1 sets the exact number of models built in parallel.
=======
#' @param search_criteria  (Optional)  List of control parameters for smarter hyperparameter search.  The list can 
#'        include values for: strategy, max_models, max_runtime_secs, stopping_metric, stopping_tolerance, stopping_rounds and
#'        seed.  The default strategy 'Cartesian' covers the entire space of hyperparameter combinations.  If you want to use
#'        cartesian grid search, you can leave the search_criteria argument unspecified. Specify the "RandomDiscrete" strategy
#'        to get random search of all the combinations of your hyperparameters with three ways of specifying when to stop the
#'        search: max number of models, max time, and metric-based early stopping (e.g., stop if MSE has not improved by 0.0001
#'        over the 5 best models). Examples below:
#'        \code{list(strategy = "RandomDiscrete", max_runtime_secs = 600, max_models = 100, stopping_metric = "AUTO",
#'        stopping_tolerance = 0.00001, stopping_rounds = 5, seed = 123456)} or \code{list(strategy = "RandomDiscrete", 
#'        max_models = 42, max_runtime_secs = 28800)} or \code{list(strategy = "RandomDiscrete", stopping_metric = "AUTO", 
#'        stopping_tolerance = 0.001, stopping_rounds = 10)} or \code{list(strategy = "RandomDiscrete", stopping_metric = 
#'        "misclassification", stopping_tolerance = 0.00001, stopping_rounds = 5)}.
>>>>>>> b5232f1d
#' @importFrom jsonlite toJSON
#' @examples
#' \dontrun{
#' library(h2o)
#' library(jsonlite)
#' h2o.init()
#' iris_hf <- as.h2o(iris)
#' grid <- h2o.grid("gbm", x = c(1:4), y = 5, training_frame = iris_hf,
#'                  hyper_params = list(ntrees = c(1, 2, 3)))
#' # Get grid summary
#' summary(grid)
#' # Fetch grid models
#' model_ids <- grid@@model_ids
#' models <- lapply(model_ids, function(id) { h2o.getModel(id)})
#' }
#' @export
h2o.grid <- function(algorithm,
                     grid_id,
                     x,
                     y,
                     training_frame,
                     ...,
                     hyper_params = list(),
                     is_supervised = NULL,
                     do_hyper_params_check = FALSE,
                     search_criteria = NULL,
                     export_checkpoints_dir = NULL,
                     parallelism = 1)
{
  #Unsupervised algos to account for in grid (these algos do not need response)
  unsupervised_algos <- c("kmeans", "pca", "svd", "glrm")
  # Parameter list
  dots <- list(...)
  # Add x, y, and training_frame
  if(!(algorithm %in% c(unsupervised_algos, toupper(unsupervised_algos)))) {
    if(!missing(y)) {
      dots$y <- y
    } else {
      # deeplearning with autoencoder param set to T is also okay.  Check this case before whining
      if (!((algorithm %in% c("deeplearning") && dots$autoencoder==TRUE))) { # only complain if not DL autoencoder
        stop("Must specify response, y")
      }
    }
  } 
  if(!missing(training_frame)) {
    dots$training_frame <- training_frame
  } else {
    stop("Must specify training frame, training_frame")
  }
  # If x is missing, then assume user wants to use all columns as features for supervised models only
  if(!(algorithm %in% c(unsupervised_algos, toupper(unsupervised_algos)))) {
    if (missing(x)) {
      if (is.numeric(y)) {
        dots$x <- setdiff(col(training_frame), y)
      } else {
        dots$x <- setdiff(colnames(training_frame), y)
      }
    } else {
      dots$x <- x
    }
  }
  algorithm <- .h2o.unifyAlgoName(algorithm)
  model_param_names <- names(dots)
  hyper_param_names <- names(hyper_params)
  # Reject overlapping definition of parameters, this part is now done in Java backend
#   if (any(model_param_names %in% hyper_param_names)) {
#     overlapping_params <- intersect(model_param_names, hyper_param_names)
#     stop(paste0("The following parameters are defined as common model parameters and also as hyper parameters: ",
#                 .collapse(overlapping_params), "! Please choose only one way!"))
#   }
  # Get model builder parameters for this model
  all_params <- .h2o.getModelParameters(algo = algorithm)

  # Prepare model parameters
  params <- .h2o.prepareModelParameters(algo = algorithm, params = dots, is_supervised = is_supervised)
  # Validation of input key
  .key.validate(params$key_value)
  # Validate all hyper parameters against REST API end-point
  if (do_hyper_params_check) {
    lparams <- params
    # Generate all combination of hyper parameters
    expanded_grid <- expand.grid(lapply(hyper_params, function(o) { 1:length(o) }))
    # Get algo REST version
    algo_rest_version <- .h2o.getAlgoVersion(algo = algorithm)
    # Verify each defined point in hyper space against REST API
    apply(expanded_grid,
          MARGIN = 1,
          FUN = function(permutation) {
      # Fill hyper parameters for this permutation
      hparams <- lapply(hyper_param_names, function(name) { hyper_params[[name]][[permutation[[name]]]] })
      names(hparams) <- hyper_param_names
      params_for_validation <- lapply(append(lparams, hparams), function(x) { if(is.integer(x)) x <- as.numeric(x); x })
      # We have to repeat part of work used by model builders
      params_for_validation <- .h2o.checkAndUnifyModelParameters(algo = algorithm, allParams = all_params, params = params_for_validation)
      .h2o.validateModelParameters(algorithm, params_for_validation, h2oRestApiVersion = algo_rest_version)
    })
  }

  # Verify and unify the parameters
  params <- .h2o.checkAndUnifyModelParameters(algo = algorithm, allParams = all_params,
                                                  params = params, hyper_params = hyper_params)
  # Validate and unify hyper parameters
  hyper_values <- .h2o.checkAndUnifyHyperParameters(algo = algorithm,
                                                        allParams = all_params, hyper_params = hyper_params,
                                                        do_hyper_params_check = do_hyper_params_check)
  # Append grid parameters in JSON form
  params$hyper_parameters <- toJSON(hyper_values, digits=99)
  
  # Set directory for checkpoints export
  if(!is.null(export_checkpoints_dir)){
    params$export_checkpoints_dir = export_checkpoints_dir
  }
  
  # Set directory for checkpoints export
  if(!is.null(parallelism)){
    params$parallelism = parallelism
  }

  if( !is.null(search_criteria)) {
      # Append grid search criteria in JSON form. 
      # jsonlite unfortunately doesn't handle scalar values so we need to serialize ourselves.
      keys = paste0("\"", names(search_criteria), "\"", "=")
      vals <- lapply(search_criteria, function(val) { if(is.numeric(val)) val else paste0("\"", val, "\"") })
      body <- paste0(paste0(keys, vals), collapse=",")
      js <- paste0("{", body, "}", collapse="")
      params$search_criteria <- js
  }

  # Append grid_id if it is specified
  if (!missing(grid_id)) params$grid_id <- grid_id

  # Trigger grid search job
  res <- .h2o.__remoteSend(.h2o.__GRID(algorithm), h2oRestApiVersion = 99, .params = params, method = "POST")
  grid_id <- res$job$dest$name
  job_key <- res$job$key$name
  # Wait for grid job to finish
  .h2o.__waitOnJob(job_key)

  h2o.getGrid(grid_id = grid_id)
}

#' Get a grid object from H2O distributed K/V store. 
#' 
#' Note that if neither cross-validation nor a 
#' validation frame is used in the grid search, then the training metrics will display in the 
#' "get grid" output. If a validation frame is passed to the grid, and nfolds = 0, then the 
#' validation metrics will display. However, if nfolds > 1, then cross-validation metrics will 
#' display even if a validation frame is provided.
#'
#' @param grid_id  ID of existing grid object to fetch
#' @param sort_by Sort the models in the grid space by a metric. Choices are "logloss", "residual_deviance", "mse", "auc", "accuracy", "precision", "recall", "f1", etc.
#' @param decreasing Specify whether sort order should be decreasing
#' @examples
#' \dontrun{
#' library(h2o)
#' library(jsonlite)
#' h2o.init()
#' iris_hf <- as.h2o(iris)
#' h2o.grid("gbm", grid_id = "gbm_grid_id", x = c(1:4), y = 5,
#'          training_frame = iris_hf, hyper_params = list(ntrees = c(1, 2, 3)))
#' grid <- h2o.getGrid("gbm_grid_id")
#' # Get grid summary
#' summary(grid)
#' # Fetch grid models
#' model_ids <- grid@@model_ids
#' models <- lapply(model_ids, function(id) { h2o.getModel(id)})
#' }
#' @export
h2o.getGrid <- function(grid_id, sort_by, decreasing) {
  json <- .h2o.__remoteSend(method = "GET", h2oRestApiVersion = 99, .h2o.__GRIDS(grid_id, sort_by, decreasing))
  class <- "H2OGrid"
  grid_id <- json$grid_id$name
  model_ids <- lapply(json$model_ids, function(model_id) { model_id$name })
  hyper_names <- lapply(json$hyper_names, function(name) { name })
  failed_params <- lapply(json$failed_params, function(param) {
                          x <- if (is.null(param) || is.na(param)) NULL else param
                          x
                        })
  failure_details <- lapply(json$failure_details, function(msg) { msg })
  failure_stack_traces <- lapply(json$failure_stack_traces, function(msg) { msg })
  failed_raw_params <- if (is.list(json$failed_raw_params)) matrix(nrow=0, ncol=0) else json$failed_raw_params

  # print out the failure/warning messages from Java if it exists
  if (length(failure_details) > 0) {
    sprintf("Errors/Warnings building gridsearch model!\n")
    for (index in 1:length(failure_details)) {
      
      if (typeof(failed_params[[index]]) == "list") {
        for (index2 in 1:length(hyper_names)) {
            cat(sprintf("Hyper-parameter: %s, %s\n", hyper_names[[index2]], failed_params[[index]][[hyper_names[[index2]]]]))
        }
      }
      cat(sprintf("[%s] failure_details: %s \n", Sys.time(), failure_details[index]))
      cat(sprintf("[%s] failure_stack_traces: %s \n", Sys.time(), failure_stack_traces[index]))
    }
  }

  new(class,
      grid_id = grid_id,
      model_ids = model_ids,
      hyper_names = hyper_names,
      failed_params = failed_params,
      failure_details = failure_details,
      failure_stack_traces = failure_stack_traces,
      failed_raw_params = failed_raw_params,
      summary_table     = json$summary_table
      )
}<|MERGE_RESOLUTION|>--- conflicted
+++ resolved
@@ -25,18 +25,6 @@
 #'        name and parameters specify a supervised or unsupervised algorithm.
 #' @param do_hyper_params_check  Perform client check for specified hyper parameters. It can be time expensive for
 #'        large hyper space.
-<<<<<<< HEAD
-#' @param search_criteria  (Optional)  List of control parameters for smarter hyperparameter search.  The default
-#'        strategy 'Cartesian' covers the entire space of hyperparameter combinations.  Specify the
-#'        'RandomDiscrete' strategy to get random search of all the combinations of your hyperparameters.  RandomDiscrete
-#'        should be usually combined with at least one early stopping criterion,
-#'        max_models and/or max_runtime_secs, e.g. \code{list(strategy = "RandomDiscrete", max_models = 42, max_runtime_secs = 28800)}
-#'        or  \code{list(strategy = "RandomDiscrete", stopping_metric = "AUTO", stopping_tolerance = 0.001, stopping_rounds = 10)}
-#'        or  \code{list(strategy = "RandomDiscrete", stopping_metric = "misclassification", stopping_tolerance = 0.00001, stopping_rounds = 5)}.
-#' @param export_checkpoints_dir Directory to automatically export grid in binary form to.
-#' @param parallelism Level of Parallelism during grid model building. 1 = sequential building (default).
-#'        Use the value of 0 for adaptive parallelism - decided by H2O. Any number > 1 sets the exact number of models built in parallel.
-=======
 #' @param search_criteria  (Optional)  List of control parameters for smarter hyperparameter search.  The list can 
 #'        include values for: strategy, max_models, max_runtime_secs, stopping_metric, stopping_tolerance, stopping_rounds and
 #'        seed.  The default strategy 'Cartesian' covers the entire space of hyperparameter combinations.  If you want to use
@@ -49,7 +37,9 @@
 #'        max_models = 42, max_runtime_secs = 28800)} or \code{list(strategy = "RandomDiscrete", stopping_metric = "AUTO", 
 #'        stopping_tolerance = 0.001, stopping_rounds = 10)} or \code{list(strategy = "RandomDiscrete", stopping_metric = 
 #'        "misclassification", stopping_tolerance = 0.00001, stopping_rounds = 5)}.
->>>>>>> b5232f1d
+#' @param export_checkpoints_dir Directory to automatically export grid in binary form to.
+#' @param parallelism Level of Parallelism during grid model building. 1 = sequential building (default).
+#'        Use the value of 0 for adaptive parallelism - decided by H2O. Any number > 1 sets the exact number of models built in parallel.
 #' @importFrom jsonlite toJSON
 #' @examples
 #' \dontrun{
