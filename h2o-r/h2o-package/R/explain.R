########################################### UTILS ##################################################
#' Suppresses h2o progress output from \code{expr}
#'
#' @param expr expression
#'
#' @return result of \code{expr}
with_no_h2o_progress <- function(expr) {
  show_progress <- environment(h2o.no_progress)$
    .pkg.env$
    PROGRESS_BAR
  if (length(show_progress) == 0L || show_progress) {
    on.exit(h2o.show_progress())
  } else {
    on.exit(h2o.no_progress())
  }
  h2o.no_progress()
  force(expr)
}

#' Stop with a user friendly message if a user is missing the ggplot2 package or has an old version of it.
#'
#' @param version minimal required ggplot2 version
.check_for_ggplot2 <- function(version = "3.0.0") {
  if (!use.package("ggplot2", version, TRUE)) {
    function_name <- as.character(sys.call(-1)[[1]])
    stop("Function \"", function_name, "\" requires ggplot2 version ", version, " or higher.", call. = FALSE)
  }
}

#' Get the algoritm used by the model_or_model_id
#'
#' @param model_or_model_id Model object or a string containing model id
#' @param treat_xrt_as_algorithm Try to find out if a model is XRT and if so report it as xrt
#' @return algorithm name
.get_algorithm <- function(model_or_model_id, treat_xrt_as_algorithm = FALSE) {
  known_algos <- c("anovaglm", "deeplearning", "drf", "glm", "gam", "modelselection", "gbm", "naivebayes", "stackedensemble",
                   "rulefit", "xgboost", "xrt")
  if (is.character(model_or_model_id)) {
    algorithm <- sub("^(DeepLearning|DRF|GAM|GBM|GLM|NaiveBayes|ModelSelection|StackedEnsemble|RuleFit|XGBoost|XRT)_.*",
                     "\\L\\1", model_or_model_id, perl = TRUE)
    if (algorithm == "xrt" && !treat_xrt_as_algorithm)
      algorithm <- "drf"
    if (algorithm %in% known_algos) {
      return(algorithm)
    }
    model_or_model_id <- h2o.getModel(model_or_model_id)
  }
  if (treat_xrt_as_algorithm && model_or_model_id@algorithm == "drf") {
    if (model_or_model_id@parameters$histogram_type == "Random")
      return("xrt")
  }
  return(model_or_model_id@algorithm)
}

#' Get first of family models
#'
#' @param models models or model ids
#' @param all_stackedensembles if TRUE, select all stacked ensembles
.get_first_of_family <- function(models, all_stackedensembles = FALSE) {
  selected_models <- character()
  included_families <- character()
  for (model in models) {
    family <- .get_algorithm(model, treat_xrt_as_algorithm = TRUE)
    if (!family %in% included_families || ("stackedensemble" == family && all_stackedensembles)) {
      included_families <- c(included_families, family)
      selected_models <- c(selected_models, model)
    }
  }
  return(selected_models)
}

#' Is the \code{model} an H2O model?
#'
#' @param model Either H2O model/model id => TRUE, or something else => FALSE
#'
#' @return boolean
.is_h2o_model <- function(model) {
  classes <- class(model)
  return(any(startsWith(classes, "H2O") & endsWith(classes, "Model")))
}

#' Is the \code{model} a Tree-based H2O Model?
#'
#' @param model Either tree-based H2O model/model id => TRUE, or something else => FALSE
#'
#' @return boolean
.is_h2o_tree_model <- function(model) {
  return(.get_algorithm(model) %in% c("drf", "gbm", "xgboost"))
}

#' Is the model considered to be interpretable, i.e., simple enough.
#'
#' @param model model or a string containing model id
#' @return boolean
.interpretable <- function(model) {
  return(.get_algorithm(model) %in% c("gam", "glm", "rulefit"))
}

#' Get feature count sorted by the count descending.
#'
#' @param column H2OFrame column
#' @return named vector with feature counts
.get_feature_count <- function(column) {
  desc <- Count <- NULL  # To keep R check as CRAN quiet
  tbl <- h2o.arrange(h2o.table(column), desc(Count))
  return(unlist(stats::setNames(as.list(tbl[, 2]), as.list(tbl[, 1]))))
}

#' Get Model Ids
#'
#' When provided with list of models it will extract model ids.
#' When provided with model ids it won't change anything.
#' Works for mixed list as well.
#'
#' @param models list or vector of models/model_ids
#'
#' @return a vector of \code{model_id}s
.model_ids <- function(models) {
  sapply(models, function(model) {
    if (!is.character(model) && .is_h2o_model(model)) {
      model@model_id
    } else if (is.character(model)) {
      model
    } else {
      stop("Expected either model or model_id")
    }
  })
}

#' Has the model variable importance?
#' @param model model or a string containing model id
#' @return boolean
.has_varimp <- function(model) {
  if (is.character(model))
    return(!.get_algorithm(model) %in% c("stackedensemble", "naivebayes"))
  else {
    return(!is.null(model@model$variable_importances))
  }
}

#' Get a mapping between columns and their domains
#' @param model an h2o model
#' @return list containing a mapping from column to its domains (levels)
.get_domain_mapping <- function(model) {
  domains <- model@model$domains
  names(domains) <- model@model$names
  return(domains)
}


#' Shortens model ids if possible (iff there will be same amount of unique model_ids as before)
#' @param model_ids character vector
#' @return character vector
.shorten_model_ids <- function(model_ids) {
  shortened_model_ids <- gsub("(.*)_AutoML_[\\d_]+(_.*)?$", "\\1\\2", model_ids, perl=TRUE)
  if (length(unique(shortened_model_ids)) == length(unique(model_ids))) {
    return(shortened_model_ids)
  }
  return(model_ids)
}


#' Needed to be able to memoise the models
.model_cache <- setRefClass(
  "model_cache",
        fields = "models",
        methods = list(
        init = function(){
          models <<- list()
        },
        get_model = function(model_id) {
            if (model_id %in% names(models)) {
              return(models[[model_id]])
            } else {
              mdl <- h2o.getModel(model_id)
              models[[model_id]] <<- mdl
              return(mdl)
            }
        },
        add_model = function(model) {
          models[[model@model_id]] <<- model
        })
  )

.models_info <- setRefClass(
  "models_info",
  fields = c("is_automl",
             "leaderboard",
             "model_ids",
             "is_classification",
             "is_multinomial_classification",
             "x",
             "y",
             "model",
             "memoised_models"),
  methods = list(
    initialize = function(newdata, is_automl, leaderboard, model_ids, models = NULL) {
      if (!missing(newdata) && !missing(is_automl) && !missing(leaderboard) && !missing(model_ids)) {
        memoised_models <<- .model_cache$new()
        memoised_models$init()
        is_automl <<- is_automl
        leaderboard <<- leaderboard
        model_ids <<- model_ids
        model <<- model_ids[[1]]
        if (is.null(models) || length(models) == 0) {
          single_model <- .self$get_model(model_ids[[1]])
        } else {
          single_model <- models[[1]]
          for (m in models)
            memoised_models$add_model(m)
        }
        x <<- single_model@allparameters$x
        y <<- single_model@allparameters$y
        if (is.null(newdata)) {
          is_classification <<- NA
          is_multinomial_classification <<- NA
        } else {
          y_col <- newdata[[.self$y]]
          is_classification <<- is.factor(y_col)
          is_multinomial_classification <<- is.factor(y_col) && h2o.nlevels(y_col) > 2
        }
      }
      .self
    },
    get_model = function(model_id) {
      return(memoised_models$get_model(model_id))
    }
  )
)


#' Do basic validation and transform \code{object} to a "standardized" list containing models, and
#' their properties such as \code{x}, \code{y}, whether it is a (multinomial) clasification or not etc.
#'
#' @param object Can be a single model/model_id, vector of model_id, list of models, H2OAutoML object
#' @param newdata An H2OFrame with the same format as training frame
#' @param require_single_model If true, make sure we were provided only one model
#' @param require_multiple_models If true, make sure we were provided at least two models
#' @param top_n_from_AutoML If set, don't return more than top_n models (applies only for AutoML object)
#' @param only_with_varimp If TRUE, return only models that have variable importance
#' @param best_of_family If TRUE, return only the best of family models; if FALSE return all models in \code{object}
#' @param require_newdata If TRUE, require newdata to be specified; otherwise allow NULL instead, this can be used when
#'                        there is no need to know if the problem is (multinomial) classification.
#'
#' @return a list with the following names \code{leader}, \code{is_automl}, \code{models},
#'   \code{is_classification}, \code{is_multinomial_classification}, \code{x}, \code{y}, \code{model}
.process_models_or_automl <- function(object, newdata,
                                      require_single_model = FALSE,
                                      require_multiple_models = FALSE,
                                      top_n_from_AutoML = NA,
                                      only_with_varimp = FALSE,
                                      best_of_family = FALSE,
                                      require_newdata = TRUE) {
  if (missing(object))
    stop("object must be specified!")
  if (missing(newdata))
    stop("newdata must be specified!")

  newdata_name <- deparse(substitute(newdata, environment()))
  if (!"H2OFrame" %in% class(newdata) && require_newdata) {
    stop(paste(newdata_name, "must be an H2OFrame!"))
  }

  make_models_info <- function(newdata, is_automl, leaderboard, model_ids, models = NULL) {
    return(.models_info$new(
      newdata = newdata,
      is_automl = is_automl,
      leaderboard = leaderboard,
      model_ids = model_ids,
      models = models
    ))
  }

  .get_MSE <- function(model) {
    if (!is.null(model@model$validation_metrics@metrics$MSE)) {
      model@model$validation_metrics@metrics$MSE
    } else {
      model@model$training_metrics@metrics$MSE
    }
  }

  if ("models_info" %in% class(object)) {
    object <- object$copy(shallow = TRUE)
    if (best_of_family) {
      object$model_ids <- .get_first_of_family(object$model_ids)
    }

    if (only_with_varimp) {
      object$model_ids <- Filter(.has_varimp, object$model_ids)
    }

    if (!is.na(top_n_from_AutoML)) {
      if (object$is_automl) {
        object$model_ids <- head(object$model_ids, n = min(top_n_from_AutoML, length(object$model_ids)))
      }
    }

    return(object)
  }


  if ("H2OAutoML" %in% class(object) || (("H2OFrame" %in% class(object) ||
      "data.frame" %in% class(object)) && "model_id" %in% names(object))) {
    leaderboard <- if ("H2OAutoML" %in% class(object)) object@leaderboard else object
    if (require_single_model && nrow(leaderboard) > 1) {
      stop("Only one model is allowed!")
    }
    if (require_multiple_models && nrow(leaderboard) <= 1) {
      stop("More than one model is needed!")
    }
    model_ids <- unlist(as.list(leaderboard$model_id))
    if (only_with_varimp) {
      model_ids <- Filter(.has_varimp, model_ids)
      if (length(model_ids) == 0) stop("No models with Variable Importance.")
    }
    if (best_of_family) {
      model_ids <- .get_first_of_family(model_ids)
    }
    if (is.na(top_n_from_AutoML)) {
      top_n_from_AutoML <- length(model_ids)
    } else {
      top_n_from_AutoML <- min(top_n_from_AutoML, length(model_ids))
    }
    return(make_models_info(
      newdata = newdata,
      is_automl = TRUE,
      leaderboard = as.data.frame(if ("H2OAutoML" %in% class(object)) h2o.get_leaderboard(object, extra_columns = "ALL")
                                  else leaderboard),
      model_ids = head(model_ids, top_n_from_AutoML)
    ))
  } else {
    if (length(object) == 1) {
      if (require_multiple_models) {
        stop("More than one model is needed!")
      }
      if (class(object) == "list") {
        object <- object[[1]]
      }
      if (!is.character(object)) {
        model <- object
        model_id <- object@model_id
      } else {
        model_id <- object
        model <- h2o.getModel(model_id)
      }

      if (only_with_varimp && !.has_varimp(model)) {
        stop(model_id, " doesn't have variable importance!")
      }

      mi <- make_models_info(
          newdata = newdata,
          is_automl = FALSE,
          leaderboard = NULL,
          model_ids = model_id,
          models = list(model)
      )
      return(mi)
    } else {
      if (require_single_model) {
        stop("Only one model is allowed!")
      }

      if (only_with_varimp) {
        object <- Filter(.has_varimp, object)
        if (length(object) == 0) stop("No models with Variable Importance.")
      }

      memoised_models <- list()
      object <- sapply(object, function(m) {
        if (is.character(m)) {
          m
        } else {
          memoised_models[[m@model_id]] <- m
          m@model_id
        }
      })

      if (best_of_family) {
        object <- object[order(sapply(sapply(object, function(m_id) {
          if (m_id %in% memoised_models) {
            return(memoised_models[[m_id]])
          } else {
            m <- h2o.getModel(m_id)
            memoised_models[[m_id]] <- m
            return(m)
          }
        }), .get_MSE))]
        object <- .get_first_of_family(object)
      }

      mi <- make_models_info(
        newdata = newdata,
        is_automl = FALSE,
        model_ids = .model_ids(object),
        leaderboard = NULL,
        models = memoised_models
      )
      x <- mi$x
      y <- mi$y

      for (model in object) {
        model <- mi$get_model(model)
        if (any(sort(model@allparameters$x) != sort(x))) {
          stop(sprintf(
            "Model \"%s\" has different x from model\"%s\"! (%s != %s)",
            model@model_id,
            object[[1]]@model_id,
            paste(model@allparameters$x, collapse = ", "),
            paste(x, collapse = ", ")
          ))
        }
        if (any(sort(model@allparameters$y) != sort(y))) {
          stop(sprintf(
            "Model \"y\" has different x from model\"%s\"! (%s != %s)", model@model_id,
            object[[1]]@model_id,
            paste(model@allparameters$y, collapse = ", "),
            paste(y, collapse = ", ")
          ))
        }
      }

      return(mi)
    }
  }
}

#' A helper function that makes it easier to override/add params in a function call.
#'
#' @param fun Function to be called
#' @param ... Parameters that can't be overridden
#' @param overridable_defaults List of parameters and values that can be overridden
#' @param overrides Parameters to add/override.
#'
#' @return result of \code{fun}
.customized_call <- function(fun, ..., overridable_defaults = NULL, overrides = NULL) {
  unchangeable_params <- list(...)
  if (any(names(overrides) %in% names(unchangeable_params))) {
    stop(sprintf(
      "Parameter %s cannot be overridden!",
      paste(names(overrides)[
              names(overrides) %in% names(unchangeable_params)
            ], collapse = ", ")
    ))
  }
  if (is.null(overrides)) {
    overrides <- list()
  }
  if (is.null(overridable_defaults)) {
    overridable_defaults <- list()
  }
  args <- utils::modifyList(
    utils::modifyList(overridable_defaults, overrides),
    unchangeable_params
  )
  result <- do.call(fun, args)
  return(result)
}

#' Tries to match a \code{fuzzy_col_name} with a column name that exists in \code{cols}.
#'
#' @param fuzzy_col_name a name to be decoded
#' @param cols vector of columns that contain all possible column names, i.e., decode
#'             fuzzy_col_name must be in cols
#'
#' @return a correct column name
.find_appropriate_column_name <- function(fuzzy_col_name, cols) {
  if (!fuzzy_col_name %in% cols) {
    if (tolower(fuzzy_col_name) %in% tolower(make.names(cols))) {
      return(cols[tolower(fuzzy_col_name) == tolower(make.names(cols))])
    }
    if (tolower(fuzzy_col_name) %in% tolower(gsub(" ", "", cols))) {
      return(cols[tolower(fuzzy_col_name) == tolower(gsub(" ", "", cols))])
    }
    stop(paste("Can't find", fuzzy_col_name, "in", paste(cols, collapse = ", "), traceback(300)))
  }
  return(fuzzy_col_name)
}

#' Create a leaderboard like data frame for \code{models}
#'
#' @param models_info H2OAutoML object or list of models
#' @param leaderboard_frame when provided with list of models, use this frame to calculate metrics
#' @param top_n create leaderboard with just top_n models
#' @return a data.frame
.create_leaderboard <- function(models_info, leaderboard_frame, top_n = 20) {
  if (models_info$is_automl) {
    leaderboard <- models_info$leaderboard
    return(head(leaderboard, n = min(top_n, nrow(leaderboard))))
  }
  leaderboard <-
    as.data.frame(t(sapply(models_info$model_ids, function(m) {
      m <- models_info$get_model(m)
      metrics <- h2o.performance(m, leaderboard_frame)@metrics
      unlist(metrics[intersect(c(
        "AUC",
        "mean_residual_deviance",
        "mean_per_class_error",
        "logloss",
        "pr_auc",
        "RMSE",
        "MSE",
        "mae",
        "rmsle"
      ), names(metrics))])
    })))
  leaderboard <- cbind(data.frame(model_id = .model_ids(models_info$model_ids), stringsAsFactors = FALSE),
                       leaderboard)
  leaderboard <- leaderboard[order(leaderboard[[2]]),]
  names(leaderboard) <- tolower(names(leaderboard))
  return(head(leaderboard, n = min(top_n, nrow(leaderboard))))
}

#' Consolidate variable importances
#'
#' Consolidation works in the following way:
#' 1. if varimp variable is in x => add it to consolidated_varimps
#' 2. for all remaining varimp variables:
#'    1. find the longest prefix of varimp variable that is in x and add it to the consolidated varimp
#'    2. if there was no match, throw an error
#' 3. normalize the consolidated_varimps so they sum up to 1
#'
#' @param model H2OModel
#' @return sorted named vector
.consolidate_varimps <- function(model) {
  varimps_hdf <- h2o.varimp(model)
  varimps <- stats::setNames(varimps_hdf$percentage, varimps_hdf$variable)
  x <- model@allparameters$x

  consolidated_varimps <- varimps[names(varimps) %in% x]
  to_process <- varimps[!names(varimps) %in% x]

  for (col in x) {
    if (!col %in% names(consolidated_varimps)) {
      consolidated_varimps[[col]] <- 0
    }
  }

  domains <- .get_domain_mapping(model)
  col_domain_mapping <- list()
  for (col in names(domains)) {
    if (!is.null(domains[[col]])) {
      for (domain in c("missing(NA)", domains[[col]])) {
        col_domain_mapping[[paste0(col, ".", domain)]] <- col
      }
    }
  }

  if (anyDuplicated(names(col_domain_mapping))) {
    dups <- duplicated(names(col_domain_mapping)) | duplicated(names(col_domain_mapping), fromLast = TRUE)
    warning("Ambiguous encoding of the column x category pairs: ", col_domain_mapping[dups])
  }

  for (feature in names(to_process)) {
    if (feature %in% names(col_domain_mapping)) {
      orig_col <- col_domain_mapping[[feature]]
      consolidated_varimps[[orig_col]] <- consolidated_varimps[[orig_col]] + varimps[[feature]]
    } else {
      stop(feature, " was not found in x!")
    }
  }

  total_value <- sum(consolidated_varimps, na.rm = TRUE)
  if (total_value != 1)
    consolidated_varimps <- consolidated_varimps / total_value

  names(consolidated_varimps) <- make.names(names(consolidated_varimps))
  return(sort(consolidated_varimps))
}

#' Get variable importance in a standardized way.
#'
#' @param model H2OModel
#'
#' @return A named vector
.varimp <- function(model) {
  if (!.has_varimp(model)) {
    stop("Can't get variable importance from: ", model@model_id)
  } else {
    varimp <- h2o.varimp(model)
    if (is.null(varimp)) {
      res <- rep_len(0, length(model@allparameters$x))
      names(res) <- make.names(model@allparameters$x)
      return(res)
    }
    return(sort(.consolidate_varimps(model)))
  }
}

#' Plot variable importances with ggplot2
#'
#' @param model H2OModel
#' @param top_n Plot just top_n features
#' @return list of variable importance, groupped variable importance, and variable importance plot
.plot_varimp <- function(model, top_n = 10) {
  .check_for_ggplot2()
  # Used by tidy evaluation in ggplot2, since rlang is not required #' @importFrom rlang hack can't be used
  .data <- NULL
  with_no_h2o_progress({
    suppressWarnings({
      varimp <- h2o.varimp(model)
    })
    if (is.null(varimp)) {
      return(NULL)
    } else {
      varimp <- as.data.frame(varimp)
      varimp <- head(varimp, n = min(top_n, nrow(varimp)))
      p <- ggplot2::ggplot(ggplot2::aes(.data$variable, .data$scaled_importance), data = varimp) +
        ggplot2::geom_col(fill = "#1F77B4") +
        ggplot2::scale_x_discrete("Variable", limits = rev(varimp$variable)) +
        ggplot2::labs(y = "Variable Importance", title = sprintf("Variable importance\nfor \"%s\"", model@model_id)) +
        ggplot2::coord_flip() +
        ggplot2::theme_bw() +
        ggplot2::theme(plot.title = ggplot2::element_text(hjust = 0.5))
      return(list(varimp = varimp, grouped_varimp = .varimp(model), plot = p))
    }
  })
}

#' Enhance leaderboard with per-model predictions.
#'
#' @param models_info models_info object
#' @param newdata H2OFrame
#' @param row_index index of the inspected row
#' @param top_n leaderboard will contain top_n models
#'
#' @return H2OFrame
.leaderboard_for_row <- function(models_info, newdata, row_index, top_n = 20) {
  leaderboard <- .create_leaderboard(models_info, newdata)
  top_n <- min(top_n, nrow(leaderboard))
  indices <- which(!duplicated(substr(leaderboard$model_id, 1, 3)))
  indices <- c(seq_len(top_n), indices[indices > top_n])
  leaderboard <- leaderboard[indices,]
  with_no_h2o_progress({
    leaderboard <-
      cbind(leaderboard,
            do.call(
              rbind,
              lapply(
                leaderboard[["model_id"]],
                function(model_id) {
                  as.data.frame(stats::predict(models_info$get_model(model_id), newdata[row_index,]))
                }
              )
            )
      )
  })
  row.names(leaderboard) <- seq_len(nrow(leaderboard))
  return(leaderboard)
}

#' Min-max normalization.
#' @param col numeric vector
#' @return normalized numeric vector
.min_max <- function(col) {
  rng <- range(col, na.rm = TRUE)
  if (rng[[2]] == rng[[1]]) {
    return(0.5)
  }
  return((col - rng[[1]]) / (rng[[2]] - rng[[1]]))
}

#' Convert to quantiles when provided with numeric vector.
#' When col is a factor vector assign uniformly value between 0 and 1 to each level.
#'
#' @param col vector
#' @return vector with values between 0 and 1
.uniformize <- function(col) {
  if (is.factor(col)) {
    return(.min_max(as.numeric(col) / nlevels(col)))
  }
  if (is.character(col) || all(is.na(col))) {
    if (is.character(col) && !all(is.na(col))) {
      fct <- as.factor(col)
      return(.min_max(as.numeric(fct) / nlevels(fct)))
    }
    return(rep_len(0, length(col)))
  }
  res <- stats::ecdf(col)(col)
  res[is.na(res)] <- 0
  return(res)
}

.render_df_to_html <- function(df) {
  if (requireNamespace("DT", quietly = TRUE)) {
    DT::datatable(df, width = "940px", options = list(scrollX = TRUE))
  } else {
    stop("Can't render a table. Please install DT.")
  }
}

.render_df_to_jupyter <- function(df) {
  IRdisplay::display(as.data.frame(df))
}

.render_df_to_md <- function(df) {
  cat("\n")
  cat("| ", names(df), sep = " | ")
  cat("\n")
  cat("", rep(":---:", ncol(df) + 1), "", sep = "|")
  cat("\n")
  for (row in seq_len(nrow(df))) {
    cat("| **", row.names(df)[row], "** |", sep = "")
    cat(unlist(df[row,]), "", sep = " | ")
    cat("\n")
  }
}

.plotlyfy <- function(gg) {
  gp <- plotly::ggplotly(gg, width = 940, height = 700, tooltip = "text")

  # Hack to fix plotly legend - without this hack some legends are shown in
  # a format of "(actual legend, 1)"
  for (i in seq_len(length(gp$x$data))) {
    if (!is.null(gp$x$data[[i]]$name))
      gp$x$data[[i]]$name <- gsub("^\\((.*)\\s*,\\s*\\d+(?:,\\s*NA\\s*)?\\)$",
                                  "\\1", gp$x$data[[i]]$name)
  }
  return(gp)
}

.render <- function(object, render) {
  if (all(class(object) == "H2OExplanation" | class(object) == "list")) {
    return(lapply(object, .render, render = render))
  } else {
    if (render == "interactive" && any(class(object) == "gg")) {
      on.exit({
        input <- readline("Hit <Return> to continue, to quit press \"q\": ")
        if (tolower(input) == "q") stop("Aborted by user.")
      })
    }
    if (render == "html") {
      switch(
        class(object)[[1]],
        data.frame = .render_df_to_html(object),
        H2OFrame = .render_df_to_html(as.data.frame(object)),
        H2OTable = .render_df_to_html(as.data.frame(object)),
        H2OExplanationHeader = htmltools::tags$h1(object),
        H2OExplanationSubsection = htmltools::tags$h2(object),
        H2OExplanationDescription = htmltools::tags$blockquote(object),
        gg = .plotlyfy(object),
        character = cat(object, "\n")
      )
    } else if (render == "markdown") {
      switch(
        class(object)[[1]],
        data.frame = .render_df_to_md(object),
        H2OFrame = .render_df_to_md(as.data.frame(object)),
        H2OTable = .render_df_to_md(as.data.frame(object)),
        H2OExplanationHeader = cat("\n\n", object, "\n", strrep("=", nchar(object)), "\n", sep = ""),
        H2OExplanationSubsection = cat("\n\n", object, "\n", strrep("-", nchar(object)), "\n", sep = ""),
        H2OExplanationDescription = cat("\n> ", paste0(strsplit(object, "\\n\\s*")[[1]], collapse = "\n> "), "\n\n", sep = ""),
        character = cat(object, "\n"),
        print(object)
      )
    } else if (render == "notebook") {
      if (.is_using_jupyter()) {
        switch(
          class(object)[[1]],
          data.frame = .render_df_to_jupyter(object),
          H2OFrame = .render_df_to_jupyter(object),
          H2OTable = .render_df_to_jupyter(object),
          H2OExplanationHeader = IRdisplay::display_html(sprintf("<h1>%s</h1>\n", object)),
          H2OExplanationSubsection = IRdisplay::display_html(sprintf("<h2>%s</h2>\n", object)),
          H2OExplanationDescription = IRdisplay::display_html(
            sprintf(
              "<blockquote>%s</blockquote>\n",
              paste0(strsplit(object, "\\n\\s*")[[1]], collapse = "\n ")
            )
          ),
          gg = {
            # necessary hack to force the plots being shown in order
            file <- tempfile()
            ggplot2::ggsave(file, object,
                            device = "png", units = "in",
                            width = options()$repr.plot.width,
                            height = options()$repr.plot.height
            )
            tryCatch(
            {
              IRdisplay::display_png(file = file)
            },
              finally = {
                unlink(file)
              }
            )
          },
          IRdisplay::display(object)
        )
      } else {
        switch(
          class(object)[[1]],
          H2OExplanationHeader = cat("\n\n", object, "\n", strrep("=", nchar(object)), "\n", sep = ""),
          H2OExplanationSubsection = cat("\n\n", object, "\n", strrep("-", nchar(object)), "\n", sep = ""),
          H2OExplanationDescription = cat("\n> ", paste0(strsplit(object, "\\n\\s*")[[1]], collapse = "\n> "), "\n\n", sep = ""),
          character = cat(object, "\n"),
          print(object)
        )
      }
    } else if (render == "interactive") {
      switch(
        class(object)[[1]],
        H2OExplanationHeader = cat("\n\n", object, "\n", strrep("=", nchar(object)), "\n", sep = ""),
        H2OExplanationSubsection = cat("\n\n", object, "\n", strrep("-", nchar(object)), "\n", sep = ""),
        H2OExplanationDescription = message(paste0(strsplit(object, "\\n\\s*")[[1]], collapse = "\n")),
        character = cat(object, "\n"),
        print(object)
      )
    } else {
      stop("Unknown render type \"", render, "\". Chose one of: html, markdown, notebook, interactive.")
    }
  }
}

#' Check if we are plotting in to r notebook.
#' @return boolean
.is_plotting_to_rnotebook <- function() {
  grDevices::graphics.off()
  # dev.capabilities()$locator is T when chunk output is set to the console
  .Platform$GUI == "RStudio" && !grDevices::dev.capabilities()$locator
}

.is_using_jupyter <- function() {
  !is.null(options()$jupyter.rich_display) &&
    options()$jupyter.rich_display &&
    requireNamespace("IRdisplay", quietly = TRUE)
}

.h2o_explanation_header <- function(string, subsection = FALSE) {
  class(string) <- if (subsection) "H2OExplanationSubsection" else "H2OExplanationHeader"
  string <- list(string)
  return(string)
}

.h2o_explanation_description <- function(string) {
  class(string) <- "H2OExplanationDescription"
  string <- list(string)
  return(string)
}

.describe <- function(explanation) {
  .h2o_explanation_description(
    switch(explanation,
           leaderboard = paste0("Leaderboard shows models with their metrics. When provided with H2OAutoML object, ",
                                "the leaderboard shows 5-fold cross-validated metrics by default (depending on the ",
                                "H2OAutoML settings), otherwise it shows metrics computed on the newdata. ",
                                "At most 20 models are shown by default."),
           leaderboard_row = paste0("Leaderboard shows models with their metrics and their predictions for a given row. ",
                                    "When provided with H2OAutoML object, the leaderboard shows 5-fold cross-validated ",
                                    "metrics by default (depending on the H2OAutoML settings), otherwise it shows ",
                                    "metrics computed on the newdata. ", "At most 20 models are shown by default."),
           confusion_matrix = "Confusion matrix shows a predicted class vs an actual class.",
           residual_analysis = paste0("Residual Analysis plots the fitted values vs residuals on a test dataset. ",
                                      "Ideally, residuals should be randomly distributed. Patterns in this plot can ",
                                      "indicate potential problems with the model selection, e.g., using simpler ",
                                      "model than necessary, not accounting for heteroscedasticity, autocorrelation, ",
                                      "etc. Note that if you see \"striped\" lines of residuals, that is an artifact ",
                                      "of having an integer valued (vs a real valued) response variable."),
           variable_importance = paste0("The variable importance plot shows the relative importance of the most ",
                                        "important variables in the model."),
           varimp_heatmap = paste0("Variable importance heatmap shows variable importance across multiple models. ",
                                   "Some models in H2O return variable importance for one-hot (binary indicator) ",
                                   "encoded versions of categorical columns (e.g. Deep Learning, XGBoost). In order ",
                                   "for the variable importance of categorical columns to be compared across all ",
                                   "model types we compute a summarization of the the variable importance across ",
                                   "all one-hot encoded features and return a single variable importance for the ",
                                   "original categorical feature. By default, the models and variables are ordered ",
                                   "by their similarity."),
           model_correlation_heatmap = paste0("This plot shows the correlation between the predictions of the models. ",
                                              "For classification, frequency of identical predictions is used. ",
                                              "By default, models are ordered by their similarity (as computed by ",
                                              "hierarchical clustering)."),
           shap_summary = paste0("SHAP summary plot shows the contribution of the features for each instance ",
                                 "(row of data). The sum of the feature contributions and the bias term is ",
                                 "equal to the raw prediction of the model, i.e., prediction before applying ",
                                 "inverse link function."),
           pdp = paste0("Partial dependence plot (PDP) gives a graphical depiction of the marginal effect of ",
                        "a variable on the response. The effect of a variable is measured in change in the mean ",
                        "response. PDP assumes independence between the feature for which is the PDP computed ",
                        "and the rest."),
           ice = paste0("An Individual Conditional Expectation (ICE) plot gives a graphical depiction of the marginal ",
                        "effect of a variable on the response. ICE plots are similar to partial dependence plots ",
                        "(PDP); PDP shows the average effect of a feature while ICE plot shows the effect for a ",
                        "single instance. This function will plot the effect for each decile. In contrast to the PDP, ",
                        "ICE plots can provide more insight, especially when there is stronger feature interaction."),
           ice_row = paste0("Individual conditional expectations (ICE) plot gives a graphical depiction of the marginal ",
                            "effect of a variable on the response for a given row. ICE plot is similar to partial ",
                            "dependence plot (PDP), PDP shows the average effect of a feature while ICE plot shows ",
                            "the effect for a single instance."),
           shap_explain_row = paste0("SHAP explanation shows contribution of features for a given instance. The sum ",
                                     "of the feature contributions and the bias term is equal to the raw prediction ",
                                     "of the model, i.e., prediction before applying inverse link function. H2O ",
                                     "implements TreeSHAP which when the features are correlated, can increase ",
                                     "contribution of a feature that had no influence on the prediction."),
           stop("Unknown model explanation \"", explanation, "\".")
    )
  )
}

print.H2OExplanation <- function(object, ..., render = "AUTO") {
  if (render == "html") {
    if (!(requireNamespace("htmltools", quietly = TRUE) &&
      requireNamespace("plotly", quietly = TRUE) &&
      requireNamespace("DT", quietly = TRUE))) {
      warning("The following packgages are required to render an explanation to HTML:",
              " htmltools, plotly, DT",
              call. = FALSE
      )
      render <- "AUTO"
    }
  }
  if (render == "AUTO") {
    if (!is.null(options()$knitr.in.progress) && options()$knitr.in.progress) {
      render <- "markdown"
    } else if (.is_plotting_to_rnotebook()) {
      render <- "notebook"
    } else if (interactive()) {
      render <- "interactive"
    } else if (.is_using_jupyter()) {
      if (requireNamespace("htmltools", quietly = TRUE) &&
        requireNamespace("plotly", quietly = TRUE) &&
        requireNamespace("DT", quietly = TRUE)) {
        render <- "html"
      } else {
        message("For Jupyter installing plotly, htmltools, and DT is recommended.")
        render <- "notebook"
      }
    } else {
      render <- "notebook"
    }
  }

  if (render == "html") {
    result <- htmltools::browsable(htmltools::tagList(.render(object, render = render)))
    if (.is_plotting_to_rnotebook()) {
      return(invisible(print(result)))
    }
    return(result)
  } else {
    invisible(tryCatch(.render(object, render = render), error = function(e) message(e$message)))
  }
}

# For Jupyter(IRkernel)
repr_text.H2OExplanation <- function(object, ...) {
  return("Use print(explanation, render = \"notebook\")")
}

repr_html.H2OExplanation <- function(object, ...) {
  if (requireNamespace("htmltools", quietly = TRUE) &&
    requireNamespace("plotly", quietly = TRUE) &&
    requireNamespace("DT", quietly = TRUE)) {
    repr::repr_html(htmltools::browsable(htmltools::tagList(.render(object, render = "html"))))
  } else {
    print(object, render = "notebook")
    return(" ")
  }
}

########################################## GGPLOT2 #################################################
position_jitter_density <-
  function(width = 0.4, bins = 100, kernel = "gaussian", bandwidth = 1) {
    # PositionJitterDensity has to be defined in the function otherwise
    # R Check as CRAN fails on missing ggplot2
    # Inspired by ggbeeswarm's position_quasirandom
    PositionJitterDensity <- ggplot2::ggproto(
      "PositionJitterDensity",
      ggplot2::Position,
      required_aes = c("x", "y"),
      setup_params = function(self, data) {
        list(
          width = self$width,
          bins = self$bins,
          kernel = self$kernel,
          bandwidth = self$bandwidth
        )
      },
      compute_panel = function(data, params, scales) {
        data <-
          ggplot2::remove_missing(data, vars = c("x", "y"), name = "position_jitter_density")
        if (nrow(data) == 0) {
          return(data.frame())
        }

        if (is.null(params$width)) {
          params$width <-
            ggplot2::resolution(data[, "x"], zero = FALSE) * 0.4
        }

        trans_x <- NULL
        trans_y <- NULL

        trans_xy <- function(X) {

          trans_single_group <- function(df) {
            d <- stats::density(
              df[, "y"],
              adjust = params$bandwidth,
              kernel = params$kernel,
              n = params$bins
            )
            d$y <- d$y / max(d$y)
            point_densities <- stats::approx(d$x, d$y, df[, "y"])$y
            noise <- runif(nrow(df), min = -params$width, max = params$width)
            return(point_densities * noise)
          }

          return(X + unsplit(lapply(split(data, data[, "x"]), FUN = trans_single_group), data[, "x"]))
        }

        if (params$width > 0) {
          trans_x <- trans_xy
        }
        return(ggplot2::transform_position(data, trans_x, trans_y))
      }
    )
    ggplot2::ggproto(
      NULL,
      PositionJitterDensity,
      width = width,
      bins = bins,
      kernel = kernel,
      bandwidth = bandwidth
    )
  }


geom_point_or_line <- function(draw_point, ...) {
  if (draw_point) {
    ggplot2::geom_point(..., size = 2)
  } else {
    ggplot2::geom_line(...)
  }
}

geom_pointrange_or_ribbon <- function(draw_point, ...) {
  if (draw_point) {
    ggplot2::geom_pointrange(..., alpha = 0.8)
  } else {
    ggplot2::geom_ribbon(..., alpha = 0.2)
  }
}

stat_count_or_bin <- function(use_count, ..., data) {
  stopifnot("Expecting data frame with just one column." = ncol(data) == 1)
  data <- data[is.finite(data[[1]]), , drop = FALSE]
  if (use_count) {
    ggplot2::stat_count(..., data = data)
  } else {
    # PDP uses 20 bins by default
    ggplot2::stat_bin(..., bins = 20, data = data)
  }
}


########################################## Explanation PLOTS ###############################################

#' SHAP Summary Plot
#'
#' SHAP summary plot shows the contribution of the features for each instance (row of data). 
#' The sum of the feature contributions and the bias term is equal to the raw prediction
#' of the model, i.e., prediction before applying inverse link function.
#'
#' @param model An H2O tree-based model. This includes Random Forest, GBM and XGboost
#'              only. Must be a binary classification or regression model.
#' @param newdata An H2O Frame, used to determine feature contributions.
#' @param columns List of columns or list of indices of columns to show. 
#'                If specified, then the \code{top_n_features} parameter will be ignored.
#' @param top_n_features Integer specifying the maximum number of columns to show (ranked by variable importance).
#' @param sample_size Integer specifying the maximum number of observations to be plotted.
#'
#' @return A ggplot2 object
#' @examples
#'\dontrun{
#' library(h2o)
#' h2o.init()
#'
#' # Import the wine dataset into H2O:
#' f <- "https://h2o-public-test-data.s3.amazonaws.com/smalldata/wine/winequality-redwhite-no-BOM.csv"
#' df <-  h2o.importFile(f)
#'
#' # Set the response
#' response <- "quality"
#'
#' # Split the dataset into a train and test set:
#' splits <- h2o.splitFrame(df, ratios = 0.8, seed = 1)
#' train <- splits[[1]]
#' test <- splits[[2]]
#'
#' # Build and train the model:
#' gbm <- h2o.gbm(y = response,
#'                training_frame = train)
#'
#' # Create the SHAP summary plot
#' shap_summary_plot <- h2o.shap_summary_plot(gbm, test)
#' print(shap_summary_plot)
#' }
#' @export
h2o.shap_summary_plot <-
  function(model,
           newdata,
           columns = NULL,
           top_n_features = 20,
           sample_size = 1000) {
    .check_for_ggplot2()
    # Used by tidy evaluation in ggplot2, since rlang is not required #' @importFrom rlang hack can't be used
    .data <- NULL
    if (!.is_h2o_model(model) || !.is_h2o_tree_model(model)) {
      stop("SHAP summary plot requires a tree-based model!")
    }
    if (!missing(columns) && !missing(top_n_features)) {
      warning("Parameters columns, and top_n_features are mutually exclusive. Parameter top_n_features will be ignored.")
    }

    if (top_n_features < 0) {
      top_n_features <- Inf
    }

    if (!(is.null(columns) ||
      is.character(columns) ||
      is.numeric(columns))) {
      stop("Parameter columns must be either a character or numeric vector or NULL.")
    }
    x <- model@allparameters$x

    title <- sprintf("Summary Plot\nfor \"%s\"", model@model_id)
    indices <- row.names(newdata)
    if (nrow(newdata) > sample_size) {
      indices <- sort(sample(seq_len(nrow(newdata)), sample_size))
      newdata <- newdata[indices,]
    }

    with_no_h2o_progress({
      newdata_df <- as.data.frame(newdata)

      contributions <- as.data.frame(h2o.predict_contributions(model, newdata))
      contributions_names <- names(contributions)

      encode_cols <- !all(contributions_names[contributions_names != "BiasTerm"] %in% names(newdata_df))

      for (fct in names(newdata[, x])[is.factor(newdata[, x])]) {
        newdata_df[[fct]] <- as.factor(newdata_df[[fct]])
        if (encode_cols) {
          # encode categoricals, e.g., for xgboost
          for (cat in c(NA, h2o.levels(newdata[[fct]]))) {
            cat_name <- cat
            if (is.na(cat_name)) {
              cat_name <- "missing.NA."
              newdata_df[[paste(fct, cat_name, sep = ".")]] <-
                as.numeric(is.na(newdata_df[[fct]]))
            } else {
              cat_name <- gsub("[^0-9a-zA-Z]", ".", cat_name)
              newdata_df[[paste(fct, cat_name, sep = ".")]] <-
                as.numeric(newdata_df[[fct]] == cat)
            }
          }
        }
      }

    })
    contr <-
      stats::reshape(
        contributions,
        direction = "long",
        varying = contributions_names,
        v.names = "contribution",
        times = contributions_names,
        timevar = "feature"
      )

    values <- stats::reshape(
      data.frame(apply(newdata_df, 2, .uniformize)),
      direction = "long",
      varying = names(newdata_df),
      v.names = "normalized_value",
      times = names(newdata_df),
      timevar = "feature"
    )
    values[["original_value"]] <- stats::reshape(
      data.frame(apply(newdata_df, 2, as.character)),
      direction = "long",
      varying = names(newdata_df),
      v.names = "original_value",
      times = names(newdata_df),
      timevar = "feature"
    )$original_value


    contr <- merge(
      contr,
      values,
      by = c("row.names", "feature")
    )

    contr[["row_index"]] <- indices[as.numeric(sapply(
      strsplit(contr[["Row.names"]], ".", fixed = TRUE),
      function(row) row[[1]]
    ))]


    contr[["feature"]] <- factor(contr[["feature"]],
                                 levels = names(sort(sapply(contributions, function(x) mean(abs(x)))))
    )

    contr[["row"]] <- paste0(
      "Feature: ", contr[["feature"]], "\n",
      "Feature Value: ", contr[["original_value"]], "\n",
      "Row Index: ", contr[["row_index"]], "\n",
      "Contribution: ", contr[["contribution"]]
    )

    features <- levels(contr[["feature"]])
    if (is.null(columns)) {
      if (length(features) > top_n_features) {
        features <- features[seq(from = length(features), to = length(features) - top_n_features)]
        contr <- contr[contr[["feature"]] %in% features,]
      }
    } else {
      encoded_columns <- features
      features <- c()
      for (col in columns) {
        if (is.numeric(col))
          col <- names(newdata)[[col]]
        possible_column_name <- c(col, make.names(col), make.names(gsub(" ", "", col)))
        found <- FALSE
        for (pcol in possible_column_name) {
          if (pcol %in% encoded_columns) {
            features <- c(features, pcol)
            found <- TRUE
            break
          }
        }
        if (!found) {  # possibly contains a category name as well
          for (pcol in possible_column_name) {
            prefix_matches <- startsWith(encoded_columns, paste0(pcol, "."))
            if (any(prefix_matches)) {
              features <- c(features, encoded_columns[prefix_matches])
              break
            }
          }
        }
      }
      contr <- contr[contr[["feature"]] %in% features,]
    }

    p <-
      ggplot2::ggplot(ggplot2::aes(.data$feature, .data$contribution,
                                   color = .data$normalized_value,
                                   text = .data$row
      ),
                      data = contr[sample(nrow(contr)),]
      ) +
        ggplot2::geom_hline(yintercept = 0, linetype = "dashed") +
        ggplot2::geom_point(position = position_jitter_density(), alpha = 0.5) +
        ggplot2::scale_color_gradient(low = "#00AAEE", high = "#FF1166") +
        ggplot2::coord_flip() +
        ggplot2::labs(title = title, y = "SHAP Contribution", x = "Feature") +
        ggplot2::theme_bw() +
        ggplot2::theme(plot.title = ggplot2::element_text(hjust = 0.5))

    return(p)
  }

#' SHAP Local Explanation
#'
#' SHAP explanation shows contribution of features for a given instance. The sum
#' of the feature contributions and the bias term is equal to the raw prediction
#' of the model, i.e., prediction before applying inverse link function. H2O implements
#' TreeSHAP which when the features are correlated, can increase contribution of a feature
#' that had no influence on the prediction.
#'
#' @param model An H2O tree-based model. This includes Random Forest, GBM and XGboost
#'              only. Must be a binary classification or regression model.
#' @param newdata An H2O Frame, used to determine feature contributions.
#' @param row_index Instance row index.
#' @param columns List of columns or list of indices of columns to show. 
#'                If specified, then the \code{top_n_features} parameter will be ignored.
#' @param top_n_features Integer specifying the maximum number of columns to show (ranked by their contributions).
#'        When \code{plot_type = "barplot"}, then \code{top_n_features} features will be chosen
#'        for each contribution_type.
#' @param plot_type Either "barplot" or "breakdown".  Defaults to "barplot".
#' @param contribution_type When \code{plot_type == "barplot"}, plot one of "negative", 
#'                          "positive", or "both" contributions.  Defaults to "both".
#' @return A ggplot2 object.
#' @examples
#'\dontrun{
#' library(h2o)
#' h2o.init()
#'
#' # Import the wine dataset into H2O:
#' f <- "https://h2o-public-test-data.s3.amazonaws.com/smalldata/wine/winequality-redwhite-no-BOM.csv"
#' df <-  h2o.importFile(f)
#'
#' # Set the response
#' response <- "quality"
#'
#' # Split the dataset into a train and test set:
#' splits <- h2o.splitFrame(df, ratios = 0.8, seed = 1)
#' train <- splits[[1]]
#' test <- splits[[2]]
#'
#' # Build and train the model:
#' gbm <- h2o.gbm(y = response,
#'                training_frame = train)
#'
#' # Create the SHAP row explanation plot
#' shap_explain_row_plot <- h2o.shap_explain_row_plot(gbm, test, row_index = 1)
#' print(shap_explain_row_plot)
#' }
#' @export
h2o.shap_explain_row_plot <-
  function(model, newdata, row_index, columns = NULL, top_n_features = 10,
           plot_type = c("barplot", "breakdown"),
           contribution_type = c("both", "positive", "negative")) {
    .check_for_ggplot2()
    # Used by tidy evaluation in ggplot2, since rlang is not required #' @importFrom rlang hack can't be used
    .data <- NULL
    if (!.is_h2o_model(model) || !.is_h2o_tree_model(model)) {
      stop("SHAP explain_row plot requires a tree-based model!")
    }

    if (!missing(columns) && !missing(top_n_features)) {
      warning("Parameters columns, and top_n_features are mutually exclusive. Parameter top_n_features will be ignored.")
    }
    if (top_n_features < 0) {
      top_n_features <- Inf
    }
    if (!(is.null(columns) ||
      is.character(columns) ||
      is.numeric(columns))) {
      stop("Parameter columns must be either a character or numeric vector or NULL.")
    }

    plot_type <- match.arg(plot_type)
    if (plot_type == "barplot") {
      contribution_type <- match.arg(contribution_type)
      if (contribution_type == "both")
        contribution_type <- c("positive", "negative")
    }

    x <- model@allparameters$x

    with_no_h2o_progress({
      contributions <-
        as.data.frame(h2o.predict_contributions(model, newdata[row_index,]))
      contributions_names <- names(contributions)
      prediction <- as.data.frame(h2o.predict(model, newdata[row_index,]))
      newdata_df <- as.data.frame(newdata[row_index,])
      encode_cols <- !all(contributions_names[contributions_names != "BiasTerm"] %in% names(newdata_df))

      for (fct in names(newdata[, x])[is.factor(newdata[, x])]) {
        newdata_df[[fct]] <- as.factor(newdata_df[[fct]])
        if (encode_cols) {
          # encode categoricals, e.g., for xgboost
          for (cat in c(NA, h2o.levels(newdata[[fct]]))) {
            cat_name <- cat
            if (is.na(cat_name)) {
              cat_name <- "missing.NA."
              newdata_df[[paste(fct, cat_name, sep = ".")]] <-
                as.numeric(is.na(newdata_df[[fct]]))
            } else {
              cat_name <- gsub("[^0-9a-zA-Z]", ".", cat_name)
              newdata_df[[paste(fct, cat_name, sep = ".")]] <-
                as.numeric(newdata_df[[fct]] == cat)
            }
          }
        }
      }
    })

    if (plot_type == "barplot") {
      contributions <- contributions[, names(contributions) != "BiasTerm"]

      ordered_features <- contributions[order(contributions)]
      features <- character()
      if (is.null(columns)) {
        if ("positive" %in% contribution_type) {
          positive_features <- names(ordered_features)[ordered_features > 0]
          features <- c(features, tail(positive_features, n = min(
            top_n_features,
            length(positive_features)
          )))
        }
        if ("negative" %in% contribution_type) {
          negative_features <- names(ordered_features)[ordered_features < 0]
          features <- c(features, head(negative_features, n = min(
            top_n_features,
            length(negative_features)
          )))
        }
      } else {
        encoded_columns <- names(ordered_features)
        features <- c()
        for (col in columns) {
          if (is.numeric(col))
            col <- names(newdata)[[col]]
          possible_column_name <- c(col, make.names(col), make.names(gsub(" ", "", col)))
          found <- FALSE
          for (pcol in possible_column_name) {
            if (pcol %in% encoded_columns) {
              features <- c(features, pcol)
              found <- TRUE
              break
            }
          }
          if (!found) {  # possibly contains a category name as well
            for (pcol in possible_column_name) {
              prefix_matches <- startsWith(encoded_columns, paste0(pcol, "."))
              if (any(prefix_matches)) {
                features <- c(features, encoded_columns[prefix_matches])
                break
              }
            }
          }
        }
      }

      if (length(features) == 0) {
        stop("No feature contributions to show.", if (length(contribution_type) < 2) {
          "Changing contribution_type to c(\"positive\", \"negative\") might help."
        } else {
          ""
        })
      }
      contributions <- contributions[, features, drop = FALSE]
      contributions <- data.frame(contribution = t(contributions))
      contributions$feature <- paste0(
        row.names(contributions), "=",
        sapply(newdata_df[, row.names(contributions)], as.character)
      )
      contributions <- contributions[order(contributions$contribution),]
      contributions$text <- paste(
        "Feature:", row.names(contributions), "\n",
        "Feature Value:", unlist(sapply(newdata_df[, row.names(contributions)], as.character)), "\n",
        "Contribution:", contributions$contribution
      )

      p <- ggplot2::ggplot(ggplot2::aes(.data$feature, .data$contribution, text = .data$text),
                           data = contributions
      ) +
        ggplot2::geom_col(fill = "#b3ddf2") +
        ggplot2::coord_flip() +
        ggplot2::scale_x_discrete(limits = contributions$feature) +
        ggplot2::labs(
          y = "SHAP Contribution", x = "Feature",
          title = sprintf(
            "SHAP explanation\nfor \"%s\" on row %d\nprediction: %s",
            model@model_id, row_index, as.character(prediction$predict)
          )
        ) +
        ggplot2::theme_bw() +
        ggplot2::theme(plot.margin = ggplot2::margin(16.5, 5.5, 5.5, 5.5),
                       plot.title = ggplot2::element_text(hjust = 0.5))
      return(p)
    } else if (plot_type == "breakdown") {
      contributions <- contributions[, names(contributions)[order(abs(t(contributions)))]]
      bias_term <- contributions$BiasTerm
      contributions <- contributions[, names(contributions) != "BiasTerm"]
      if (is.null(columns)) {
        if (ncol(contributions) > top_n_features) {
          rest <- rowSums(contributions[, names(contributions)[seq(from = 1, to = ncol(contributions) - top_n_features, by = 1)]])
          contributions <- contributions[, tail(names(contributions), n = top_n_features), drop = FALSE]
          contributions[["rest_of_the_features"]] <- rest
        }
      } else {
        encoded_columns <- names(contributions)
        features <- c()
        for (col in columns) {
          if (is.numeric(col))
            col <- names(newdata)[[col]]
          possible_column_name <- c(col, make.names(col), make.names(gsub(" ", "", col)))
          found <- FALSE
          for (pcol in possible_column_name) {
            if (pcol %in% encoded_columns) {
              features <- c(features, pcol)
              found <- TRUE
              break
            }
          }
          if (!found) {  # possible contains a category name as well
            for (pcol in possible_column_name) {
              prefix_matches <- startsWith(encoded_columns, paste0(pcol, "."))
              if (any(prefix_matches)) {
                features <- c(features, encoded_columns[prefix_matches])
                break
              }
            }
          }
        }
        rest <- rowSums(contributions[, !names(contributions) %in% features])
        contributions <- contributions[, features, drop = FALSE]
        contributions[["rest_of_the_features"]] <- rest
      }

      contributions <- t(contributions)
      contributions <- as.matrix(contributions[order(contributions[, 1]),])
      contributions <- data.frame(
        id = seq_along(contributions),
        id_next = c(seq_len(length(contributions) - 1) + 1, length(contributions)),
        feature = row.names(contributions),
        start = c(0, head(cumsum(contributions[, 1]), n = -1)) + bias_term,
        end = cumsum(contributions[, 1]) + bias_term,
        color = contributions[, 1] > 0
      )

      newdata_df[["rest_of_the_features"]] <- NA
      contributions$feature_value <- paste("Feature Value:", as.character(t(newdata_df)[contributions$feature,]))
      p <- ggplot2::ggplot(ggplot2::aes(
        x = .data$feature, fill = .data$color,
        xmin = .data$id - 0.4, xmax = .data$id + 0.4,
        ymin = .data$start, ymax = .data$end,
        text = .data$feature_value
      ),
                           data = contributions
      ) +
        ggplot2::geom_hline(ggplot2::aes(linetype = "Bias Term", yintercept = bias_term)) +
        ggplot2::geom_rect(show.legend = FALSE) +
        ggplot2::geom_segment(ggplot2::aes(
          x = .data$id - 0.4, xend = .data$id_next + 0.4,
          y = .data$end, yend = .data$end
        )) +
        ggplot2::geom_hline(ggplot2::aes(
          linetype = "Prediction",
          yintercept = tail(contributions[, "end"], n = 1)
        )) +
        ggplot2::coord_flip() +
        ggplot2::scale_fill_manual(values = c("firebrick2", "springgreen3")) +
        ggplot2::scale_x_discrete(limits = contributions$feature) +
        ggplot2::xlab("Feature") +
        ggplot2::ylab("SHAP value") +
        ggplot2::ggtitle(sprintf("SHAP Explanation\nfor \"%s\" on row %d", model@model_id, row_index)) +
        ggplot2::theme_bw() +
        ggplot2::theme(legend.title = ggplot2::element_blank(), plot.title = ggplot2::element_text(hjust = 0.5))
      return(p)
    } else {
      stop("Unknown plot_type=", plot_type)
    }
  }

.varimp_matrix <- function(object, top_n = 20){
  models_info <- .process_models_or_automl(object, NULL,
                                           require_multiple_models = TRUE,
                                           top_n_from_AutoML = top_n, only_with_varimp = TRUE,
                                           require_newdata = FALSE)
  models <- Filter(.has_varimp, models_info$model_ids)
  varimps <- lapply(lapply(models, models_info$get_model), .varimp)
  names(varimps) <- .model_ids(models)

  res <- do.call(rbind, varimps)
  results <- as.data.frame(res)
  return(results)
}


#' Variable Importance Heatmap across multiple models
#'
#' Variable importance heatmap shows variable importance across multiple models.
#' Some models in H2O return variable importance for one-hot (binary indicator) 
#' encoded versions of categorical columns (e.g. Deep Learning, XGBoost).  In order
#' for the variable importance of categorical columns to be compared across all model
#' types we compute a summarization of the the variable importance across all one-hot 
#' encoded features and return a single variable importance for the original categorical
#' feature. By default, the models and variables are ordered by their similarity.
#'
#' @param object A list of H2O models, an H2O AutoML instance, or an H2OFrame with a 'model_id' column (e.g. H2OAutoML leaderboard).
#' @param top_n Integer specifying the number models shown in the heatmap 
#'              (based on leaderboard ranking). Defaults to 20.
#' @return A ggplot2 object.
#' @examples
#'\dontrun{
#' library(h2o)
#' h2o.init()
#'
#' # Import the wine dataset into H2O:
#' f <- "https://h2o-public-test-data.s3.amazonaws.com/smalldata/wine/winequality-redwhite-no-BOM.csv"
#' df <-  h2o.importFile(f)
#'
#' # Set the response
#' response <- "quality"
#'
#' # Split the dataset into a train and test set:
#' splits <- h2o.splitFrame(df, ratios = 0.8, seed = 1)
#' train <- splits[[1]]
#' test <- splits[[2]]
#'
#' # Build and train the model:
#' aml <- h2o.automl(y = response,
#'                   training_frame = train,
#'                   max_models = 10,
#'                   seed = 1)
#'
#' # Create the variable importance heatmap
#' varimp_heatmap <- h2o.varimp_heatmap(aml)
#' print(varimp_heatmap)
#' }
#' @export
h2o.varimp_heatmap <- function(object, top_n = 20) {
  .check_for_ggplot2()
  # Used by tidy evaluation in ggplot2, since rlang is not required #' @importFrom rlang hack can't be used
  .data <- NULL
  results <- .varimp_matrix(object, top_n = top_n)
  ordered <- row.names(results)
  y_ordered <- make.names(names(results))
  if (length(ordered) > 2) {
    ordered <- ordered[stats::hclust(stats::dist(results))$order]
  }
  if (length(y_ordered) > 2) {
    y_ordered <- y_ordered[stats::hclust(stats::dist(t(results)))$order]
  }
  model_ids <- row.names(results)
  results[["model_id"]] <- model_ids
  results <- stats::reshape(results,
                            direction = "long",
                            varying = Filter(function(col) col != "model_id", names(results)),
                            times = Filter(function(col) col != "model_id", names(results)),
                            v.names = "value",
                            timevar = "feature"
  )

  results$text <- paste0(
    "Model Id: ", results$model_id, "\n",
    "Feature: ", results$feature, "\n",
    "Feature Importance: ", results$value
  )

  margin <- ggplot2::margin(5.5, 5.5, 5.5, 5.5, "pt")
  if (max(nchar(.shorten_model_ids(model_ids))) > 30)
    margin <- ggplot2::margin(1, 1, 1, 7, "lines")
  p <- ggplot2::ggplot(ggplot2::aes(
    x = .shorten_model_ids(.data$model_id), y = .data$feature, fill = .data$value, text = .data$text
  ), data = results) +
    ggplot2::geom_tile() +
    ggplot2::labs(fill = "Variable Importance", x = "Model Id", y = "Feature", title = "Variable Importance") +
    ggplot2::scale_x_discrete(limits = .shorten_model_ids(ordered)) +
    ggplot2::scale_y_discrete(limits = y_ordered) +
    ggplot2::scale_fill_distiller(palette = "RdYlBu") +
    ggplot2::theme_bw() +
    ggplot2::theme(
      axis.text.x = ggplot2::element_text(angle = 45, hjust = 1),
      plot.margin = margin,
      legend.title = ggplot2::element_blank(),
      plot.title = ggplot2::element_text(hjust = 0.5)
    )
  return(p)
}


#' Model Prediction Correlation
#'
#' Get a data.frame containing the correlation between the predictions of the models.
#' For classification, frequency of identical predictions is used. By default, models
#' are ordered by their similarity (as computed by hierarchical clustering).
#'
#' @param object A list of H2O models, an H2O AutoML instance, or an H2OFrame with a 'model_id' column (e.g. H2OAutoML leaderboard)..
#' @param newdata An H2O Frame.  Predictions from the models will be generated using this frame,
#'                so this should be a holdout set.
#' @param top_n (DEPRECATED) Integer specifying the number models shown in the heatmap (used only with an
#'              AutoML object, and based on the leaderboard ranking.  Defaults to 20.
#' @param cluster_models Logical.  Order models based on their similarity.  Defaults to TRUE.
#' @return A data.frame containing variable importance.
#' @examples
#'\dontrun{
#' library(h2o)
#' h2o.init()
#'
#' # Import the wine dataset into H2O:
#' f <- "https://h2o-public-test-data.s3.amazonaws.com/smalldata/wine/winequality-redwhite-no-BOM.csv"
#' df <-  h2o.importFile(f)
#'
#' # Set the response
#' response <- "quality"
#'
#' # Split the dataset into a train and test set:
#' splits <- h2o.splitFrame(df, ratios = 0.8, seed = 1)
#' train <- splits[[1]]
#' test <- splits[[2]]
#'
#' # Build and train the model:
#' aml <- h2o.automl(y = response,
#'                   training_frame = train,
#'                   max_models = 10,
#'                   seed = 1)
#'
#' # Create the model correlation
#' model_correlation <- h2o.model_correlation(aml, test)
#' print(model_correlation)
#' }
#' @export
h2o.model_correlation <- function(object, newdata, top_n = 20, cluster_models = TRUE) {
  models_info <- .process_models_or_automl(object, newdata, require_multiple_models = TRUE, top_n_from_AutoML = top_n)
  models <- models_info$model_ids
  with_no_h2o_progress({
    preds <- do.call(h2o.cbind,
      lapply(models, function(m, df) {
        m <- models_info$get_model(m)
       as.numeric(stats::predict(m, df)[["predict"]])
      }, newdata))
    names(preds) <- unlist(.model_ids(models))
  })
  if (models_info$is_classification) {
    model_ids <- .model_ids(models)
    res <- matrix(0, length(models), length(models),
                  dimnames = list(model_ids, model_ids))
    for (i in seq_along(model_ids)) {
      for (j in seq_along(model_ids)) {
        if (i <= j) {
          res[i, j] <- mean(preds[[model_ids[i]]] == preds[[model_ids[j]]])
          res[j, i] <- res[i, j]
        }
      }
    }
    res <- as.data.frame(res)
  } else {
    res <- as.data.frame(h2o.cor(preds))
    row.names(res) <- names(res)
  }
  ordered <- names(res)
  if (cluster_models) {
    ordered <- names(res)[stats::hclust(stats::dist(replace(res, is.na(res), 0)))$order]
  }
  res <- res[ordered, ordered]
  # Remove rounding artifacts - even if the number shows as "1" it can has slightly higher value
  # which messes up the plot showing that the value is outside of the range
  res[res > 1] <- 1
  return(res)
}

#' Model Prediction Correlation Heatmap
#'
#' This plot shows the correlation between the predictions of the models.
#' For classification, frequency of identical predictions is used. By default, models
#' are ordered by their similarity (as computed by hierarchical clustering).
#'
#' @param object A list of H2O models, an H2O AutoML instance, or an H2OFrame with a 'model_id' column (e.g. H2OAutoML leaderboard).
#' @param newdata An H2O Frame.  Predictions from the models will be generated using this frame, 
#'                so this should be a holdout set.
#' @param top_n Integer specifying the number models shown in the heatmap (used only with an 
#'              AutoML object, and based on the leaderboard ranking.  Defaults to 20.
#' @param cluster_models Logical.  Order models based on their similarity.  Defaults to TRUE.
#' @param triangular Print just the lower triangular part of correlation matrix.  Defaults to TRUE.
#' @return A ggplot2 object.
#' @examples
#'\dontrun{
#' library(h2o)
#' h2o.init()
#'
#' # Import the wine dataset into H2O:
#' f <- "https://h2o-public-test-data.s3.amazonaws.com/smalldata/wine/winequality-redwhite-no-BOM.csv"
#' df <-  h2o.importFile(f)
#'
#' # Set the response
#' response <- "quality"
#'
#' # Split the dataset into a train and test set:
#' splits <- h2o.splitFrame(df, ratios = 0.8, seed = 1)
#' train <- splits[[1]]
#' test <- splits[[2]]
#'
#' # Build and train the model:
#' aml <- h2o.automl(y = response,
#'                   training_frame = train,
#'                   max_models = 10,
#'                   seed = 1)
#'
#' # Create the model correlation heatmap
#' model_correlation_heatmap <- h2o.model_correlation_heatmap(aml, test)
#' print(model_correlation_heatmap)
#' }
#' @export
h2o.model_correlation_heatmap <- function(object, newdata, top_n = 20,
                                          cluster_models = TRUE, triangular = TRUE) {
  # Used by tidy evaluation in ggplot2, since rlang is not required #' @importFrom rlang hack can't be used
  .data <- NULL
  res <- h2o.model_correlation(object, newdata, top_n, cluster_models)
  ordered <- names(res)
  varying <- row.names(res)
  if (triangular) {
    res[lower.tri(res)] <- NA
  }

  res[["model_id_1"]] <- row.names(res)

  res <- na.omit(stats::reshape(res,
                                direction = "long", varying = varying,
                                v.names = "value", timevar = "model_id_2", times = varying
  ))

  res$text <- paste0(
    "Model Id: ", res$model_id_1, "\n",
    "Model Id: ", res$model_id_2, "\n",
    "Correlation: ", res$value
  )

  suppressWarnings({
    p <- ggplot2::ggplot(ggplot2::aes(
      x = .shorten_model_ids(.data$model_id_1), y = .shorten_model_ids(.data$model_id_2),
      fill = .data$value, text = .data$text
    ), data = res) +
      ggplot2::geom_tile() +
      ggplot2::labs(fill = "Correlation", x = "Model Id", y = "Model Id") +
      ggplot2::ggtitle("Model Correlation") +
      ggplot2::scale_x_discrete(limits = .shorten_model_ids(ordered)) +
      ggplot2::scale_y_discrete(limits = .shorten_model_ids(rev(ordered))) +
      ggplot2::scale_fill_distiller(limits = c(0.5, 1), palette = "RdYlBu") +
      ggplot2::coord_fixed() +
      (if (triangular) ggplot2::theme_classic() else ggplot2::theme_bw()) +
      ggplot2::theme(
        axis.text.x = ggplot2::element_text(
          angle = 45,
          hjust = 1),
        aspect.ratio = 1,
        legend.title = ggplot2::element_blank(),
        plot.title = ggplot2::element_text(hjust = 0.5)
      )
  })

  return(p)
}

#' Residual Analysis
#'
#' Do Residual Analysis and plot the fitted values vs residuals on a test dataset. 
#' Ideally, residuals should be randomly distributed. Patterns in this plot can indicate 
#' potential problems with the model selection, e.g., using simpler model than necessary, 
#' not accounting for heteroscedasticity, autocorrelation, etc.  If you notice "striped" 
#' lines of residuals, that is just an indication that your response variable was integer 
#' valued instead of real valued.
#'
#' @param model An H2OModel.
#' @param newdata An H2OFrame.  Used to calculate residuals.
#'
#' @return A ggplot2 object
#' @examples
#'\dontrun{
#' library(h2o)
#' h2o.init()
#'
#' # Import the wine dataset into H2O:
#' f <- "https://h2o-public-test-data.s3.amazonaws.com/smalldata/wine/winequality-redwhite-no-BOM.csv"
#' df <-  h2o.importFile(f)
#'
#' # Set the response
#' response <- "quality"
#'
#' # Split the dataset into a train and test set:
#' splits <- h2o.splitFrame(df, ratios = 0.8, seed = 1)
#' train <- splits[[1]]
#' test <- splits[[2]]
#'
#' # Build and train the model:
#' gbm <- h2o.gbm(y = response,
#'                training_frame = train)
#'
#' # Create the residual analysis plot
#' residual_analysis_plot <- h2o.residual_analysis_plot(gbm, test)
#' print(residual_analysis_plot)
#' }
#' @export
h2o.residual_analysis_plot <- function(model, newdata) {
  .check_for_ggplot2()
  # Used by tidy evaluation in ggplot2, since rlang is not required #' @importFrom rlang hack can't be used
  .data <- NULL
  if (is.character(model))
    model <- h2o.getModel(model)
  if ("H2OAutoML" %in% class(model) || is.list(model))
    stop("Residual analysis works only on a single model!")
  if (h2o.isfactor(newdata[[model@allparameters$y]]))
    stop("Residual analysis is not implemented for classification.")

  with_no_h2o_progress({
    y <- model@allparameters$y

    predictions <- stats::predict(model, newdata)
    newdata[["residuals"]] <- predictions[["predict"]] - newdata[[y]]
    predictions <- as.data.frame(predictions[["predict"]])
    predictions["residuals"] <- predictions[["predict"]] - as.data.frame(newdata[[y]])[[y]]
    p <- ggplot2::ggplot(ggplot2::aes(.data$predict, .data$residuals), data = predictions) +
      ggplot2::geom_point(alpha = 0.2) +
      ggplot2::geom_smooth(method = "lm", formula = y ~ x) +
      ggplot2::geom_rug(alpha = 0.2) +
      ggplot2::geom_abline(intercept = 0, slope = 0) +
      ggplot2::labs(x = "Fitted", y = "Residuals", title = sprintf("Residual Analysis\nfor \"%s\"", model@model_id)) +
      ggplot2::theme_bw() +
      ggplot2::theme(plot.title = ggplot2::element_text(hjust = 0.5))
  })
  return(p)
}

#' Plot partial dependence for a variable
#' 
#' Partial dependence plot (PDP) gives a graphical depiction of the marginal effect of a variable
#' on the response. The effect of a variable is measured in change in the mean response.
#' PDP assumes independence between the feature for which is the PDP computed and the rest.
#'
#' @param object An H2O model.
#' @param newdata An H2OFrame.  Used to generate predictions used in Partial Dependence calculations.
#' @param column A feature column name to inspect.  Character string.
#' @param target If multinomial, plot PDP just for \code{target} category.  Character string.
#' @param row_index Optional. Calculate Individual Conditional Expectation (ICE) for row, \code{row_index}.  Integer.
#' @param max_levels An integer specifying the maximum number of factor levels to show.
#'                   Defaults to 30.
#'
#' @return A ggplot2 object
#' @examples
#'\dontrun{
#' library(h2o)
#' h2o.init()
#'
#' # Import the wine dataset into H2O:
#' f <- "https://h2o-public-test-data.s3.amazonaws.com/smalldata/wine/winequality-redwhite-no-BOM.csv"
#' df <-  h2o.importFile(f)
#'
#' # Set the response
#' response <- "quality"
#'
#' # Split the dataset into a train and test set:
#' splits <- h2o.splitFrame(df, ratios = 0.8, seed = 1)
#' train <- splits[[1]]
#' test <- splits[[2]]
#'
#' # Build and train the model:
#' gbm <- h2o.gbm(y = response,
#'                training_frame = train)
#'
#' # Create the partial dependence plot
#' pdp <- h2o.pd_plot(gbm, test, column = "alcohol")
#' print(pdp)
#' }
#' @export
h2o.pd_plot <- function(object,
                        newdata,
                        column,
                        target = NULL,
                        row_index = NULL,
                        max_levels = 30) {
  .check_for_ggplot2("3.3.0")
  # Used by tidy evaluation in ggplot2, since rlang is not required #' @importFrom rlang hack can't be used
  .data <- NULL
  if (missing(column))
    stop("Column has to be specified!")
  if (!column %in% names(newdata))
    stop("Column was not found in the provided data set!")
  if (h2o.getTypes(newdata[[column]])[[1]] == "string")
    stop("String columns are not supported by h2o.pd_plot.")

  if (is.null(row_index))
    row_index <- -1
  models_info <- .process_models_or_automl(object, newdata, require_single_model = TRUE)
  if (h2o.nlevels(newdata[[column]]) > max_levels) {
    factor_frequencies <- .get_feature_count(newdata[[column]])
    factors_to_merge <- tail(names(factor_frequencies), n = -max_levels)
    newdata[[column]] <- ifelse(newdata[[column]] %in% factors_to_merge, NA_character_,
                                newdata[[column]])
    message(length(factor_frequencies) - max_levels, " least common factor levels were omitted from \"",
            column, "\" feature.")
  }
  margin <- ggplot2::margin(5.5, 5.5, 5.5, 5.5)
  if (h2o.isfactor(newdata[[column]]))
    margin <- ggplot2::margin(5.5, 5.5, 5.5, max(5.5, max(nchar(h2o.levels(newdata[[column]])))))

  targets <- NULL
  if (models_info$is_multinomial_classification) {
    targets <- h2o.levels(newdata[[models_info$y]])
  }
  with_no_h2o_progress({
    pdps <-
      h2o.partialPlot(models_info$get_model(models_info$model_ids[[1]]), newdata, column,
                      plot = FALSE, targets = targets,
                      nbins = if (is.factor(newdata[[column]])) {
                        h2o.nlevels(newdata[[column]]) + 1
                      } else {
                        20
                      },
                      row_index = row_index
      )

    if (!is.null(targets)) {
      for (idx in seq_along(pdps)) {
        pdps[[idx]][["target"]] <- targets[[idx]]
      }
    } else {
      pdps[["target"]] <- "Partial Depencence"
    }
    if (is(pdps, "H2OTable")) {
      pdp <- as.data.frame(pdps)
    } else {
      pdp <- do.call(rbind, lapply(pdps, as.data.frame))
    }
    names(pdp) <- make.names(names(pdp))

    pdp[["text"]] <- paste0(
      "Feature Value: ", pdp[[make.names(column)]], "\n",
      "Mean Response: ", pdp[["mean_response"]], "\n",
      "Target: ", pdp[["target"]]
    )

    col_name <- make.names(column)
    rug_data <- stats::setNames(as.data.frame(newdata[[column]]), col_name)
    rug_data[["text"]] <- paste0("Feature Value: ", rug_data[[col_name]])
    y_range <- c(min(pdp$mean_response - pdp$stddev_response), max(pdp$mean_response + pdp$stddev_response))

    p <- ggplot2::ggplot(ggplot2::aes(
      x = .data[[make.names(column)]],
      y = .data$mean_response,
      color = .data$target, fill = .data$target, text = .data$text
    ), data = pdp) +
      stat_count_or_bin(!is.numeric(newdata[[column]]),
                        ggplot2::aes(x = .data[[col_name]], y = (.data$..count.. / max(.data$..count..)) * diff(y_range) / 1.61),
                        position = ggplot2::position_nudge(y = y_range[[1]] - 0.05 * diff(y_range)), alpha = 0.2,
                        inherit.aes = FALSE, data = as.data.frame(newdata[[column]])) +
      geom_point_or_line(!is.numeric(newdata[[column]]), ggplot2::aes(group = .data$target)) +
      geom_pointrange_or_ribbon(!is.numeric(newdata[[column]]), ggplot2::aes(
        ymin = .data$mean_response - .data$stddev_response,
        ymax = .data$mean_response + .data$stddev_response,
        group = .data$target
      )) +
      ggplot2::geom_rug(ggplot2::aes(x = .data[[col_name]], y = NULL, fill = NULL),
                        sides = "b", alpha = 0.1, color = "black",
                        data = rug_data
      )
    if (row_index > -1) {
      p <- p + ggplot2::geom_vline(xintercept = newdata[row_index, column], linetype = "dashed")
    }
    p <- p +
      ggplot2::labs(
        title = sprintf(
          "%s on \"%s\"%s",
          if (row_index == -1) {
            "Partial Dependence"
          } else {
            sprintf("Individual Conditional Expectation on row %d", row_index)
          },
          column,
          if (!is.null(target)) {
            sprintf(" with target = \"%s\"", target)
          } else {
            ""
          }
        ),
        x = column,
        y = "Mean Response"
      ) +
      ggplot2::scale_color_brewer(type = "qual", palette = "Dark2") +
      ggplot2::scale_fill_brewer(type = "qual", palette = "Dark2") +
      # make the histogram closer to the axis. (0.05 is the default value)
      ggplot2::scale_y_continuous(expand = ggplot2::expansion(mult = c(0, 0.05))) +
      ggplot2::theme_bw() +
      ggplot2::theme(
        legend.title = ggplot2::element_blank(),
        axis.text.x = ggplot2::element_text(angle = if (h2o.isfactor(newdata[[column]])) 45 else 0, hjust = 1),
        plot.margin = margin,
        plot.title = ggplot2::element_text(hjust = 0.5)
      )
    return(p)
  })
}


#' Plot partial dependencies for a variable across multiple models
#' 
#' Partial dependence plot (PDP) gives a graphical depiction of the marginal effect of a variable
#' on the response. The effect of a variable is measured in change in the mean response.
#' PDP assumes independence between the feature for which is the PDP computed and the rest.
#'
#' @param object Either a list of H2O models/model_ids or an H2OAutoML object.
#' @param newdata An H2OFrame.
#' @param column A feature column name to inspect.  Character string.
#' @param best_of_family If TRUE, plot only the best model of each algorithm family; 
#'                       if FALSE, plot all models. Defaults to TRUE.
#' @param target If multinomial, plot PDP just for \code{target} category.
#' @param row_index Optional. Calculate Individual Conditional Expectation (ICE) for row, \code{row_index}.  Integer.
#' @param max_levels An integer specifying the maximum number of factor levels to show.
#'                   Defaults to 30.
#'
#' @return A ggplot2 object
#' @examples
#'\dontrun{
#' library(h2o)
#' h2o.init()
#'
#' # Import the wine dataset into H2O:
#' f <- "https://h2o-public-test-data.s3.amazonaws.com/smalldata/wine/winequality-redwhite-no-BOM.csv"
#' df <-  h2o.importFile(f)
#'
#' # Set the response
#' response <- "quality"
#'
#' # Split the dataset into a train and test set:
#' splits <- h2o.splitFrame(df, ratios = 0.8, seed = 1)
#' train <- splits[[1]]
#' test <- splits[[2]]
#'
#' # Build and train the model:
#' aml <- h2o.automl(y = response,
#'                   training_frame = train,
#'                   max_models = 10,
#'                   seed = 1)
#'
#' # Create the partial dependence plot
#' pdp <- h2o.pd_multi_plot(aml, test, column = "alcohol")
#' print(pdp)
#' }
#' @export
h2o.pd_multi_plot <- function(object,
                              newdata,
                              column,
                              best_of_family = TRUE,
                              target = NULL,
                              row_index = NULL,
                              max_levels = 30) {
  .check_for_ggplot2("3.3.0")
  # Used by tidy evaluation in ggplot2, since rlang is not required #' @importFrom rlang hack can't be used
  .data <- NULL
  if (missing(column))
    stop("Column has to be specified!")
  if (!column %in% names(newdata))
    stop("Column was not found in the provided data set!")
  if (h2o.getTypes(newdata[[column]])[[1]] == "string")
    stop("String columns are not supported by h2o.pd_multi_plot.")

  if (is.null(row_index))
    row_index <- -1
  models_info <- .process_models_or_automl(object, newdata, best_of_family = best_of_family)
  if (h2o.nlevels(newdata[[column]]) > max_levels) {
    factor_frequencies <- .get_feature_count(newdata[[column]])
    factors_to_merge <- tail(names(factor_frequencies), n = -max_levels)
    newdata[[column]] <- ifelse(newdata[[column]] %in% factors_to_merge, NA_character_,
                                newdata[[column]])
    message(length(factor_frequencies) - max_levels, " least common factor levels were omitted from \"",
            column, "\" feature.")
  }
  margin <- ggplot2::margin(5.5, 5.5, 5.5, 5.5)
  if (h2o.isfactor(newdata[[column]]))
    margin <- ggplot2::margin(5.5, 5.5, 5.5, max(5.5, max(nchar(h2o.levels(newdata[[column]])))))

  if (length(models_info$model_ids) == 1) {
    targets <- NULL
    if (models_info$is_multinomial_classification) {
      targets <- h2o.levels(newdata[[models_info$y]])
    }
    with_no_h2o_progress({
      pdps <-
        h2o.partialPlot(models_info$get_model(models_info$model_ids[[1]]), newdata, column,
                        plot = FALSE, targets = targets,
                        nbins = if (is.factor(newdata[[column]])) {
                          h2o.nlevels(newdata[[column]]) + 1
                        } else {
                          20
                        },
                        row_index = row_index
        )

      if (!is.null(targets)) {
        for (idx in seq_along(pdps)) {
          pdps[[idx]][["target"]] <- targets[[idx]]
        }
      } else {
        pdps[["target"]] <- "Partial Depencence"
      }
      if (is(pdps, "H2OTable")) {
        pdp <- as.data.frame(pdps)
      } else {
        pdp <- do.call(rbind, lapply(pdps, as.data.frame))
      }
      names(pdp) <- make.names(names(pdp))

      pdp[["text"]] <- paste0(
        "Feature Value: ", pdp[[make.names(column)]], "\n",
        "Mean Response: ", pdp[["mean_response"]], "\n",
        "Target: ", pdp[["target"]]
      )

      col_name <- make.names(column)
      rug_data <- stats::setNames(as.data.frame(newdata[[column]]), col_name)
      rug_data[["text"]] <- paste0("Feature Value: ", rug_data[[col_name]])
      y_range <- c(min(pdp$mean_response - pdp$stddev_response), max(pdp$mean_response + pdp$stddev_response))

      p <- ggplot2::ggplot(ggplot2::aes(
        x = .data[[make.names(column)]],
        y = .data$mean_response,
        color = .data$target, fill = .data$target, text = .data$text
      ), data = pdp) +
        stat_count_or_bin(!is.numeric(newdata[[column]]),
                          ggplot2::aes(x = .data[[col_name]], y = (.data$..count.. / max(.data$..count..)) * diff(y_range) / 1.61),
                          position = ggplot2::position_nudge(y = y_range[[1]] - 0.05 * diff(y_range)), alpha = 0.2,
                          inherit.aes = FALSE, data = as.data.frame(newdata[[column]])) +
        geom_point_or_line(!is.numeric(newdata[[column]]), ggplot2::aes(group = .data$target)) +
        geom_pointrange_or_ribbon(!is.numeric(newdata[[column]]), ggplot2::aes(
          ymin = .data$mean_response - .data$stddev_response,
          ymax = .data$mean_response + .data$stddev_response,
          group = .data$target
        )) +
        ggplot2::geom_rug(ggplot2::aes(x = .data[[col_name]], y = NULL, fill = NULL),
                          sides = "b", alpha = 0.1, color = "black",
                          data = rug_data
        )
      if (row_index > -1) {
        p <- p + ggplot2::geom_vline(xintercept = newdata[row_index, column], linetype = "dashed")
      }
      p <- p +
        ggplot2::labs(
          title = sprintf(
            "%s on \"%s\"%s",
            if (row_index == -1) {
              "Partial Dependence"
            } else {
              sprintf("Individual Conditional Expectation on row %d", row_index)
            },
            column,
            if (!is.null(target)) {
              sprintf(" with target = \"%s\"", target)
            } else {
              ""
            }
          ),
          x = column,
          y = "Mean Response"
        ) +
        ggplot2::scale_color_brewer(type = "qual", palette = "Dark2") +
        ggplot2::scale_fill_brewer(type = "qual", palette = "Dark2") +
        # make the histogram closer to the axis. (0.05 is the default value)
        ggplot2::scale_y_continuous(expand = ggplot2::expansion(mult = c(0, 0.05))) +
        ggplot2::theme_bw() +
        ggplot2::theme(
          legend.title = ggplot2::element_blank(),
          axis.text.x = ggplot2::element_text(angle = if (h2o.isfactor(newdata[[column]])) 45 else 0, hjust = 1),
          plot.margin = margin,
          plot.title = ggplot2::element_text(hjust = 0.5)
        )
      return(p)
    })
  }

  with_no_h2o_progress({
    results <- NULL
    models_to_plot <- models_info$model_ids
    if (best_of_family)
      models_to_plot <- .get_first_of_family(models_to_plot)
    for (model in models_to_plot) {
      pdp <-
        h2o.partialPlot(models_info$get_model(model), newdata, column,
                        plot = FALSE, targets = target,
                        nbins = if (is.factor(newdata[[column]])) {
                          h2o.nlevels(newdata[[column]]) + 1
                        } else {
                          20
                        },
                        row_index = row_index
        )
      if (is.null(results)) {
        results <- pdp[column]
        names(results) <- make.names(names(results))
      }
      results[[model]] <- pdp$mean_response
    }

    data <- stats::reshape(results,
                           direction = "long",
                           varying = names(results)[-1],
                           times = names(results)[-1],
                           v.names = "values",
                           timevar = "model_id"
    )

    col_name <- make.names(column)

    data[["text"]] <- paste0(
      "Model Id: ", data[["model_id"]], "\n",
      "Feature Value: ", data[[col_name]], "\n",
      "Mean Response: ", data[["values"]], "\n"
    )

    rug_data <- stats::setNames(as.data.frame(newdata[[column]]), col_name)
    rug_data[["text"]] <- paste0("Feature Value: ", rug_data[[col_name]])
    y_range <- range(data$values)

    p <- ggplot2::ggplot(ggplot2::aes(
      x = .data[[col_name]],
      y = .data$values,
      color = .shorten_model_ids(.data$model_id),
      text = .data$text),
                         data = data
    ) +
      stat_count_or_bin(!is.numeric(newdata[[column]]),
                        ggplot2::aes(x = .data[[col_name]], y = (.data$..count.. / max(.data$..count..)) * diff(y_range) / 1.61),
                        position = ggplot2::position_nudge(y = y_range[[1]] - 0.05 * diff(y_range)), alpha = 0.2,
                        inherit.aes = FALSE, data = as.data.frame(newdata[[column]])) +
      geom_point_or_line(!is.numeric(newdata[[column]]), ggplot2::aes(group = .shorten_model_ids(.data$model_id))) +
      ggplot2::geom_rug(ggplot2::aes(x = .data[[col_name]], y = NULL),
                        sides = "b", alpha = 0.1, color = "black",
                        data = rug_data
      )
    if (row_index > -1) {
      p <- p + ggplot2::geom_vline(xintercept = newdata[row_index, column], linetype = "dashed")
    }
    p <- p +
      ggplot2::labs(y = "Mean Response", title = sprintf(
        "%s on \"%s\"%s",
        if (row_index == -1) {
          "Partial Dependence"
        } else {
          sprintf("Individual Conditional Expectation on row %d", row_index)
        },
        column,
        if (!is.null(target)) {
          sprintf(" with target = \"%s\"", target)
        } else {
          ""
        }
      )) +
      ggplot2::scale_color_brewer(type = "qual", palette = "Dark2") +
      # make the histogram closer to the axis. (0.05 is the default value)
      ggplot2::scale_y_continuous(expand = ggplot2::expansion(mult = c(0, 0.05))) +
      ggplot2::theme_bw() +
      ggplot2::theme(
        axis.text.x = ggplot2::element_text(
          angle = if (h2o.isfactor(newdata[[column]])) 45 else 0,
          hjust = 1
        ),
        plot.margin = margin,
        legend.title = ggplot2::element_blank(),
        plot.title = ggplot2::element_text(hjust = 0.5)
      )
    return(p)
  })
}

is_binomial_from_model <- function(model) {
  return(model@model$training_metrics@metrics$model_category == "Binomial")
}

is_binomial <- function(model) {
  if ("H2OAutoML" %in% class(model)) {
    if (model@leader@algorithm == "stackedensemble")
      return(is_binomial_from_model(model@leader@model$metalearner_model))
  } else if (model@algorithm == "stackedensemble"){
    return(is_binomial_from_model(model@model$metalearner_model))
  } else {
    return(is_binomial_from_model(model))
  }
}

#' Plot Individual Conditional Expectation (ICE) for each decile
#' 
#' Individual Conditional Expectation (ICE) plot gives a graphical depiction of the marginal 
#' effect of a variable on the response. ICE plots are similar to partial dependence plots (PDP); 
#' PDP shows the average effect of a feature while ICE plot shows the effect for a single 
#' instance. This function will plot the effect for each decile. In contrast to the PDP, 
#' ICE plots can provide more insight, especially when there is stronger feature interaction.
#'
#' @param model An H2OModel.
#' @param newdata An H2OFrame.
#' @param column A feature column name to inspect.
#' @param target If multinomial, plot PDP just for \code{target} category.  Character string.
#' @param max_levels An integer specifying the maximum number of factor levels to show.
#'                   Defaults to 30.
#' @param show_pdp Option to turn on/off PDP line. Defaults to TRUE.
<<<<<<< HEAD
#' @param binary_response_scale Option for binary model to display (on the y-axis) the logodds instead of the actual
#'                          score. Can be one of: "response", "logodds". Defaults to "response".
=======
#' @param centered A boolean whether to center curves around 0 at the first valid x value or not. Defaults to FALSE.
>>>>>>> 15ac921e
#'
#' @return A ggplot2 object
#' @examples
#'\dontrun{
#' library(h2o)
#' h2o.init()
#'
#' # Import the wine dataset into H2O:
#' f <- "https://h2o-public-test-data.s3.amazonaws.com/smalldata/wine/winequality-redwhite-no-BOM.csv"
#' df <-  h2o.importFile(f)
#'
#' # Set the response
#' response <- "quality"
#'
#' # Split the dataset into a train and test set:
#' splits <- h2o.splitFrame(df, ratios = 0.8, seed = 1)
#' train <- splits[[1]]
#' test <- splits[[2]]
#'
#' # Build and train the model:
#' gbm <- h2o.gbm(y = response,
#'                training_frame = train)
#'
#' # Create the individual conditional expectations plot
#' ice <- h2o.ice_plot(gbm, test, column = "alcohol")
#' print(ice)
#' }
#' @export
h2o.ice_plot <- function(model,
                         newdata,
                         column,
                         target = NULL,
                         max_levels = 30,
                         show_pdp = TRUE,
<<<<<<< HEAD
                         binary_response_scale = c("response", "logodds")) {
=======
                         centered = FALSE) {
>>>>>>> 15ac921e
  .check_for_ggplot2("3.3.0")
  # Used by tidy evaluation in ggplot2, since rlang is not required #' @importFrom rlang hack can't be used
  .data <- NULL
  if (missing(column))
    stop("Column has to be specified!")
  if (!column %in% names(newdata))
    stop("Column was not found in the provided data set!")
  if (h2o.getTypes(newdata[[column]])[[1]] == "string")
    stop("String columns are not supported by h2o.ice_plot.")

  models_info <- .process_models_or_automl(model, newdata, require_single_model = TRUE)

  is_binomial <- is_binomial(models_info$get_model(models_info$model))
  binary_response_scale <- match.arg(binary_response_scale)
  if (!is_binomial & binary_response_scale == "logodds")
    stop("binary_response_scale cannot be set to 'logodds' value for non-binomial models!")
  show_logodds <- is_binomial & binary_response_scale == "logodds"

  with_no_h2o_progress({
    if (h2o.nlevels(newdata[[column]]) > max_levels) {
      factor_frequencies <- .get_feature_count(newdata[[column]])
      factors_to_merge <- tail(names(factor_frequencies), n = -max_levels)
      newdata[[column]] <- ifelse(newdata[[column]] %in% factors_to_merge, NA_character_,
                                  newdata[[column]])
      message(length(factor_frequencies) - max_levels, " least common factor levels were omitted from \"",
              column, "\" feature.") }

    margin <- ggplot2::margin(16.5, 5.5, 5.5, 5.5)
    is_factor <- is.factor(newdata[[column]])
    if (is_factor) {
      margin <- ggplot2::margin(16.5, 5.5, 5.5, max(5.5, max(nchar(h2o.levels(newdata[[column]])))))
      if (centered)
        warning("Centering is not supported for factor columns!")
    }

    quantiles <- order(as.data.frame(newdata[[models_info$y]])[[models_info$y]])
    quantiles <- quantiles[c(1, round((seq_len(11) - 1) * length(quantiles) / 10))]

    results <- data.frame()
    i <- 0
    for (idx in quantiles) {
      tmp <- as.data.frame(h2o.partialPlot(
        models_info$get_model(models_info$model),
        newdata,
        column,
        row_index = as.integer(idx),
        plot = FALSE,
        targets = target,
        nbins = if (is_factor) {
          h2o.nlevels(newdata[[column]]) + 1
        } else {
          20
        }
      ))
      y_label <- "Response"
      if (!is_factor && centered) {
        tmp[["mean_response"]] <- tmp[["mean_response"]] - tmp[["mean_response"]][1]
        y_label <- "Response difference"
      }
      tmp[["name"]] <- sprintf("%dth Percentile", i * 10)
      i <- i + 1
      results <- rbind(results, tmp[, c(column, "name", "mean_response")])
    }
    results[["name"]] <- factor(
      results[["name"]],
      unlist(sapply(seq_len(11), function(i) sprintf("%dth Percentile", (i - 1) * 10)))
    )
    names(results) <- make.names(names(results))

    col_name <- make.names(column)

    if (is.character(results[[col_name]])) {
      results[[col_name]] <- as.factor(results[[col_name]])
    }
    results[["text"]] <- paste0(
      "Percentile: ", results[["name"]], "\n",
      "Feature Value: ", results[[col_name]], "\n",
      "Mean Response: ", results[["mean_response"]], "\n"
    )
    y_range <- range(results$mean_response)

    if (show_pdp == TRUE) {
        pdp <-
          as.data.frame(h2o.partialPlot(models_info$get_model(models_info$model),
                                        newdata,
                                        column,
                                        plot = FALSE,
                                        targets = target,
                                        nbins = if (is_factor) {
                                          h2o.nlevels(newdata[[column]]) + 1
                                        } else {
                                          20
                                        }
          ))
        if (!is_factor && centered) {
            pdp[["mean_response"]] <- pdp[["mean_response"]] - pdp[["mean_response"]][1]
        }
        pdp[["name"]] <- "mean response"
        names(pdp) <- make.names(names(pdp))

        col_name <- make.names(column)
        if (is.character(pdp[[col_name]])) {
          pdp[[col_name]] <- as.factor(pdp[[col_name]])
        }
        pdp[["text"]] <- paste0(
          "Partial Depencence \n",
          "Feature Value: ", pdp[[col_name]], "\n",
          "Mean Response: ", pdp[["mean_response"]], "\n"
        )
    }

    if (show_logodds) {
      results[['logodds']] <- log(results$mean_response / (1 - results$mean_response))
      pdp[['logodds']] <- log(pdp$mean_response / (1 - pdp$mean_response))
      y_range <- range(results[['logodds']])
    }

    q <- ggplot2::ggplot(ggplot2::aes(x = .data[[col_name]],
                                      if (show_logodds) {
                                        y = .data$logodds
                                      } else {
                                        y = .data$mean_response
                                      },
                                      color = .data$name,
                                      text = .data$text),
                         data = results)
    histogram <- stat_count_or_bin(!is.numeric(newdata[[column]]),
                                   ggplot2::aes(x = .data[[col_name]], y = (.data$..count.. / max(.data$..count..)) * diff(y_range) / 1.61),
                                   position = ggplot2::position_nudge(y = y_range[[1]] - 0.05 * diff(y_range)), alpha = 0.2,
                                   inherit.aes = FALSE, data = as.data.frame(newdata[[column]]))
    rug_part <- ggplot2::geom_rug(ggplot2::aes(x = .data[[col_name]], y = NULL, text = NULL),
                                  sides = "b", alpha = 0.1, color = "black",
                                  data = stats::setNames(as.data.frame(newdata[[column]]), col_name)
    )
    plot_name <- ggplot2::labs(y = y_label, title = sprintf(
      "Individual Conditional Expectations on \"%s\"%s\nfor Model: \"%s\"", col_name,
      if (is.null(target)) {
        ""
      } else {
        sprintf(" with Target = \"%s\"", target)
      },
      model@model_id
    ))
    # make the histogram closer to the axis. (0.05 is the default value)
    histogram_alignment <- ggplot2::scale_y_continuous(expand = ggplot2::expansion(mult = c(0, 0.05)))
    theme_part <- ggplot2::theme_bw()
    theme_part2 <- ggplot2::theme(
      legend.title = ggplot2::element_blank(),
      axis.text.x = ggplot2::element_text(angle = if (h2o.isfactor(newdata[[col_name]])) 45 else 0, hjust = 1),
      plot.margin = margin,
      plot.title = ggplot2::element_text(hjust = 0.5)
    )

    q <- q +
      histogram +
      rug_part +
      plot_name +
      histogram_alignment +
      theme_part +
      theme_part2

    ice_part <- geom_point_or_line(!is.numeric(newdata[[column]]), ggplot2::aes(group = .data$name))
    color_spec <- ggplot2::scale_color_viridis_d(option = "plasma")

    q <- q + ice_part + color_spec

    if (show_pdp == TRUE) {
      pdp_part <- geom_point_or_line(!is.numeric(newdata[[column]]),
                                     if (is.factor(pdp[[col_name]])) {
                                       ggplot2::aes(shape = "Partial Dependence", group = "Partial Dependence")
                                     } else {
                                       ggplot2::aes(linetype = "Partial Dependence", group = "Partial Dependence")
                                     },
                                     data = as.data.frame(pdp), color = "black"
      )
      pdp_dashed <- ggplot2::scale_linetype_manual(values = c("Partial Dependence" = "dashed"))

      q <- q + pdp_part + pdp_dashed
    }
    return(q)
  })
}


#' Learning Curve Plot
#'
#' Create learning curve plot for an H2O Model. Learning curves show error metric dependence on
#' learning progress, e.g., RMSE vs number of trees trained so far in GBM. There can be up to 4 curves
#' showing Training, Validation, Training on CV Models, and Cross-validation error.
#'
#' @param model an H2O model
#' @param metric Metric to be used for the learning curve plot. These should mostly correspond with stopping metric.
#' @param cv_ribbon if True, plot the CV mean as a and CV standard deviation as a ribbon around the mean,
#'                  if NULL, it will attempt to automatically determine if this is suitable visualisation
#' @param cv_lines if True, plot scoring history for individual CV models, if NULL, it will attempt to
#'                 automatically determine if this is suitable visualisation
#'
#' @return A ggplot2 object
#' @examples
#'\dontrun{
#' library(h2o)
#' h2o.init()
#'
#' # Import the wine dataset into H2O:
#' f <- "https://h2o-public-test-data.s3.amazonaws.com/smalldata/wine/winequality-redwhite-no-BOM.csv"
#' df <-  h2o.importFile(f)
#'
#' # Set the response
#' response <- "quality"
#'
#' # Split the dataset into a train and test set:
#' splits <- h2o.splitFrame(df, ratios = 0.8, seed = 1)
#' train <- splits[[1]]
#' test <- splits[[2]]
#'
#' # Build and train the model:
#' gbm <- h2o.gbm(y = response,
#'                training_frame = train)
#'
#' # Create the learning curve plot
#' learning_curve <- h2o.learning_curve_plot(gbm)
#' print(learning_curve)
#' }
#' @export
h2o.learning_curve_plot <- function(model,
                                    metric = c("AUTO", "auc", "aucpr", "mae", "rmse", "anomaly_score",
                                               "convergence", "custom", "custom_increasing", "deviance",
                                               "lift_top_group", "logloss", "misclassification",
                                               "negative_log_likelihood", "objective", "sumetaieta02"),
                                    cv_ribbon = NULL,
                                    cv_lines = NULL
                                    ) {
  .check_for_ggplot2()
  .preprocess_scoring_history <- function(model, scoring_history, training_metric=NULL) {
    scoring_history <- scoring_history[, !sapply(scoring_history, function(col) all(is.na(col)))]
    if (model@algorithm %in% c("glm", "gam") && model@allparameters$lambda_search) {
      scoring_history <- scoring_history[scoring_history["alpha"] == model@model$alpha_best,]
    }
    if (!is.null(training_metric)) {
      scoring_history <- scoring_history[!is.na(scoring_history[[training_metric]]),]
    }
    return(scoring_history)
  }

  metric_mapping <- list(
    anomaly_score = "mean_anomaly_score",
    custom = "custom",
    custom_increasing = "custom",
    deviance = "deviance",
    logloss = "logloss",
    rmse = "rmse",
    mae = "mae",
    auc = "auc",
    aucpr = "pr_auc",
    lift_top_group = "lift",
    misclassification = "classification_error",
    objective = "objective",
    convergence = "convergence",
    negative_log_likelihood = "negative_log_likelihood",
    sumetaieta02 = "sumetaieta02"
  )
  inverse_metric_mapping <- stats::setNames(names(metric_mapping), metric_mapping)
  inverse_metric_mapping[["custom"]] <- "custom, custom_increasing"

  metric <- match.arg(arg = if (missing(metric) || tolower(metric) == "auto") "AUTO" else tolower(metric),
                      choices = eval(formals()$metric))

  if (!model@algorithm %in% c("stackedensemble", "glm", "gam", "glrm", "modelselection", "deeplearning",
                              "drf", "gbm", "xgboost", "coxph", "isolationforest")) {
    stop("Algorithm ", model@algorithm, " doesn't support learning curve plot!")
  }

  if ("stackedensemble" == model@algorithm)
    model <- model@model$metalearner_model

  allowed_metrics <- c()
  allowed_timesteps <- c()
  sh <- model@model$scoring_history
  if (is.null(sh))
    stop("Scoring history not found!")

  sh <- .preprocess_scoring_history(model, sh)
  if (model@algorithm %in% c("glm", "gam")) {
    hglm <- !is.null(model@parameters$HGLM) && model@parameters$HGLM
    if (model@allparameters$lambda_search) {
      allowed_timesteps <- "iteration"
    } else if (!is.null(hglm) && hglm) {
      allowed_timesteps <- "iterations"
    } else {
      allowed_timesteps <- "iterations"
    }
    allowed_metrics <- c("deviance", "objective", "negative_log_likelihood", "convergence", "sumetaieta02",
                         "logloss", "auc", "classification_error", "rmse", "lift", "pr_auc", "mae")
    allowed_metrics <- Filter(
      function(m)
        paste0("training_", m) %in% names(sh) || paste0(m, "_train") %in% names(sh),
      allowed_metrics)
  } else if (model@algorithm == "glrm") {
    allowed_metrics <- c("objective")
    allowed_timesteps <- "iterations"
  } else if (model@algorithm %in% c("deeplearning", "drf", "gbm", "xgboost")) {
    if (is(model, "H2OBinomialModel")) {
      allowed_metrics <- c("logloss", "auc", "classification_error", "rmse", "lift", "auc", "pr_auc")
    } else if (is(model, "H2OMultinomialModel") || is(model, "H2OOrdinalModel")) {
        allowed_metrics <- c("logloss", "classification_error", "rmse", "auc", "pr_auc")
    } else if (is(model, "H2ORegressionModel")) {
        allowed_metrics <- c("rmse", "deviance", "mae")
    }
    if (model@algorithm %in% c("drf", "gbm")) {
      allowed_metrics <- c(allowed_metrics, "custom")
    }
  } else if (model@algorithm == "coxph") {
    allowed_timesteps <- "iterations"
    allowed_metrics <- "loglik"
  } else if (model@algorithm == "isolationforest") {
    allowed_timesteps <- "number_of_trees"
    allowed_metrics <- "mean_anomaly_score"
  }

  if (model@algorithm == "deeplearning") {
    allowed_timesteps <- c("epochs", "iterations", "samples")
  } else if (model@algorithm %in% c("drf", "gbm", "xgboost")) {
    allowed_timesteps <- c("number_of_trees")
  }
  if (metric == "AUTO") {
    metric <- allowed_metrics[[1]]
  } else {
    metric <- metric_mapping[[metric]]
  }

  if (!(metric %in% allowed_metrics)) {
    stop("Metric must be one of: ", paste(inverse_metric_mapping[allowed_metrics], collapse = ", "))
  }

  timestep <- allowed_timesteps[[1]]

  if (metric %in% c("objective", "convergence", "loglik", "mean_anomaly_score")) {
    training_metric <- metric
    validation_metric <- "UNDEFINED"
  } else if ("deviance" == metric && model@algorithm %in% c("gam", "glm") && !hglm) {
    training_metric <- "deviance_train"
    validation_metric <- "deviance_test"
  } else {
    training_metric <- sprintf("training_%s", metric)
    validation_metric <- sprintf("validation_%s", metric)
  }

  selected_timestep_value <- switch(timestep,
                                    number_of_trees = model@allparameters$ntrees,
                                    iterations = model@model$model_summary$number_of_iterations,
                                    iteration = model@model$model_summary$number_of_iterations,
                                    epochs = model@allparameters$epochs,
  )
  if ("coxph" == model@algorithm)
    selected_timestep_value <- model@model$iter

  sh <- .preprocess_scoring_history(model, sh, training_metric)
  scoring_history <-
    data.frame(
      model = "Main Model",
      type = "Training",
      x = sh[[timestep]],
      metric = sh[[training_metric]],
      stringsAsFactors = FALSE
    )
  if (validation_metric %in% names(sh)) {
    scoring_history <- rbind(
      scoring_history,
      data.frame(
        model = "Main Model",
        type = "Validation",
        x = sh[[timestep]],
        metric = sh[[validation_metric]]
      )
    )
  }

  if (!is.null(model@model$cv_scoring_history)) {
    cv_scoring_history <- data.frame()
    for (csh_idx in seq_along(model@model$cv_scoring_history)) {
      csh <- .preprocess_scoring_history(model, as.data.frame(model@model$cv_scoring_history[[csh_idx]]), training_metric)
      cv_scoring_history <- rbind(
        cv_scoring_history,
        data.frame(
          model = paste0("CV-", csh_idx),
          type = "Training (CV Models)",
          x = csh[[timestep]],
          metric = csh[[training_metric]],
          stringsAsFactors = FALSE
        )
      )
      if (validation_metric %in% names(csh)) {
        cv_scoring_history <- rbind(
          cv_scoring_history,
          data.frame(
            model = paste0("CV-", csh_idx),
            type = "Cross-validation",
            x = csh[[timestep]],
            metric = csh[[validation_metric]],
            stringsAsFactors = FALSE
          )
        )
      }
    }

    cvsh_mean <-
      as.data.frame(tapply(cv_scoring_history[, "metric"], cv_scoring_history[, c("x", "type")], mean, na.rm = TRUE))
    names(cvsh_mean) <- paste0(names(cvsh_mean), "_mean")
    cvsh_sd <-
      as.data.frame(tapply(cv_scoring_history[, "metric"], cv_scoring_history[, c("x", "type")], sd, na.rm = TRUE))
    names(cvsh_sd) <- paste0(names(cvsh_sd), "_sd")

    cvsh_len <-
      as.data.frame(tapply(cv_scoring_history[, "metric"], cv_scoring_history[, c("x", "type")], length))

    if (nrow(cvsh_len)  <= 1) {
      cv_ribbon <- FALSE
      cv_lines <- FALSE
    } else if (mean(cvsh_len[["Training (CV Models)"]][-nrow(cvsh_len)] == cvsh_len$`Training (CV Models)`[-1]) < 0.5 ||
        mean(cvsh_len$`Training (CV Models)`) < 2) {
      if (is.null(cv_ribbon)) {
        cv_ribbon <- FALSE
      }
      cv_lines <- is.null(cv_lines) || cv_lines
    } else {
      cv_lines <- !is.null(cv_lines) && cv_lines
      cv_ribbon <- is.null(cv_ribbon) || cv_ribbon
    }

    cvsh <- cbind(cvsh_mean, cvsh_sd)
    cvsh$x <- as.numeric(row.names(cvsh))

    cvsh <- rbind(
      data.frame(
        x = cvsh$x,
        mean = cvsh[["Training (CV Models)_mean"]],
        type = "Training (CV Models)",
        lower_bound = cvsh[["Training (CV Models)_mean"]] - cvsh[["Training (CV Models)_sd"]],
        upper_bound = cvsh[["Training (CV Models)_mean"]] + cvsh[["Training (CV Models)_sd"]]
      ),
      if ("Cross-validation_mean" %in% names(cvsh))
        data.frame(
          x = cvsh$x,
          mean = cvsh[["Cross-validation_mean"]],
          type = "Cross-validation",
          lower_bound = cvsh[["Cross-validation_mean"]] - cvsh[["Cross-validation_sd"]],
          upper_bound = cvsh[["Cross-validation_mean"]] + cvsh[["Cross-validation_sd"]]
        )
    )
    cv_scoring_history <- cv_scoring_history[!(is.na(cv_scoring_history$x) |
      is.na(cv_scoring_history$metric) |
      is.na(cv_scoring_history$type)
    ), ]
  } else {
    cv_ribbon <- FALSE
    cv_lines <- FALSE
  }

  colors <- c("Training" = "#785ff0", "Training (CV Models)" = "#648fff",
              "Validation"  = "#ff6000", "Cross-validation" = "#ffb000")
  shape <- c("Training" = 16, "Training (CV Models)" = NA,
             "Validation" = 16, "Cross-validation" = NA)
  fill <- c("Training" = NA, "Training (CV Models)" = "#648fff",
            "Validation" = NA, "Cross-validation" = "#ffb000")

  scoring_history <- scoring_history[!(is.na(scoring_history$x) |
    is.na(scoring_history$metric) |
    is.na(scoring_history$type)
  ), ]


  if (cv_ribbon || cv_lines)
    labels <- c(sort(unique(cv_scoring_history$type)), sort(unique(scoring_history$type)))
  else
    labels <- sort(unique(scoring_history$type))

  labels <- names(colors)[names(colors) %in% labels]
  colors <- colors[labels]
  p <- ggplot2::ggplot(ggplot2::aes_string(
    x = "x",
    y = "metric",
    color = "type",
    fill = "type"
  ),
                  data = scoring_history)
  if (cv_ribbon) {
    cvsh <- cvsh[!is.na(cvsh$lower_bound) &
                   !is.na(cvsh$upper_bound),]
    p <- p + ggplot2::geom_line(ggplot2::aes_string(y = "mean"), data = cvsh) +
    ggplot2::geom_ribbon(
      ggplot2::aes_string(
        ymin = "lower_bound",
        ymax = "upper_bound",
        y = NULL,
        color = NULL
      ),
      alpha = 0.25,
      data = cvsh
    )
  }
  if (cv_lines) {
    type <- NULL
    p <- p + ggplot2::geom_line(ggplot2::aes(group = paste(model, type)),
                                linetype = "dotted",
                                data = cv_scoring_history)
  }
  p <- p +
    ggplot2::geom_line() +
    ggplot2::geom_point() +
    ggplot2::geom_vline(ggplot2::aes_(
      xintercept = selected_timestep_value,
      linetype = paste0("Selected\n", timestep)
    ), color = "#2FBB24") +
    ggplot2::labs(
      x = timestep,
      y = metric,
      title = "Learning Curve",
      subtitle = paste("for", .shorten_model_ids(model@model_id))
    ) +
   ggplot2::scale_color_manual(values = colors, breaks=names(colors), labels = names(colors)) +
   ggplot2::scale_fill_manual(values = colors, breaks=names(colors), labels = names(colors)) +
    ggplot2::guides(color=ggplot2::guide_legend(
      override.aes = list(
        shape=shape[labels],
        fill=fill[labels]
      )
    )) +
    ggplot2::theme_bw() +
    ggplot2::theme(
      legend.title = ggplot2::element_blank(),
      plot.title = ggplot2::element_text(hjust = 0.5),
      plot.subtitle = ggplot2::element_text(hjust = 0.5)
    )

  return(p)
}

######################################## Explain ###################################################

#' Generate Model Explanations
#' 
#' The H2O Explainability Interface is a convenient wrapper to a number of explainabilty 
#' methods and visualizations in H2O.  The function can be applied to a single model or group 
#' of models and returns a list of explanations, which are individual units of explanation 
#' such as a partial dependence plot or a variable importance plot.  Most of the explanations 
#' are visual (ggplot plots).  These plots can also be created by individual utility functions 
#' as well.
#'
#' @param object A list of H2O models, an H2O AutoML instance, or an H2OFrame with a 'model_id' column (e.g. H2OAutoML leaderboard).
#' @param newdata An H2OFrame.
#' @param columns A vector of column names or column indices to create plots with. If specified
#'                parameter top_n_features will be ignored.
#' @param top_n_features An integer specifying the number of columns to use, ranked by variable importance
#'                       (where applicable).
#' @param include_explanations If specified, return only the specified model explanations.
#'   (Mutually exclusive with exclude_explanations)
#' @param exclude_explanations Exclude specified model explanations.
#' @param plot_overrides Overrides for individual model explanations, e.g. 
#' \code{list(shap_summary_plot = list(columns = 50))}.
#'
#' @return List of outputs with class "H2OExplanation"
#' @examples
#'\dontrun{
#' library(h2o)
#' h2o.init()
#'
#' # Import the wine dataset into H2O:
#' f <- "https://h2o-public-test-data.s3.amazonaws.com/smalldata/wine/winequality-redwhite-no-BOM.csv"
#' df <-  h2o.importFile(f)
#'
#' # Set the response
#' response <- "quality"
#'
#' # Split the dataset into a train and test set:
#' splits <- h2o.splitFrame(df, ratios = 0.8, seed = 1)
#' train <- splits[[1]]
#' test <- splits[[2]]
#'
#' # Build and train the model:
#' aml <- h2o.automl(y = response,
#'                   training_frame = train,
#'                   max_models = 10,
#'                   seed = 1)
#'
#' # Create the explanation for whole H2OAutoML object
#' exa <- h2o.explain(aml, test)
#' print(exa)
#'
#' # Create the explanation for the leader model
#' exm <- h2o.explain(aml@leader, test)
#' print(exm)
#' }
#' @export
h2o.explain <- function(object,
                        newdata,
                        columns = NULL,
                        top_n_features = 5,
                        include_explanations = "ALL",
                        exclude_explanations = NULL,
                        plot_overrides = NULL) {
  .check_for_ggplot2()
  models_info <- .process_models_or_automl(object, newdata)
  multiple_models <- length(models_info$model_ids) > 1
  result <- list()

  possible_explanations <- c(
    "leaderboard",
    "confusion_matrix",
    "residual_analysis",
    "varimp",
    "varimp_heatmap",
    "model_correlation_heatmap",
    "shap_summary",
    "pdp",
    "ice"
  )

  if (!missing(include_explanations) && !missing(exclude_explanations)) {
    stop("You can't specify both include and exclude model explanations. Use just one of them.")
  }

  if (!missing(columns) && !missing(top_n_features)) {
    warning("Parameters columns, and top_n_features are mutually exclusive. Parameter top_n_features will be ignored.")
  }
  if (!(is.null(columns) ||
    is.character(columns) ||
    is.numeric(columns))) {
    stop("Parameter columns must be either a character or numeric vector or NULL.")
  }

  if (top_n_features < 0) {
    top_n_features <- Inf
  }

  skip_explanations <- c()

  if (!missing(include_explanations)) {
    if ("ALL" %in% include_explanations) {
      include_explanations <- possible_explanations
    }
    for (ex in include_explanations) {
      if (!ex %in% possible_explanations) {
        stop(sprintf(
          "Unknown model explanation \"%s\"! Possible model explanations are: %s.",
          ex, paste0(possible_explanations, collapse = ", ")
        ))
      }
    }
    skip_explanations <- Filter(
      function(ex) !ex %in% tolower(include_explanations),
      possible_explanations
    )
  }
  else if (!missing(exclude_explanations)) {
    for (ex in exclude_explanations) {
      if (!ex %in% possible_explanations) {
        stop(sprintf(
          "Unknown model explanation \"%s\"! Possible model explanations are: %s.",
          ex, paste0(possible_explanations, collapse = ", ")
        ))
      }
    }
    skip_explanations <- tolower(exclude_explanations)
  }

  if (!is.null(columns)) {
    columns_of_interest <- sapply(columns, function(col) {
      if (is.character(col)) {
        col
      } else {
        names(newdata)[[col]]
      }
    })
    for (col in columns_of_interest) {
      if (!col %in% models_info$x) {
        stop(sprintf("Column \"%s\" is not in x.", col))
      }
    }
  } else {
    columns_of_interest <- models_info$x
    if (!any(sapply(models_info$model_ids, .has_varimp))) {
      warning(
        "StackedEnsemble does not have a variable importance. Picking all columns. ",
        "Set `columns` to a vector of columns to explain just a subset of columns.",
        call. = FALSE
      )
    } else {
      models_with_varimp <- Filter(.has_varimp, models_info$model_ids)
      varimp <- names(.varimp(models_info$get_model(models_with_varimp[[1]])))
      columns_of_interest <- rev(varimp)[seq_len(min(length(varimp), top_n_features))]
      # deal with encoded columns
      columns_of_interest <- sapply(columns_of_interest, .find_appropriate_column_name, cols = models_info$x)
    }
  }
  # Make sure that there are no string columns to explain as they are not supported by pdp
  # Usually those columns would not be used by algos so this just makes sure to exclude them
  # if user specifies top_n = Inf or columns_of_interest = x etc.
  dropped_string_columns <- Filter(function(col) h2o.getTypes(newdata[[col]])[[1]] == "string", columns_of_interest)
  if (length(dropped_string_columns) > 1) {
    warning(sprintf("Dropping string columns as they are unsupported: %s", paste(dropped_string_columns, collapse = ", ")), call. = FALSE)
    columns_of_interest <- Filter(function(col) h2o.getTypes(newdata[[col]])[[1]] != "string", columns_of_interest)
  }

  if (multiple_models && !"leaderboard" %in% skip_explanations) {
    result$leaderboard <- list(
      header = .h2o_explanation_header("Leaderboard"),
      description = .describe("leaderboard"),
      data = .create_leaderboard(models_info, newdata)
    )
  }

  # residual analysis /  confusion matrix
  if (models_info$is_classification) {
    if (!"confusion_matrix" %in% skip_explanations) {
      result$confusion_matrix <- list(
        header = .h2o_explanation_header("Confusion Matrix"),
        description = .describe("confusion_matrix"),
        subexplanations = list()
      )
      for (m in models_info$model_ids) {
        m <- models_info$get_model(m)
        result$confusion_matrix$subexplanations[[m@model_id]] <- list(
          subheader = .h2o_explanation_header(m@model_id, 2),
          data = .customized_call(
            h2o.confusionMatrix,
            object = m,
            overridable_defaults = list(newdata = newdata),
            overrides = plot_overrides$confusion_matrix
          )
        )
        if (models_info$is_automl) break
      }
    }
  } else {
    if (!"residual_analysis" %in% skip_explanations) {
      result$residual_analysis <- list(
        header = .h2o_explanation_header("Residual Analysis"),
        description = .describe("residual_analysis"),
        plots = list())

      for (m in models_info$model_ids) {
        m <- models_info$get_model(m)
        result$residual_analysis$plots[[m@model_id]] <- .customized_call(
          h2o.residual_analysis_plot,
          model = m,
          newdata = newdata,
          overrides = plot_overrides$residual_analysis
        )
        if (models_info$is_automl) break
      }
    }
  }

  # feature importance
  if (!"varimp" %in% skip_explanations) {
    if (any(sapply(models_info$model_ids, .has_varimp))) {
      result$varimp <- list(
        header = .h2o_explanation_header("Variable Importance"),
        description = .describe("variable_importance"),
        plots = list())
      varimp <- NULL
      for (m in models_info$model_ids) {
        m <- models_info$get_model(m)
        tmp <- .plot_varimp(m)
        if (!is.null(tmp$varimp)) {
          result$varimp$plots[[m@model_id]] <- tmp$plot
          if (is.null(varimp)) varimp <- names(tmp$grouped_varimp)
          if (models_info$is_automl) break
        }
      }
    }
  }

  if (multiple_models) {
    # Variable Importance Heatmap
    if (!"varimp_heatmap" %in% skip_explanations) {
      if (length(Filter(.has_varimp, models_info$model_ids)) > 1) {
        result$varimp_heatmap <- list(
          header = .h2o_explanation_header("Variable Importance Heatmap"),
          description = .describe("varimp_heatmap"),
          plots = list(.customized_call(h2o.varimp_heatmap,
                                        object = models_info,
                                        overrides = plot_overrides$varimp_heatmap
          )))
      }
    }

    # Model Correlation
    if (!"model_correlation_heatmap" %in% skip_explanations) {
      result$model_correlation_heatmap <- list(
        header = .h2o_explanation_header("Model Correlation"),
        description = .describe("model_correlation_heatmap"),
        plots = list(.customized_call(h2o.model_correlation_heatmap,
                                      object = models_info,
                                      newdata = newdata,
                                      overrides = plot_overrides$model_correlation_heatmap
        )))
      top_n <- if (is.null(plot_overrides$model_correlation_heatmap$top_n)) 20
      else plot_overrides$model_correlation_heatmap$top_n
      if (models_info$is_automl)
        top_n <- Inf
      interpretable_models <- unlist(Filter(.interpretable,
                                            .model_ids(
                                              head(models_info$model_ids,
                                                   n = min(top_n, length(models_info$model_ids))
                                              ))))
      if (length(interpretable_models) > 0) {
        result$
          model_correlation_heatmap$
          notes$
          interpretable_models <- sprintf(
          "Interpretable models: %s",
          paste(interpretable_models, collapse = ", ")
        )
      }
    }
  }

  # SHAP summary
  if (!"shap_summary" %in% skip_explanations && !models_info$is_multinomial_classification) {
    num_of_tree_models <- sum(sapply(models_info$model_ids, .is_h2o_tree_model))
    if (num_of_tree_models > 0) {
      result$shap_summary <- list(
        header = .h2o_explanation_header("SHAP Summary"),
        description = .describe("shap_summary"),
        plots = list())
      for (m in Filter(.is_h2o_tree_model, models_info$model_ids)) {
        m <- models_info$get_model(m)
        result$shap_summary$plots[[m@model_id]] <- .customized_call(
          h2o.shap_summary_plot,
          model = m,
          newdata = newdata,
          overrides = plot_overrides$shap_summary
        )
        if (models_info$is_automl) break
      }
    }
  }

  # PDP
  if (!"pdp" %in% skip_explanations) {
    result$pdp <- list(
      header = .h2o_explanation_header("Partial Dependence Plots"),
      description = .describe("pdp"),
      plots = list())
    for (col in columns_of_interest) {
      if (models_info$is_multinomial_classification) {
        targets <- h2o.levels(newdata[[models_info$y]])
        if (!is.null(plot_overrides$pdp[["target"]])) {
          targets <- plot_overrides$pdp[["target"]]
        }
        for (target in targets) {
          if (multiple_models) {
            result$pdp$plots[[col]][[target]] <- .customized_call(
              h2o.pd_multi_plot,
              object = models_info,
              newdata = newdata,
              column = col,
              target = target,
              overridable_defaults = list(best_of_family = models_info$is_automl),
              overrides = plot_overrides$pdp
            )
          } else {
            result$pdp$plots[[col]][[target]] <- .customized_call(
              h2o.pd_plot,
              object = models_info,
              newdata = newdata,
              column = col,
              target = target,
              overrides = plot_overrides$pdp
            )
          }
        }
      } else {
        if (multiple_models) {
          result$pdp$plots[[col]] <- .customized_call(
            h2o.pd_multi_plot,
            object = models_info,
            newdata = newdata,
            column = col,
            overridable_defaults = list(best_of_family = models_info$is_automl),
            overrides = plot_overrides$pdp
          )
        } else {
          result$pdp$plots[[col]] <- .customized_call(
            h2o.pd_plot,
            object = models_info,
            newdata = newdata,
            column = col,
            overrides = plot_overrides$pdp
          )
        }
      }

    }
  }

  # ICE quantiles
  if (!"ice" %in% skip_explanations && !models_info$is_classification) {
    result$ice <- list(
      header = .h2o_explanation_header("Individual Conditional Expectations"),
      description = .describe("ice"),
      plots = list())
    for (col in columns_of_interest) {
      for (m in models_info$model_ids) {
        m <- models_info$get_model(m)
        if (models_info$is_multinomial_classification) {
          targets <- h2o.levels(newdata[[models_info$y]])
          if (!is.null(plot_overrides$ice[["target"]])) {
            targets <- plot_overrides$ice[["target"]]
          }

          for (target in targets) {
            result$ice$plots[[col]][[m@model_id]][[target]] <- .customized_call(
              h2o.ice_plot,
              model = m,
              newdata = newdata,
              column = col,
              target = target,
              overrides = plot_overrides$ice
            )
          }
        } else {
          result$ice$plots[[col]][[m@model_id]] <- .customized_call(
            h2o.ice_plot,
            model = m,
            newdata = newdata,
            column = col,
            overrides = plot_overrides$ice
          )
        }
        if (models_info$is_automl) break
      }
    }
  }
  class(result) <- "H2OExplanation"
  return(result)
}

#' Generate Model Explanations for a single row
#' 
#' Explain the behavior of a model or group of models with respect to a single row of data. 
#' The function returns a list of explanations, which are individual units of explanation 
#' such as a partial dependence plot or a variable importance plot.  Most of the explanations 
#' are visual (ggplot plots).  These plots can also be created by individual utility functions 
#' as well.
#' 
#' @param object A list of H2O models, an H2O AutoML instance, or an H2OFrame with a 'model_id' column (e.g. H2OAutoML leaderboard).
#' @param newdata An H2OFrame.
#' @param row_index A row index of the instance to explain.
#' @param columns A vector of column names or column indices to create plots with. If specified
#'                parameter top_n_features will be ignored.
#' @param top_n_features An integer specifying the number of columns to use, ranked by variable importance
#'                       (where applicable).
#' @param include_explanations If specified, return only the specified model explanations. 
#'                             (Mutually exclusive with exclude_explanations)
#' @param exclude_explanations Exclude specified model explanations.
#' @param plot_overrides Overrides for individual model explanations, e.g.,
#'                       \code{list(shap_explain_row = list(columns = 5))}
#'
#' @return List of outputs with class "H2OExplanation"
#' @examples
#'\dontrun{
#' library(h2o)
#' h2o.init()
#'
#' # Import the wine dataset into H2O:
#' f <- "https://h2o-public-test-data.s3.amazonaws.com/smalldata/wine/winequality-redwhite-no-BOM.csv"
#' df <-  h2o.importFile(f)
#'
#' # Set the response
#' response <- "quality"
#'
#' # Split the dataset into a train and test set:
#' splits <- h2o.splitFrame(df, ratios = 0.8, seed = 1)
#' train <- splits[[1]]
#' test <- splits[[2]]
#'
#' # Build and train the model:
#' aml <- h2o.automl(y = response,
#'                   training_frame = train,
#'                   max_models = 10,
#'                   seed = 1)
#'
#' # Create the explanation for whole H2OAutoML object
#' exa <- h2o.explain_row(aml, test, row_index = 1)
#' print(exa)
#'
#' # Create the explanation for the leader model
#' exm <- h2o.explain_row(aml@leader, test, row_index = 1)
#' print(exm)
#' }
#' @export
h2o.explain_row <- function(object,
                            newdata,
                            row_index,
                            columns = NULL,
                            top_n_features = 5,
                            include_explanations = "ALL",
                            exclude_explanations = NULL,
                            plot_overrides = NULL) {
  .check_for_ggplot2()
  models_info <- .process_models_or_automl(object, newdata)
  if (missing(row_index))
    stop("row_index must be specified!")
  multiple_models <- length(models_info$model_ids) > 1
  result <- list()

  possible_explanations <- c(
    "leaderboard",
    "shap_explain_row",
    "ice"
  )

  if (!missing(include_explanations) && !missing(exclude_explanations)) {
    stop("You can't specify both include and exclude explanations. Use just one of them.")
  }
  if (!missing(columns) && !missing(top_n_features)) {
    warning("Parameters columns, and top_n_features are mutually exclusive. Parameter top_n_features will be ignored.")
  }
  if (!(is.null(columns) ||
    is.character(columns) ||
    is.numeric(columns))) {
    stop("Parameter columns must be either a character or numeric vector or NULL.")
  }

  if (top_n_features < 0) {
    top_n_features <- Inf
  }

  skip_explanations <- c()

  if (!missing(include_explanations)) {
    if ("ALL" %in% include_explanations) {
      include_explanations <- possible_explanations
    }
    for (ex in include_explanations) {
      if (!ex %in% possible_explanations) {
        stop(sprintf(
          "Unknown model explanation \"%s\"! Possible model explanations are: %s.",
          ex, paste0(possible_explanations, collapse = ", ")
        ))
      }
    }
    skip_explanations <- Filter(
      function(ex) !ex %in% tolower(include_explanations),
      possible_explanations
    )
  }
  else if (!missing(exclude_explanations)) {
    for (ex in exclude_explanations) {
      if (!ex %in% possible_explanations) {
        stop(sprintf(
          "Unknown model explanation \"%s\"! Possible model explanations are: %s.",
          ex, paste0(possible_explanations, collapse = ", ")
        ))
      }
    }
    skip_explanations <- tolower(exclude_explanations)
  }


  if (!is.null(columns)) {
    columns_of_interest <- sapply(columns, function(col) {
      if (is.character(col)) {
        col
      } else {
        names(newdata)[[col]]
      }
    })
    for (col in columns_of_interest) {
      if (!col %in% models_info$x) {
        stop(sprintf("Column \"%s\" is not in x.", col))
      }
    }
  } else {
    columns_of_interest <- models_info$x
    if (!any(sapply(models_info$model_ids, .has_varimp))) {
      warning(
        "StackedEnsemble does not have a variable importance. Picking all columns. ",
        "Set `columns` to a vector of columns to explain just a subset of columns.",
        call. = FALSE
      )
    } else {
      models_with_varimp <- Filter(.has_varimp, models_info$model_ids)
      varimp <- names(.varimp(models_info$get_model(models_with_varimp[[1]])))
      columns_of_interest <- rev(varimp)[seq_len(min(length(varimp), top_n_features))]
      # deal with encoded columns
      columns_of_interest <- sapply(columns_of_interest, .find_appropriate_column_name, cols = models_info$x)
    }
  }
  # Make sure that there are no string columns to explain as they are not supported by pdp
  # Usually those columns would not be used by algos so this just makes sure to exclude them
  # if user specifies top_n = Inf or columns_of_interest = x etc.
  dropped_string_columns <- Filter(function(col) h2o.getTypes(newdata[[col]])[[1]] == "string", columns_of_interest)
  if (length(dropped_string_columns) > 1) {
    warning(sprintf("Dropping string columns as they are unsupported: %s", paste(dropped_string_columns, collapse = ", ")), call. = FALSE)
    columns_of_interest <- Filter(function(col) h2o.getTypes(newdata[[col]])[[1]] != "string", columns_of_interest)
  }
  if (multiple_models && !"leaderboard" %in% skip_explanations) {
    result$leaderboard <- list(
      header = .h2o_explanation_header("Leaderboard"),
      description = .describe("leaderboard_row"),
      data = .leaderboard_for_row(models_info, newdata, row_index))
  }

  if (!"shap_explain_row" %in% skip_explanations && !models_info$is_multinomial_classification) {
    num_of_tree_models <- sum(sapply(models_info$model_ids, .is_h2o_tree_model))
    if (num_of_tree_models > 0) {
      result$shap_explain_row <- list(
        header = .h2o_explanation_header("SHAP explanation"),
        description = .describe("shap_explain_row"),
        plots = list()
      )
      tree_models <- Filter(.is_h2o_tree_model, models_info$model_ids)
      for (m in tree_models) {
        m <- models_info$get_model(m)
        result$shap_explain_row$plots[[m@model_id]] <- .customized_call(
          h2o.shap_explain_row_plot,
          model = m,
          newdata = newdata,
          row_index = row_index,
          overrides = plot_overrides$shap_explain_row
        )
        if (models_info$is_automl) break
      }
    }
  }

  if (!"ice" %in% skip_explanations && !multiple_models) {
    result$ice <- list(
      header = .h2o_explanation_header("Individual Conditional Expectations"),
      description = .describe("ice_row"),
      plots = list()
    )
    for (col in columns_of_interest) {
      if (models_info$is_multinomial_classification) {
        targets <- h2o.levels(newdata[[models_info$y]])
        if (!is.null(plot_overrides$ice[["target"]])) {
          targets <- plot_overrides$ice[["target"]]
        }
        for (target in targets) {
          result$ice$plots[[col]][[target]] <- .customized_call(
            h2o.pd_plot,
            object = models_info,
            newdata = newdata,
            column = col,
            target = target,
            row_index = row_index,
            overrides = plot_overrides$ice
          )
        }
      } else {
        result$ice$plots[[col]] <- .customized_call(
          h2o.pd_plot,
          object = models_info,
          newdata = newdata,
          column = col,
          row_index = row_index,
          overrides = plot_overrides$ice
        )
      }
    }
  }
  class(result) <- "H2OExplanation"
  return(result)
}<|MERGE_RESOLUTION|>--- conflicted
+++ resolved
@@ -2355,12 +2355,9 @@
 #' @param max_levels An integer specifying the maximum number of factor levels to show.
 #'                   Defaults to 30.
 #' @param show_pdp Option to turn on/off PDP line. Defaults to TRUE.
-<<<<<<< HEAD
 #' @param binary_response_scale Option for binary model to display (on the y-axis) the logodds instead of the actual
 #'                          score. Can be one of: "response", "logodds". Defaults to "response".
-=======
 #' @param centered A boolean whether to center curves around 0 at the first valid x value or not. Defaults to FALSE.
->>>>>>> 15ac921e
 #'
 #' @return A ggplot2 object
 #' @examples
@@ -2395,11 +2392,8 @@
                          target = NULL,
                          max_levels = 30,
                          show_pdp = TRUE,
-<<<<<<< HEAD
                          binary_response_scale = c("response", "logodds")) {
-=======
                          centered = FALSE) {
->>>>>>> 15ac921e
   .check_for_ggplot2("3.3.0")
   # Used by tidy evaluation in ggplot2, since rlang is not required #' @importFrom rlang hack can't be used
   .data <- NULL
