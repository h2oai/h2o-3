# Change this global variable to match your own system's path
SPENCER.ROOT.PATH <- "/Users/spencer/0xdata/"
LUDI.ROOT.PATH <- "/Users/ludirehak/"
ARNO.ROOT.PATH <- "/home/arno/"
AMY.ROOT.PATH <- "/Users/amy/"
MAGNUS.ROOT.PATH <- "/Users/magnus/Git/"
USER.PATHS <- c(SPENCER.ROOT.PATH, LUDI.ROOT.PATH, ARNO.ROOT.PATH, AMY.ROOT.PATH, MAGNUS.ROOT.PATH) 
ROOT.PATH <- USER.PATHS [ sapply(USER.PATHS, dir.exists)]
DEV.PATH  <- "h2o-3/h2o-r/h2o-package/R/"
FULL.PATH <- paste(ROOT.PATH, DEV.PATH, sep="")

src <-
function() {
  warning("MAY NOT WORK ON YOUR SYSTEM -- **TRY TO CHANGE `ROOT.PATH`!**")
  to_src <- c("astfun.R", "classes.R", "config.R", "connection.R", "constants.R", "logging.R", "communication.R",
              "import.R", "frame.R", "kvstore.R", "grid.R", "generic.R",
              "parse.R", "export.R", "models.R", "edicts.R", "coxph.R", "coxphutils.R", "glm.R", "gam.R", "glrm.R", "pca.R", "kmeans.R",
              "gbm.R", "deeplearning.R", "naivebayes.R", "randomforest.R", "svd.R", "locate.R", "predict.R", "rulefit.R",
<<<<<<< HEAD
              "isolationforest.R", "psvm.R", "tf-idf.R", "permutation_varimp.R")
=======
              "isolationforest.R", "psvm.R", "tf-idf.R", "extendedisolationforest.R")
>>>>>>> a48289d9
  require(jsonlite); require(RCurl)
  invisible(lapply(to_src,function(x){source(paste(FULL.PATH, x, sep = ""))}))
}
src()

h <- conn <- h2o.init(strict_version_check = F)

#hex <- as.h2o(iris)
#hex <- h2o.importFile(h, paste(ROOT.PATH, "h2o-dev/smalldata/logreg/prostate.csv", sep = ""))<|MERGE_RESOLUTION|>--- conflicted
+++ resolved
@@ -16,11 +16,7 @@
               "import.R", "frame.R", "kvstore.R", "grid.R", "generic.R",
               "parse.R", "export.R", "models.R", "edicts.R", "coxph.R", "coxphutils.R", "glm.R", "gam.R", "glrm.R", "pca.R", "kmeans.R",
               "gbm.R", "deeplearning.R", "naivebayes.R", "randomforest.R", "svd.R", "locate.R", "predict.R", "rulefit.R",
-<<<<<<< HEAD
-              "isolationforest.R", "psvm.R", "tf-idf.R", "permutation_varimp.R")
-=======
-              "isolationforest.R", "psvm.R", "tf-idf.R", "extendedisolationforest.R")
->>>>>>> a48289d9
+              "isolationforest.R", "psvm.R", "tf-idf.R", "permutation_varimp.R", "extendedisolationforest.R")
   require(jsonlite); require(RCurl)
   invisible(lapply(to_src,function(x){source(paste(FULL.PATH, x, sep = ""))}))
 }
