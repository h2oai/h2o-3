# Change this global variable to match your own system's path
SPENCER.ROOT.PATH <- "/Users/spencer/0xdata/"
LUDI.ROOT.PATH <- "/Users/ludirehak/"
ARNO.ROOT.PATH <- "/home/arno/"
AMY.ROOT.PATH <- "/Users/amy/"
MAGNUS.ROOT.PATH <- "/Users/magnus/Git/"
USER.PATHS <- c(SPENCER.ROOT.PATH, LUDI.ROOT.PATH, ARNO.ROOT.PATH, AMY.ROOT.PATH, MAGNUS.ROOT.PATH) 
ROOT.PATH <- USER.PATHS [ sapply(USER.PATHS, dir.exists)]
DEV.PATH  <- "h2o-3/h2o-r/h2o-package/R/"
FULL.PATH <- paste(ROOT.PATH, DEV.PATH, sep="")

src <-
function() {
  warning("MAY NOT WORK ON YOUR SYSTEM -- **TRY TO CHANGE `ROOT.PATH`!**")
  to_src <- c("astfun.R", "classes.R", "config.R", "connection.R", "constants.R", "logging.R", "communication.R",
<<<<<<< HEAD
              "import.R", "frame.R", "kvstore.R", "grid.R", "generic.R"
              "parse.R", "export.R", "models.R", "edicts.R", "coxph.R", "coxphutils.R", "glm.R", "glrm.R", "pca.R", "kmeans.R",
              "gbm.R", "deeplearning.R", "deepwater.R", "naivebayes.R", "randomforest.R", "svd.R", "locate.R", "predict.R",
              "isolationforest.R", "extendedisolationforest.R", "psvm.R")
=======
              "import.R", "frame.R", "kvstore.R", "grid.R", "generic.R",
              "parse.R", "export.R", "models.R", "edicts.R", "coxph.R", "coxphutils.R", "glm.R", "gam.R", "glrm.R", "pca.R", "kmeans.R",
              "gbm.R", "deeplearning.R", "naivebayes.R", "randomforest.R", "svd.R", "locate.R", "predict.R",
              "isolationforest.R", "psvm.R", "tf-idf.R")
>>>>>>> afcc6dc0
  require(jsonlite); require(RCurl)
  invisible(lapply(to_src,function(x){source(paste(FULL.PATH, x, sep = ""))}))
}
src()

h <- conn <- h2o.init(strict_version_check = F)

#hex <- as.h2o(iris)
#hex <- h2o.importFile(h, paste(ROOT.PATH, "h2o-dev/smalldata/logreg/prostate.csv", sep = ""))<|MERGE_RESOLUTION|>--- conflicted
+++ resolved
@@ -13,17 +13,10 @@
 function() {
   warning("MAY NOT WORK ON YOUR SYSTEM -- **TRY TO CHANGE `ROOT.PATH`!**")
   to_src <- c("astfun.R", "classes.R", "config.R", "connection.R", "constants.R", "logging.R", "communication.R",
-<<<<<<< HEAD
-              "import.R", "frame.R", "kvstore.R", "grid.R", "generic.R"
-              "parse.R", "export.R", "models.R", "edicts.R", "coxph.R", "coxphutils.R", "glm.R", "glrm.R", "pca.R", "kmeans.R",
-              "gbm.R", "deeplearning.R", "deepwater.R", "naivebayes.R", "randomforest.R", "svd.R", "locate.R", "predict.R",
-              "isolationforest.R", "extendedisolationforest.R", "psvm.R")
-=======
               "import.R", "frame.R", "kvstore.R", "grid.R", "generic.R",
               "parse.R", "export.R", "models.R", "edicts.R", "coxph.R", "coxphutils.R", "glm.R", "gam.R", "glrm.R", "pca.R", "kmeans.R",
               "gbm.R", "deeplearning.R", "naivebayes.R", "randomforest.R", "svd.R", "locate.R", "predict.R",
-              "isolationforest.R", "psvm.R", "tf-idf.R")
->>>>>>> afcc6dc0
+              "isolationforest.R", "extendedisolationforest.R", "psvm.R", "tf-idf.R")
   require(jsonlite); require(RCurl)
   invisible(lapply(to_src,function(x){source(paste(FULL.PATH, x, sep = ""))}))
 }
