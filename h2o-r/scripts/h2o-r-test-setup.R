#' Do not echo any loading of this file
.origEchoValue <- getOption("echo")
options(echo=FALSE)
options(scipen=999)
options(stringsAsFactors=T)

#'
#'
#' ----------------- R Test Global Variables -----------------
#'
#'
H2O.IP                      <<- "127.0.0.1"
H2O.PORT                    <<- 54321
H2O.HTTPS                   <<- FALSE
USERNAME                    <<- NA_character_
PASSWORD                    <<- NA_character_
KERB.PRINCIPAL              <<- NA_character_
ON.HADOOP                   <<- FALSE
HADOOP.NAMENODE             <<- Sys.getenv("NAME_NODE")
IS.RDEMO                    <<- FALSE
IS.RUNIT                    <<- FALSE
IS.RBOOKLET                 <<- FALSE
IS.RIPYNB                   <<- FALSE
RESULTS.DIR                 <<- NULL
REST.LOG                    <<- FALSE
TEST.NAME                   <<- "RTest"
SEED                        <<- NULL
PROJECT.ROOT                <<- "h2o-3"

#'
#'
#' ----------------- Arg Parsing -----------------
#'
#'
parseArgs<-
function(args) {
  i <- 1
  while (i <= length(args)) {
      s <- args[i]
      if (s == "--usecloud") {
        i <- i + 1
        if (i > length(args)) usage()
        argsplit <- strsplit(args[i], ":")[[1]]
        H2O.IP   <<- argsplit[1]
        H2O.PORT <<- as.numeric(argsplit[2])
      } else if (s == "--hadoopNamenode") {
        i <- i + 1
        if (i > length(args)) usage()
        HADOOP.NAMENODE <<- args[i]
      } else if (s == "--https") {
        H2O.HTTPS <<- TRUE
      } else if (s == "--username") {
        i <- i + 1
        if (i > length(args)) usage()
        USERNAME <<- args[i]
      } else if (s == "--password") {
        i <- i + 1
        if (i > length(args)) usage()
        PASSWORD <<- args[i]
      } else if (s == "--kerbPrincipal") {
        i <- i + 1
        if (i > length(args)) usage()
        KERB.PRINCIPAL <<- args[i]
      } else if (s == "--onHadoop") {
        ON.HADOOP <<- TRUE
      } else if (s == "--rDemo") {
        IS.RDEMO <<- TRUE
      } else if (s == "--rUnit") {
        IS.RUNIT <<- TRUE
      } else if (s == "--rBooklet") {
        IS.RBOOKLET <<- TRUE
      } else if (s == "--rIPythonNotebook") {
        IS.RIPYNB <<- TRUE
      } else if (s == "--resultsDir") {
        i <- i + 1
        if (i > length(args)) usage()
        RESULTS.DIR <<- as.character(args[i])
      } else if (s == "--testName") {
        i <- i + 1
        if (i > length(args)) usage()
        TEST.NAME <<- args[i]
      } else if (s == '--restLog') {
        REST.LOG <<- TRUE
      }else {
        unknownArg(s)
      }
      i <- i + 1
  }
  if (sum(c(IS.RDEMO, IS.RUNIT, IS.RBOOKLET, IS.RIPYNB)) > 1) {
    print("Only one of the --rDemo, --rUnit, --rIPythonNotebook,  or --rBooklet options can be specified at a time.")
    usage()
  }
}

usage<-
function() {
  print("")
  print("Usage for:  R -f rtest.R --args [...options...]")
  print("")
  print("    --usecloud         connect to h2o on specified ip and port, where ip and port are specified as follows:")
  print("                       IP:PORT")
  print("")
  print("    --https            connect to h2o using https instead of http")
  print("")
  print("    --username         username to use for authentication to the h2o instance")
  print("")
  print("    --password         password to use for authentication to the h2o instance")
  print("")
  print("    --kerbPrincipal    Kerberos service principal")
  print("")
  print("    --onHadoop         Indication that tests will be run on h2o multinode hadoop clusters.")
  print("                       `locate` and `sandbox` runit test utilities use this indication in order to")
  print("                       behave properly. --hadoopNamenode must be specified if --onHadoop option is used.")
  print("    --hadoopNamenode   Specifies that the runit tests have access to this hadoop namenode.")
  print("                       `hadoop.namenode` runit test utility returns this value.")
  print("")
  print("    --rDemo            test is R demo")
  print("")
  print("    --rUnit            test is R unit test")
  print("")
  print("    --rBooklet         test is R booklet")
  print("")
  print("    --rIPythonNotebook test is R IPython Notebook")
  print("")
  print("    --resultsDir       the results directory.")
  print("")
  print("    --testName         name of the rdemo, runit, or rbooklet.")
  print("")
  print("    --restLog          If set, enable REST API logging. Logs will be available at <resultsDir>/rest.log.")
  print("                       Please note, that enablig REST API logging will increase the execution time and that")
  print("                       the log file might be large (> 2GB).")
  print("")
  q("no",1,FALSE) #exit with nonzero exit code
}

unknownArg<-
function(arg) {
  print("")
  print(paste0("ERROR: Unknown argument: ",arg))
  print("")
  usage()
}

#'#####################################################
#'
#'
#' h2o r test (rdemo, runit, rbooklet) setup procedure
#'
#'
#'#####################################################

h2oTestSetup <-
function() {
    # find the h2o-r and h2o-docs directories
    thisFile <- sys.frame(1)$ofile
    if (!is.null(thisFile)) {
        h2oRDir <- normalizePath(paste(dirname(thisFile),"..",sep=.Platform$file.sep))
        h2oDocsDir <- normalizePath(paste(dirname(thisFile),"..","..","h2o-docs",sep=.Platform$file.sep))
    } else {
        h2oRDir <- normalizePath(paste(dirname(R.utils::commandArgs(asValues=TRUE)$"f"),"..",sep=.Platform$file.sep))
        h2oDocsDir <- normalizePath(paste(dirname(R.utils::commandArgs(asValues=TRUE)$"f"),"..","..","h2o-docs",
                                      sep=.Platform$file.sep))
    }

    parseArgs(commandArgs(trailingOnly=TRUE)) # provided by --args

    if (all(!IS.RUNIT, !IS.RDEMO, !IS.RBOOKLET)) IS.RUNIT <<- TRUE  # default is runit test

    if (IS.RDEMO || IS.RBOOKLET || IS.RIPYNB) {
        if (!"h2o" %in% rownames(installed.packages())) {
            stop("The H2O package has not been installed on this system. Cannot execute the H2O R demo without it!") }
        require(h2o)
        if (IS.RDEMO || IS.RIPYNB) {
            # source h2o-r/demos/rdemoUtils
            invisible(source(paste(h2oRDir,"demos","rdemoUtils","utilsR.R",sep=.Platform$file.sep)))
            if (IS.RDEMO) TEST.NAME <<- removeH2OInit(TEST.NAME)
        } else {
            # source h2o-r/demos/rbookletUtils
            invisible(source(paste(h2oDocsDir,"src","booklets","v2_2015","source","rbookletUtils","utilsR.R",
            sep=.Platform$file.sep)))
        }
        strict_version_check <- TRUE
    } else if (IS.RUNIT) {
        # source h2o-r/h2o-package/R. overrides h2o package load
        to_src <- c("aggregator.R", "classes.R", "connection.R","config.R", "constants.R", "logging.R", "communication.R",
                    "kvstore.R", "frame.R", "targetencoder.R", "targetencoder_deprecated.R", "astfun.R","automl.R", "import.R", "parse.R", "export.R", "models.R", "edicts.R",
                    "coxph.R", "coxphutils.R", "gbm.R", "glm.R", "gam.R", "glrm.R", "kmeans.R", "deeplearning.R", "randomforest.R", "generic.R",
                    "naivebayes.R", "pca.R", "svd.R", "locate.R", "grid.R", "word2vec.R", "w2vutils.R", "stackedensemble.R",
<<<<<<< HEAD
                    "predict.R", "xgboost.R", "isolationforest.R", "extendedisolationforest.R", "psvm.R")
=======
                    "predict.R", "xgboost.R", "isolationforest.R", "psvm.R", "segment.R", "tf-idf.R")
>>>>>>> afcc6dc0
        src_path <- paste(h2oRDir,"h2o-package","R",sep=.Platform$file.sep)
        invisible(lapply(to_src,function(x){source(paste(src_path, x, sep = .Platform$file.sep))}))

        # source h2o-r/tests/runitUtils
        to_src <- c("utilsR.R", "pcaR.R", "deeplearningR.R", "glmR.R", "glrmR.R",
                    "gbmR.R", "kmeansR.R", "naivebayesR.R", "gridR.R", "shared_javapredict.R")
        src_path <- paste(h2oRDir,"tests","runitUtils",sep=.Platform$file.sep)
        invisible(lapply(to_src,function(x){source(paste(src_path, x, sep = .Platform$file.sep))}))

        default.packages()
        Log.info("Loaded default packages. Additional required packages must be loaded explicitly.")

        sb <- sandbox(create=TRUE)
        Log.info(paste0("Created sandbox for runit test ",TEST.NAME," in directory ",sb,".\n"))

        # setup the runit test seed
        seed <- NULL
        masterSeedFile <- paste(getwd(), "/master_seed", sep = "")
        if (file.exists(masterSeedFile)) seed <- read.table(masterSeedFile)[[1]]
        setupSeed(seed)
        h2o.logIt("[SEED] :", SEED)
        
        if (!is.na(USERNAME)) {
            Log.info(paste0("Authenticating with http-basic, username: ", USERNAME, "."))
        } else if (!is.na(KERB.PRINCIPAL)) {
            Log.info(paste0("Authenticating with spnego, principal: ", KERB.PRINCIPAL, "."))
        } else {
            Log.info(paste0("Connecting without any authentication."))
        }

        strict_version_check = FALSE
    } else {
        stop(paste0("Unrecognized test type. Must be of type rdemo, runit, or rbooklet, but got: ", TEST.NAME)) 
    }
    
    cat(sprintf("[%s] %s\n", Sys.time(), paste0("Connect to h2o on IP: ",H2O.IP,", PORT: ",H2O.PORT)))
    h2o.init(ip = H2O.IP, port = H2O.PORT, startH2O = FALSE,
             https=H2O.HTTPS, insecure=H2O.HTTPS,
             username=USERNAME, password=PASSWORD, use_spnego=!is.na(KERB.PRINCIPAL),
             strict_version_check = strict_version_check
    )

    if (!is.null(RESULTS.DIR) && REST.LOG) {
        h2o.startLogging(paste(RESULTS.DIR, "/rest.log", sep = ""))
        cat(sprintf("[%s] %s\n", Sys.time(),paste0("Started rest logging in: ",RESULTS.DIR,"/rest.log.")))
    }

    h2o.logAndEcho("------------------------------------------------------------")
    h2o.logAndEcho("")
    h2o.logAndEcho(paste("STARTING TEST: ", TEST.NAME))
    h2o.logAndEcho("")
    h2o.logAndEcho("------------------------------------------------------------")

    # clean out h2o prior to running a test
    h2o.removeAll()

    # if rdemo or rbooklet, initiate the respective test here. if runit, run.py initiates test.
    if (IS.RDEMO || IS.RBOOKLET) {
      source(TEST.NAME)
    } else if (IS.RIPYNB) {
      ipyNotebookExec(TEST.NAME)
    }
}

h2oTestSetup()
options(echo=.origEchoValue)<|MERGE_RESOLUTION|>--- conflicted
+++ resolved
@@ -186,11 +186,7 @@
                     "kvstore.R", "frame.R", "targetencoder.R", "targetencoder_deprecated.R", "astfun.R","automl.R", "import.R", "parse.R", "export.R", "models.R", "edicts.R",
                     "coxph.R", "coxphutils.R", "gbm.R", "glm.R", "gam.R", "glrm.R", "kmeans.R", "deeplearning.R", "randomforest.R", "generic.R",
                     "naivebayes.R", "pca.R", "svd.R", "locate.R", "grid.R", "word2vec.R", "w2vutils.R", "stackedensemble.R",
-<<<<<<< HEAD
-                    "predict.R", "xgboost.R", "isolationforest.R", "extendedisolationforest.R", "psvm.R")
-=======
-                    "predict.R", "xgboost.R", "isolationforest.R", "psvm.R", "segment.R", "tf-idf.R")
->>>>>>> afcc6dc0
+                    "predict.R", "xgboost.R", "isolationforest.R", "extendedisolationforest.R", "psvm.R", "segment.R", "tf-idf.R")
         src_path <- paste(h2oRDir,"h2o-package","R",sep=.Platform$file.sep)
         invisible(lapply(to_src,function(x){source(paste(src_path, x, sep = .Platform$file.sep))}))
 
